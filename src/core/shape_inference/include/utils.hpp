// Copyright (C) 2018-2022 Intel Corporation
// SPDX-License-Identifier: Apache-2.0
//
#pragma once

#include <openvino/core/validation_util.hpp>
#include <openvino/opsets/opset1.hpp>

template <class OpType, class T>
void copy_shape_infer(const OpType* op, const std::vector<T>& input_shapes, std::vector<T>& output_shapes) {
    NODE_VALIDATION_CHECK(op,
                          input_shapes.size() == 1 && output_shapes.size() == 1,
                          "Incorrect number of input/output shapes");
    output_shapes[0] = input_shapes[0];
}

template <class OpType, class T>
void first_input_passthrough_infer(const OpType* op,
                                   const std::vector<T>& input_shapes,
                                   std::vector<T>& output_shapes) {
    NODE_VALIDATION_CHECK(op,
                          output_shapes.size() == 1 && input_shapes.size() >= 1,
                          "Incorrect number of input and output shapes");
    output_shapes[0] = input_shapes[0];
}

template <class OpType, class T>
void eltwise_shape_infer(const OpType* op, const std::vector<T>& input_shapes, std::vector<T>& output_shapes) {
<<<<<<< HEAD
    NODE_VALIDATION_CHECK(op, input_shapes.size() >= 1 && output_shapes.size() == 1,
=======
    NODE_VALIDATION_CHECK(op,
                          input_shapes.size() == 2 && output_shapes.size() == 1,
>>>>>>> 0552d988
                          "Incorrect number of input/output shapes");
    T output_shape = input_shapes[0];
    ov::op::AutoBroadcastSpec autob = op->get_autob();
    if (autob.m_type == ov::op::AutoBroadcastType::NONE) {
        NODE_VALIDATION_CHECK(op, T::merge_into(output_shape, input_shapes[1]), "Argument shapes are inconsistent.");
    } else if (autob.m_type == ov::op::AutoBroadcastType::NUMPY || autob.m_type == ov::op::AutoBroadcastType::PDPD) {
<<<<<<< HEAD
        for(size_t i = 1; i < input_shapes.size(); i++) {
            NODE_VALIDATION_CHECK(op, T::broadcast_merge_into(output_shape, input_shapes[i], autob),
                                  "Argument shapes are inconsistent.");
        }
=======
        NODE_VALIDATION_CHECK(op,
                              T::broadcast_merge_into(output_shape, input_shapes[1], autob),
                              "Argument shapes are inconsistent.");
>>>>>>> 0552d988
    } else {
        NODE_VALIDATION_CHECK(op, false, "Unsupported auto broadcast specification");
    }
    output_shapes[0] = output_shape;
}

template <class T>
inline bool get_data_as_int64(
    size_t idx,
    const ov::Node* op,
    std::vector<int64_t>& axes_value,
    const std::map<size_t, std::shared_ptr<ngraph::runtime::HostTensor>>& constant_data = {}) {
    if (constant_data.count(idx)) {
        axes_value = ov::opset1::Constant(constant_data.at(idx)).cast_vector<int64_t>();
    } else {
        const auto& constant = ov::as_type_ptr<ov::opset1::Constant>(op->get_input_node_shared_ptr(idx));
        NODE_VALIDATION_CHECK(op, constant != nullptr, "Static shape inference lacks constant data on port ", idx);
        axes_value = constant->cast_vector<int64_t>();
    }
    return true;
}

template <>
inline bool get_data_as_int64<ov::PartialShape>(
    size_t idx,
    const ov::Node* op,
    std::vector<int64_t>& axes_value,
    const std::map<size_t, std::shared_ptr<ngraph::runtime::HostTensor>>& constant_data) {
    if (constant_data.count(idx)) {
        axes_value = ov::opset1::Constant(constant_data.at(idx)).cast_vector<int64_t>();
    } else if (const auto& constant = ov::get_constant_from_source(op->input_value(idx))) {
        axes_value = constant->cast_vector<int64_t>();
    } else {
        return false;
    }
    return true;
}

template <class T>
inline bool get_data_as_float(
    size_t idx,
    const ov::Node* op,
    std::vector<float>& axes_value,
    const std::map<size_t, std::shared_ptr<ngraph::runtime::HostTensor>>& constant_data = {}) {
    if (constant_data.count(idx)) {
        axes_value = ov::opset1::Constant(constant_data.at(idx)).cast_vector<float>();
    } else {
        const auto& constant = ov::as_type_ptr<ov::opset1::Constant>(op->get_input_node_shared_ptr(idx));
        NODE_VALIDATION_CHECK(op, constant != nullptr, "Static shape inference lacks constant data on port ", idx);
        axes_value = constant->cast_vector<float>();
    }
    return true;
}

template <>
inline bool get_data_as_float<ov::PartialShape>(
    size_t idx,
    const ov::Node* op,
    std::vector<float>& axes_value,
    const std::map<size_t, std::shared_ptr<ngraph::runtime::HostTensor>>& constant_data) {
    if (constant_data.count(idx)) {
        axes_value = ov::opset1::Constant(constant_data.at(idx)).cast_vector<float>();
    } else if (const auto& constant = ov::get_constant_from_source(op->input_value(idx))) {
        axes_value = constant->cast_vector<float>();
    } else {
        return false;
    }
    return true;
}

template <class T>
inline bool get_data_as_shape(
    size_t idx,
    const ov::Node* op,
    T& shape,
    const std::map<size_t, std::shared_ptr<ngraph::runtime::HostTensor>>& constant_data = {}) {
    if (constant_data.count(idx)) {
        shape = T(ov::opset1::Constant(constant_data.at(idx)).cast_vector<size_t>());
    } else {
        const auto& constant = ov::as_type_ptr<ov::opset1::Constant>(op->get_input_node_shared_ptr(idx));
        NODE_VALIDATION_CHECK(op, constant != nullptr, "Static shape inference lacks constant data on port ", idx);
        shape = T(constant->cast_vector<size_t>());
    }
    return true;
}

template <>
inline bool get_data_as_shape<ov::PartialShape>(
    size_t idx,
    const ov::Node* op,
    ov::PartialShape& shape,
    const std::map<size_t, std::shared_ptr<ngraph::runtime::HostTensor>>& constant_data) {
    if (constant_data.count(idx)) {
        shape = ov::PartialShape(ov::opset1::Constant(constant_data.at(idx)).cast_vector<int64_t>());
        return true;
    } else {
        return ov::evaluate_as_partial_shape(op->input_value(idx), shape);
    }
}

template <class T>
inline void check_divided_result(const ov::Node* op,
                                 const T& res,
                                 const T& divided,
                                 const typename T::value_type& divisor) {
    NODE_VALIDATION_CHECK(op,
                          res != T{},
                          "Dimension value: [ ",
                          divided.get_min_length(),
                          ", ",
                          divided.get_max_length(),
                          "]",
                          " must be a multiple of divisor: ",
                          divisor);
}

template <>
inline void check_divided_result<ov::Dimension>(const ov::Node* op,
                                                const ov::Dimension& res,
                                                const ov::Dimension& divided,
                                                const typename ov::Dimension::value_type& divisor) {
    NODE_VALIDATION_CHECK(op,
                          !res.get_interval().empty(),
                          "Dimension value: [ ",
                          divided.get_min_length(),
                          ", ",
                          divided.get_max_length(),
                          "]",
                          " must be a multiple of divisor: ",
                          divisor);
}<|MERGE_RESOLUTION|>--- conflicted
+++ resolved
@@ -26,28 +26,17 @@
 
 template <class OpType, class T>
 void eltwise_shape_infer(const OpType* op, const std::vector<T>& input_shapes, std::vector<T>& output_shapes) {
-<<<<<<< HEAD
-    NODE_VALIDATION_CHECK(op, input_shapes.size() >= 1 && output_shapes.size() == 1,
-=======
     NODE_VALIDATION_CHECK(op,
                           input_shapes.size() == 2 && output_shapes.size() == 1,
->>>>>>> 0552d988
                           "Incorrect number of input/output shapes");
     T output_shape = input_shapes[0];
     ov::op::AutoBroadcastSpec autob = op->get_autob();
     if (autob.m_type == ov::op::AutoBroadcastType::NONE) {
         NODE_VALIDATION_CHECK(op, T::merge_into(output_shape, input_shapes[1]), "Argument shapes are inconsistent.");
     } else if (autob.m_type == ov::op::AutoBroadcastType::NUMPY || autob.m_type == ov::op::AutoBroadcastType::PDPD) {
-<<<<<<< HEAD
-        for(size_t i = 1; i < input_shapes.size(); i++) {
-            NODE_VALIDATION_CHECK(op, T::broadcast_merge_into(output_shape, input_shapes[i], autob),
-                                  "Argument shapes are inconsistent.");
-        }
-=======
         NODE_VALIDATION_CHECK(op,
                               T::broadcast_merge_into(output_shape, input_shapes[1], autob),
                               "Argument shapes are inconsistent.");
->>>>>>> 0552d988
     } else {
         NODE_VALIDATION_CHECK(op, false, "Unsupported auto broadcast specification");
     }
