--- conflicted
+++ resolved
@@ -6,10 +6,7 @@
 
 #include "itt.hpp"
 #include "ngraph/runtime/reference/transpose.hpp"
-<<<<<<< HEAD
-=======
 #include "ngraph/validation_util.hpp"
->>>>>>> 0552d988
 #include "transpose_shape_inference.hpp"
 
 using namespace std;
@@ -33,15 +30,6 @@
                           input_order_et.is_dynamic() || input_order_et.is_integral_number(),
                           "Input order must have an integral number element type.");
 
-<<<<<<< HEAD
-    const auto& input_order_shape = get_input_partial_shape(1);
-    const auto& arg_shape = get_input_partial_shape(0);
-    set_input_is_relevant_to_shape(1);
-    std::vector<ov::PartialShape> output_shapes = {ov::PartialShape{}};
-    std::vector<ov::PartialShape> input_shapes = {arg_shape, input_order_shape};
-    shape_infer(this, input_shapes, output_shapes);
-    set_output_type(0, get_input_element_type(0), output_shapes[0]);
-=======
     const auto& input_order_shape = get_input_partial_shape(ORDER);
     NODE_VALIDATION_CHECK(this, input_order_shape.rank().compatible(1), "Input order must be a vector.");
 
@@ -61,7 +49,6 @@
 
     set_output_size(output_shapes.size());
     set_output_type(ARG, get_input_element_type(ARG), output_shapes[ARG_T]);
->>>>>>> 0552d988
 }
 
 shared_ptr<Node> op::v1::Transpose::clone_with_new_inputs(const OutputVector& new_args) const {
