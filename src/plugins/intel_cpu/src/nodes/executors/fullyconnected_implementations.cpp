// Copyright (C) 2018-2022 Intel Corporation
// SPDX-License-Identifier: Apache-2.0
//

#include <memory>
#include <vector>

#include "cpu/x64/cpu_isa_traits.hpp"
#include "debug_messages.hpp"
#include "implementation_utils.hpp"
#include "memory_desc/cpu_memory_desc.h"
#include "nodes/executors/convolution_config.hpp"
#include "nodes/executors/dnnl/dnnl_convolution_primitive.hpp"
#include "nodes/executors/dnnl/dnnl_fullyconnected.hpp"
#include "nodes/executors/dnnl/dnnl_shape_agnostic_data.hpp"
#include "nodes/executors/executor.hpp"
#include "nodes/executors/executor_implementation.hpp"
#include "nodes/executors/implementations.hpp"
#include "nodes/executors/fullyconnected_config.hpp"
#include "nodes/executors/memory_arguments.hpp"
#include "nodes/executors/mlas/mlas_gemm.hpp"
#include "nodes/executors/precision_matcher.hpp"
#include "nodes/executors/precision_translation.hpp"
#include "nodes/executors/type_mask.hpp"
#include "openvino/core/type/element_type.hpp"
#include "ov_optional.hpp"
#include "utils/cpp/maybe_unused.hpp"

namespace ov {
namespace intel_cpu {

using namespace ov::element;
using namespace TypeMaskAlias;
using namespace executor;

static const MappingNotation dnnlFCMappingNotation{ARG_SRC, ARG_WEI, ARG_BIAS, ARG_DST};

using LayoutConfig = std::vector<LayoutType>;
static const LayoutConfig dnnlFCLayoutConfig{LayoutType::ncsp, LayoutType::ncsp, LayoutType::ncsp, LayoutType::ncsp};

template<dnnl::impl::cpu::x64::cpu_isa_t ISA>
struct Require {
    bool operator()() {
        return dnnl::impl::cpu::x64::mayiuse(ISA);
    }
};

// clang-format off
static const TypeMapping dnnlFCTypeMapping {
    // {src, wei, bia, dst}                                   pt<src, wei, bias, dst>
    {{_bf16, _bf16 | _f32, _any, _bf16 | _f32},               pt(bypass(), bypass(), use<3>(), bypass())},
    {{_f16, _f16, _any, _f16 | _f32},                         pt(bypass(), bypass(), use<3>(), bypass())},
    // integer precision outputs are not supported for float precision inputs
    {{_f32 | _bf16 | _f16, _any, _any, _i8 | _u8},            pt(bypass(), bypass(), use<0>(), use<0>())},
    // compresses float weights which do not match input data precision
    {{_f32, _half_float, _any, _any | _any},                  pt(bypass(), bypass(), use<0>(), use<0>())},
    {{_bf16, _f16, _any, _any | _any},                        pt(bypass(), bypass(), use<0>(), use<0>())},
    {{_f16, _bf16, _any, _any | _any},                        pt(bypass(), bypass(), use<0>(), use<0>())},
    // quantization configuration
    // int8 inner_product does not support f16 output and bias
    {{_u8 | _i8, _i8, _any, _f16},                            pt(bypass(), bypass(), just<f32>(), just<f32>())},
<<<<<<< HEAD
    {{_u8 | _i8, _i8, f16, _any},                             pt(bypass(), bypass(), just<f32>(), bypass())},
    {{_u8 | _i8, _i8, _any, _u8 | _i8 | _i32 | _bf16 | _f32}, pt(bypass(), bypass(), bypass(), use<3>())},
=======
    {{_u8 | _i8, _i8, _any & ~_f16, _u8 | _i8 | _i32 | _bf16 | _f32}, pt(bypass(), bypass(), bypass(), use<3>())},
>>>>>>> a0ded4bd
    // compresses int weights (@todo more strict requrements for output precision?)
    {{_bf16, _u8 | _nf4 | _u4 | _i4, _any, _any},             pt(bypass(), bypass(), use<0>(), use<0>()),
     Require<dnnl::impl::cpu::x64::avx512_core_bf16>()}, // Ticket 122347
    {{_bf16, _u8 | _nf4 | _u4 | _i4, _any, _any},             pt(just<f32>(), bypass(), just<f32>(), just<f32>())},
    {{_f32, _u8 | _nf4 | _u4 | _i4, _any, _any},              pt(bypass(), bypass(), use<0>(), use<0>())},
    // @todo should we fallback to FPXX instead of _f32?
    {{_any, _any, _any, _any},                                pt(just<f32>(), just<f32>(), just<f32>(), just<f32>())},
    // @todo explicitly cover configuration limitations for oneDNN on ARM
};

static const MappingNotation dnnlConvolutionMappingNotation {
    ARG_SRC, ARG_WEI, ARG_BIAS, ARG_DST
};

static const TypeMapping dnnlConvolutionTypeMapping {
    // {src, wei, bia, dst}                        pt<src, wei, bias, dst>
    {{_bf16, _bf16 | _f32, _any, _bf16 | _f32},    pt(bypass(), bypass(), use<3>(), bypass())},
    {{_f16, _f16, _any, _f16 | _f32},              pt(bypass(), bypass(), use<3>(), bypass())},
    // integer precision outputs are not supported for float precision inputs
    {{_f32 | _bf16 | _f16, _any, _any, _i8 | _u8}, pt(bypass(), bypass(), use<0>(), use<0>())},
    // compresses float weights which do not match input data precision
    {{_f32, _half_float, _any, _any | _any},       pt(bypass(), bypass(), use<0>(), use<0>())},
    {{_bf16, _f16, _any, _any | _any},             pt(bypass(), bypass(), use<0>(), use<0>())},
    {{_f16, _bf16, _any, _any | _any},             pt(bypass(), bypass(), use<0>(), use<0>())},
    // quantization configuration
    {{_u8 | _i8, _i8, _any, _any},                 pt(bypass(), bypass(), use<3>(), bypass())},
    // @todo should we fallback to _fxx instead of _f32 (currenly legacy logic is replicated)
    {{_any, _any, _any, _any},                     pt(just<f32>(), just<f32>(), just<f32>(), just<f32>())},
};
// clang-format on

static bool fullyMatchConfiguration(const MemoryDescArgs& currentDescriptors,
                                    const InOutTypes& typeConfig,
                                    const LayoutConfig& layoutConfig,
                                    const MappingNotation& notation) {
    for (size_t i = 0; i < typeConfig.size(); i++) {
        const auto& type = typeConfig[i];
        const auto& desc = currentDescriptors.at(notation[i]);

        if (desc->empty())
            continue;

        if (desc->getPrecision() != type)
            return false; // type mismatch

        if (!desc->hasLayoutType(layoutConfig[i]))
            return false; // layout mismatch
    }

    return true;
}

static MemoryDescArgs createOptimalDescriptors(const MemoryDescArgs& currentDescriptors,
                                               const InOutTypes& typeConfig,
                                               const LayoutConfig& layoutConfig,
                                               const MappingNotation& notation) {
    MemoryDescArgs descs = currentDescriptors;

    const auto& creatorsMap = BlockedDescCreator::getCommonCreators();
    for (size_t i = 0; i < typeConfig.size(); i++) {
        const auto& desc = currentDescriptors.at(notation[i]);
        const auto& descType = desc->getPrecision();
        const auto& type = typeConfig[i];
        const auto& layout = layoutConfig[i];

        if (desc->empty())
            continue;

        if (descType == type && desc->hasLayoutType(layout)) {
            continue;
        }

        descs[notation[i]] = creatorsMap.at(layout)->createSharedDesc(type, desc->getShape());
    }

    return descs;
}

template <typename Attrs>
ov::optional<executor::Config<Attrs>> requiresFallbackCommon(const executor::Config<Attrs>& config,
                                                             const TypeMapping& typeMapping,
                                                             const LayoutConfig& layoutConfig,
                                                             const MappingNotation& notation) {
    const auto typeConfig = getTypeConfiguration(config.descs, typeMapping, notation);

    if (fullyMatchConfiguration(config.descs, typeConfig, layoutConfig, notation)) {
        return {};
    }

    const auto optimalDescriptors = createOptimalDescriptors(config.descs, typeConfig, layoutConfig, notation);

    return ov::optional<executor::Config<Attrs>>(FCConfig{optimalDescriptors, config.attrs, config.postOps});
}

OV_CPU_MAYBE_UNUSED_FUNCTION static inline bool noWeightsDecompression(const FCConfig& config) {
    return !DnnlFCPrimitive::useWeightsDecompressionImpl(srcType(config), weiType(config));
}

OV_CPU_MAYBE_UNUSED_FUNCTION static inline bool noSparseDecompression(const FCConfig& config) {
    return !(config.attrs.sparseWeights);
}

OV_CPU_MAYBE_UNUSED_FUNCTION static inline bool noPostOps(const FCConfig& config) {
    return config.postOps.empty();
}

template <>
const std::vector<ExecutorImplementation<FCAttrs>>& getImplementations() {
    static const std::vector<ExecutorImplementation<FCAttrs>> fullyconnectedImplementations {
        OV_CPU_INSTANCE_MLAS_X64(
            "fullyconnected_mlas",
            ExecutorType::Mlas,
            OperationType::MatMul,
            ShapeTolerance::Agnostic,
            // supports
            [](const FCConfig& config) -> bool {
                // @todo probably there is no need of having implementation name in the debug message
                // since it can be distinguished from the context of other logs anyway.
                VERIFY(noPostOps(config), UNSUPPORTED_POST_OPS);
                VERIFY(noSparseDecompression(config), UNSUPPORTED_SPARSE_WEIGHTS);
                VERIFY(noWeightsDecompression(config), UNSUPPORTED_WEIGHTS_DECOMPRESSION);
                VERIFY(everyone_is(f32, srcType(config), weiType(config), dstType(config)), UNSUPPORTED_SRC_PRECISIONS);

                return MlasGemmExecutor::supports(config);
            },
            // requiresFallback
            [](const FCConfig& config) -> ov::optional<executor::Config<FCAttrs>> {
                // @todo Implement proper handling for the cases when fallback is not expected
                // throwing exception is not an option, since requiresFallback is used in two contexts:
                // 1) getting proper memory descriptors configuration
                // 2) actual fallback to subgraph
                return {};
            },
            // acceptsShapes
            [](const MemoryArgs& memory) -> bool {
                // @todo create syntactic sugar (functor) for shape agnostic lambda
                return true;
            },
            // create
            [](const FCAttrs& attrs,
               const PostOps& postOps,
               const MemoryArgs& memory,
               const ExecutorContext::CPtr context) {
                return std::make_shared<MlasGemmExecutor>(attrs, postOps, memory, context);
            })
        OV_CPU_INSTANCE_X64(
            "convolution_1x1_dnnl",
            ExecutorType::Dnnl,
            OperationType::Convolution,
            ShapeTolerance::Dependant,
            // supports
            [](const FCConfig& config) -> bool {
                VERIFY(noSparseDecompression(config), UNSUPPORTED_SPARSE_WEIGHTS);
                VERIFY(noWeightsDecompression(config), UNSUPPORTED_WEIGHTS_DECOMPRESSION);
                auto getOffset0 = [](const MemoryDescPtr& desc) {
                    DnnlMemoryDescCPtr dnnlDesc = MemoryDescUtils::convertToDnnlMemoryDesc(desc);
                    dnnl::impl::memory_desc_wrapper wrapped(dnnlDesc->getDnnlDesc().get());
                    return wrapped.offset0();
                };

                VERIFY(dnnl::impl::cpu::x64::mayiuse(dnnl::impl::cpu::x64::avx512_core), UNSUPPORTED_ISA);
                VERIFY(srcType(config) == ov::element::f32, UNSUPPORTED_SRC_PRECISIONS);
                // disable rank=4:
                // if layout is nhwc:
                //   A matrix: N * IC * H * W --> N * (IC*H*W), the M, N', K of matrix multiply will be:
                //   M = 1, K = (IC*H*W), when M = 1 it should not be efficient since acts as a vector multiply
                // if layout is nchw/nChw16c: brg1x1 not support. Although jit supports, it should have similar
                //   problems with the above.
                VERIFY(one_of(srcRank(config), 2u, 3u), UNSUPPORTED_SRC_RANK);
                VERIFY(weiRank(config) == 2, UNSUPPORTED_WEI_RANK);
                // brg convolution does not support stride
                VERIFY(getOffset0(config.descs.at(ARG_DST)) == 0, UNSUPPORTED_DST_STRIDES);
                return true;
            },
            // requiresFallback
            [](const FCConfig& config) -> ov::optional<executor::Config<FCAttrs>> {
                // @todo use dnnlConvolutionLayoutConfig after one is implemented
                return requiresFallbackCommon(config,
                                              dnnlConvolutionTypeMapping,
                                              dnnlFCLayoutConfig,
                                              dnnlFCMappingNotation);
            },
            // acceptsShapes
            [](const MemoryArgs& memory) -> bool {
                const auto inRank = memory.at(ARG_SRC)->getShape().getRank();
                const auto& inDims = memory.at(ARG_SRC)->getShape().getDims();
                const auto& weightDims = memory.at(ARG_WEI)->getShape().getDims();
                // for original inner product semantics:
                //  when input is 2D tensor -> M in oneDNN will map to widthInConv
                //  when input is 3D tensor -> M in oneDNN will map to widthInConv*minibatch
                // currently nwc mapping in brg::
                //  when input is 2D tensor -> widthInConv will map to 'w', 'n' will be 1
                //  when input is 3D tensor -> widthInConv will map to 'w', 'n' will be minibatch
                Dim widthInConv = inDims[inRank - 2];
                Dim K = inDims[inRank - 1];
                Dim N = weightDims[0];

                const auto& weightsSize = memory.at(ARG_WEI)->getDesc().getCurrentMemSize();
                // Disable Conv1x1 when weight size >= 16M to avoid different weight layout when having different input
                // activation shapes. As a consuquence, peak memory consumption in LLM can be decreased.
                VERIFY(weightsSize < (16 * 1 << 20), " weights size is to big");
                VERIFY(widthInConv >= 2 && widthInConv <= 3136 && K >= 96 && K <= 4096 && N >= 96 && N <= K * 4,
                       HEURISTICS_MISMATCH);

                return true;
            },
            // create
            [](const FCAttrs& attrs,
               const PostOps& postOps,
               const MemoryArgs& memory,
               ExecutorContext::CPtr context) -> std::shared_ptr<Executor> {
                struct ConvolutionInstantiator {
                    std::shared_ptr<DnnlConvolutionPrimitive> operator()(
                        const MemoryArgs& memory,
                        const FCAttrs& attrs,
                        const ExecutorContext::CPtr context,
                        std::shared_ptr<DnnlShapeAgnosticData> shareAgnosticData) const {
                        ConvAttrs convAttrs{attrs.withBias};
                        auto primitive =
                            DefaultInstantiator<DnnlConvolutionPrimitive, ConvAttrs, DnnlShapeAgnosticData>{}(
                            memory,
                            convAttrs,
                            context,
                            shareAgnosticData);

                        if (!primitive || primitive->implType() != brgconv_avx512_1x1) {
                            // only brgconv_avx512_1x1 primitive is acceptable from the performance perspective
                            return nullptr;
                        }
                        return primitive;
                    }
                };

                return std::make_shared<
                    DnnlFCExecutor<DnnlConvolutionPrimitive, FCAttrs, DnnlShapeAgnosticData, ConvolutionInstantiator>>(
                    attrs,
                    postOps,
                    memory,
                    context,
                    false);
            })
        OV_CPU_INSTANCE_DNNL(
            "fullyconnected_dnnl",
            ExecutorType::Dnnl,
            OperationType::FullyConnected,
            ShapeTolerance::Dependant,
            // supports
            [](const FCConfig& config) -> bool {
                return true;
            },
            // requiresFallback
            [](const FCConfig& config) -> ov::optional<executor::Config<FCAttrs>> {
                return requiresFallbackCommon(config,
                                              dnnlFCTypeMapping,
                                              dnnlFCLayoutConfig,
                                              dnnlConvolutionMappingNotation);
            },
            // acceptsShapes
            [](const MemoryArgs& memory) -> bool {
                return true;
            },
            // create
            [](const FCAttrs& attrs, const PostOps& postOps, const MemoryArgs& memory, ExecutorContext::CPtr context) {
                return std::make_shared<DnnlFCExecutor<DnnlFCPrimitive, FCAttrs, DnnlShapeAgnosticData>>(attrs,
                                                                                                         postOps,
                                                                                                         memory,
                                                                                                         context,
                                                                                                         false);
            })
    };

    return fullyconnectedImplementations;
}
}  // namespace intel_cpu
}  // namespace ov<|MERGE_RESOLUTION|>--- conflicted
+++ resolved
@@ -59,12 +59,8 @@
     // quantization configuration
     // int8 inner_product does not support f16 output and bias
     {{_u8 | _i8, _i8, _any, _f16},                            pt(bypass(), bypass(), just<f32>(), just<f32>())},
-<<<<<<< HEAD
     {{_u8 | _i8, _i8, f16, _any},                             pt(bypass(), bypass(), just<f32>(), bypass())},
-    {{_u8 | _i8, _i8, _any, _u8 | _i8 | _i32 | _bf16 | _f32}, pt(bypass(), bypass(), bypass(), use<3>())},
-=======
     {{_u8 | _i8, _i8, _any & ~_f16, _u8 | _i8 | _i32 | _bf16 | _f32}, pt(bypass(), bypass(), bypass(), use<3>())},
->>>>>>> a0ded4bd
     // compresses int weights (@todo more strict requrements for output precision?)
     {{_bf16, _u8 | _nf4 | _u4 | _i4, _any, _any},             pt(bypass(), bypass(), use<0>(), use<0>()),
      Require<dnnl::impl::cpu::x64::avx512_core_bf16>()}, // Ticket 122347
