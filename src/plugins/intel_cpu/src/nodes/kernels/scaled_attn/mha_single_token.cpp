// Copyright (C) 2018-2025 Intel Corporation
// SPDX-License-Identifier: Apache-2.0
//
#include <float.h>

#include <cmath>
#include <cstring>
#include <iostream>
#include <limits>
#include <type_traits>

#if defined(HAVE_AVX2) || defined(HAVE_AVX512F)
#    include <immintrin.h>
#endif

#include "attn_quant_kernel.hpp"
#include "common.hpp"
#include "mha_single_token.hpp"
#include "openvino/core/parallel.hpp"
#include "openvino/core/type/bfloat16.hpp"
#include "softmax_kernel.hpp"

#if defined(OPENVINO_ARCH_ARM64)
#    include <arm_neon.h>
#endif

namespace ov::Extensions::Cpu::XARCH {

using namespace ov;

#if defined(HAVE_AVX2)

#    define prefetch_bytes(bytes, sel, advance, src) \
        {                                            \
            auto* p = reinterpret_cast<char*>(src);  \
            for (size_t i = 0; i < bytes; i += 64)   \
                _mm_prefetch(p + i + advance, sel);  \
        }

#else

#    define prefetch_bytes(bytes, sel, advance, src)

#endif

template <typename TA, typename TB>
static void cvt_copy(TA* dst, TB* src, size_t n) {
    size_t i = 0;
#if defined(HAVE_AVX512F)
    for (; i + vec_len_f32_avx512 <= n; i += vec_len_f32_avx512) {
        auto vb = mm512_uni_loadu_ps(src + i);
        mm512_uni_storeu_ps(dst + i, vb);
    }
#elif defined(HAVE_AVX2)
    for (; i + vec_len_f32_avx2 <= n; i += vec_len_f32_avx2) {
        auto vb = mm256_uni_loadu_ps(src + i);
        mm256_uni_storeu_ps(dst + i, vb);
    }
#endif
    for (; i < n; i++) {
        dst[i] = src[i];
    }
}

#if defined(OPENVINO_ARCH_ARM64)
#    if defined(__ARM_FEATURE_FP16_VECTOR_ARITHMETIC)
#        if defined(HAVE_SVE)
template <>
void cvt_copy(ov::float16* dst, ov::float16* src, size_t n) {
    size_t i = 0;
    size_t inc = vec_len_f16_sve();
    svbool_t pg = svptrue_b16();

    while (i < n) {
        if (n - i < vec_len_f16_sve()) {
            inc = n - i;
            pg = svwhilelt_b16(0, static_cast<int>(inc));
        }
        svfloat16_t b1 = svld1_f16(pg, reinterpret_cast<const float16_t*>(src + i));
        svst1_f16(pg, reinterpret_cast<float16_t*>(dst + i), b1);
        i += inc;
    }
}
#        else   // NEON
template <>
void cvt_copy(ov::float16* dst, ov::float16* src, size_t n) {
    size_t i = 0;
    for (; i + vec_len_f16_neon <= n; i += vec_len_f16_neon) {
        auto vb1 = vld1q_f16(reinterpret_cast<const float16_t*>(src + i));
        vst1q_f16(reinterpret_cast<float16_t*>(dst + i), vb1);
    }
    for (; i < n; i++) {
        dst[i] = src[i];
    }
}
#        endif  // defined(HAVE_SVE)
#    endif      // defined(__ARM_FEATURE_FP16_VECTOR_ARITHMETIC)

#    if defined(HAVE_SVE)
template <>
void cvt_copy(float* dst, float* src, size_t n) {
    size_t i = 0;
    auto _dst = reinterpret_cast<float32_t*>(dst);
    size_t inc = vec_len_f32_sve();
    svbool_t pg = svptrue_b32();

    while (i < n) {
        if (n - i < vec_len_f32_sve()) {
            inc = n - i;
            pg = svwhilelt_b32(0, static_cast<int>(inc));
        }
        svfloat32_t b1 = svld1_f32(pg, src + i);
        svst1_f32(pg, _dst + i, b1);
        i += inc;
    }
}
#    else   // NEON
template <>
void cvt_copy(float* dst, float* src, size_t n) {
    size_t i = 0;
    for (; i + vec_len_f32_neon <= n; i += vec_len_f32_neon) {
        float32x4_t vb1 = __vld1q_f32(src + i);
        __vst1q_f32(dst + i, vb1);
    }
    for (; i < n; i++) {
        dst[i] = src[i];
    }
}
#    endif  // defined(HAVE_SVE)
#endif      // defined(OPENVINO_ARCH_ARM64)

template <typename T>
static void attn_acc_value(float* out, float weight, T* v, size_t S, float* scale, float* zp, size_t group_size) {
    size_t i = 0;
#if defined(HAVE_AVX512F)
    auto attn_w_vec_fp32 = _mm512_set1_ps(weight);
    for (; i + vec_len_f32_avx512 <= S; i += vec_len_f32_avx512) {
        auto v_value = mm512_uni_loadu_ps(v + i);
        auto v_out = mm512_uni_loadu_ps(out + i);
        v_out = _mm512_fmadd_ps(attn_w_vec_fp32, v_value, v_out);
        _mm512_storeu_ps(out + i, v_out);
    }
#elif defined(HAVE_AVX2)
    auto attn_w_vec_fp32 = _mm256_set1_ps(weight);
    for (; i + vec_len_f32_avx2 <= S; i += vec_len_f32_avx2) {
        auto v_value = mm256_uni_loadu_ps(v + i);
        auto v_out = mm256_uni_loadu_ps(out + i);
        v_out = _mm256_fmadd_ps(attn_w_vec_fp32, v_value, v_out);
        mm256_uni_storeu_ps(out + i, v_out);
    }
#elif defined(OPENVINO_ARCH_ARM64)
#    if defined(HAVE_SVE)
    auto _v = reinterpret_cast<float32_t*>(v);
    svfloat32_t attn_w_vec_fp32 = svdup_n_f32(weight);
    size_t inc = vec_len_f32_sve();
    svbool_t pg = svptrue_b32();

    while (i < S) {
        if (S - i < vec_len_f32_sve()) {
            inc = S - i;
            pg = svwhilelt_b32(0, static_cast<int>(inc));
        }
        svfloat32_t v_value = svld1_f32(pg, _v + i);
        svfloat32_t v_out = svld1_f32(pg, out + i);

        // svmla with merging to preserve inactive lane values when there's ...
        // fewer than vec_len elements left
        v_out = svmla_f32_m(pg, v_out, attn_w_vec_fp32, v_value);
        svst1_f32(pg, out + i, v_out);
        i += inc;
    }
#    else
    float32x4_t attn_w_vec_fp32 = vdupq_n_f32(weight);
    for (; i + vec_len_f32_neon <= S; i += vec_len_f32_neon) {
        float32x4_t v_value = __vld1q_f32(v + i);
        float32x4_t v_out = __vld1q_f32(out + i);
        v_out = vmlaq_f32(v_out, attn_w_vec_fp32, v_value);
        __vst1q_f32(out + i, v_out);
    }
#    endif
#endif
    for (; i < S; i++) {
        out[i] += weight * v[i];
    }
}

#if defined(__ARM_FEATURE_FP16_VECTOR_ARITHMETIC)
template <typename T>
static void
attn_acc_value(ov::float16* out, ov::float16 weight, T* v, size_t S, float* scale, float* zp, size_t group_size) {
    size_t i = 0;
    auto _v = reinterpret_cast<float16_t*>(v);
    auto _out = reinterpret_cast<float16_t*>(out);

#    if defined(HAVE_SVE)
    svfloat16_t attn_w_vec_fp16 = svdup_n_f16(weight);
    svbool_t pg = svptrue_b16();
    size_t inc = vec_len_f16_sve();

    while (i < S) {
        if (S - i < vec_len_f16_sve()) {
            inc = S - i;
            pg = svwhilelt_b16(0, static_cast<int>(inc));
        }
        svfloat16_t v_value = svld1_f16(pg, _v + i);
        svfloat16_t v_out = svld1_f16(pg, _out + i);

        v_out = svmla_f16_m(pg, v_out, attn_w_vec_fp16, v_value);
        svst1_f16(pg, _out + i, v_out);
        i += inc;
    }
#    else
    auto attn_w_vec_fp16 = vdupq_n_f16(weight);
    for (; i + vec_len_f16_neon <= S; i += vec_len_f16_neon) {
        auto v_value = vld1q_f16(_v + i);
        auto v_out = vld1q_f16(_out + i);
        v_out = vfmaq_f16(v_out, attn_w_vec_fp16, v_value);
        vst1q_f16(_out + i, v_out);
    }
#    endif
    for (; i < S; i++) {
        out[i] += weight * v[i];
    }
}
#endif

static void attn_acc_value(float* out, float weight, uint8_t* v, size_t S, float* scale, float* zp, size_t group_size) {
    size_t group_id = 0;
    while (group_id < S / group_size) {
        size_t i = 0;
        float group_scale = *(scale + group_id * 2);
        float group_zp = *(zp + group_id * 2);
        size_t offset = group_id * group_size;
#if defined(HAVE_AVX512F)
        auto attn_w_vec_fp32 = _mm512_set1_ps(weight * group_scale);
        auto v_zp = _mm512_set1_ps(group_zp);
        for (; i + 4 * vec_len_f32_avx512 <= group_size; i += 4 * vec_len_f32_avx512) {
            auto v0_128 = _mm_loadu_si128(reinterpret_cast<__m128i*>(v + offset + i));
            auto v1_128 = _mm_loadu_si128(reinterpret_cast<__m128i*>(v + offset + i + vec_len_f32_avx512));
            auto v2_128 = _mm_loadu_si128(reinterpret_cast<__m128i*>(v + offset + i + vec_len_f32_avx512 * 2));
            auto v3_128 = _mm_loadu_si128(reinterpret_cast<__m128i*>(v + offset + i + vec_len_f32_avx512 * 3));

            auto v0_out = mm512_uni_loadu_ps(out + offset + i);
            auto v1_out = mm512_uni_loadu_ps(out + offset + i + vec_len_f32_avx512);
            auto v2_out = mm512_uni_loadu_ps(out + offset + i + vec_len_f32_avx512 * 2);
            auto v3_out = mm512_uni_loadu_ps(out + offset + i + vec_len_f32_avx512 * 3);

            auto v0_256 = _mm512_cvtepu8_epi32(v0_128);
            auto v1_256 = _mm512_cvtepu8_epi32(v1_128);
            auto v2_256 = _mm512_cvtepu8_epi32(v2_128);
            auto v3_256 = _mm512_cvtepu8_epi32(v3_128);

            auto v0_value = _mm512_cvtepi32_ps(v0_256);
            auto v1_value = _mm512_cvtepi32_ps(v1_256);
            auto v2_value = _mm512_cvtepi32_ps(v2_256);
            auto v3_value = _mm512_cvtepi32_ps(v3_256);

            v0_value = _mm512_sub_ps(v0_value, v_zp);
            v1_value = _mm512_sub_ps(v1_value, v_zp);
            v2_value = _mm512_sub_ps(v2_value, v_zp);
            v3_value = _mm512_sub_ps(v3_value, v_zp);

            v0_out = _mm512_fmadd_ps(attn_w_vec_fp32, v0_value, v0_out);
            v1_out = _mm512_fmadd_ps(attn_w_vec_fp32, v1_value, v1_out);
            v2_out = _mm512_fmadd_ps(attn_w_vec_fp32, v2_value, v2_out);
            v3_out = _mm512_fmadd_ps(attn_w_vec_fp32, v3_value, v3_out);

            mm512_uni_storeu_ps(out + offset + i + vec_len_f32_avx512 * 0, v0_out);
            mm512_uni_storeu_ps(out + offset + i + vec_len_f32_avx512 * 1, v1_out);
            mm512_uni_storeu_ps(out + offset + i + vec_len_f32_avx512 * 2, v2_out);
            mm512_uni_storeu_ps(out + offset + i + vec_len_f32_avx512 * 3, v3_out);
        }
        if (i + 2 * vec_len_f32_avx512 <= group_size) {
            auto v0_128 = _mm_loadu_si128(reinterpret_cast<__m128i*>(v + offset + i));
            auto v1_128 = _mm_loadu_si128(reinterpret_cast<__m128i*>(v + offset + i + vec_len_f32_avx512));

            auto v0_out = mm512_uni_loadu_ps(out + offset + i);
            auto v1_out = mm512_uni_loadu_ps(out + offset + i + vec_len_f32_avx512);

            auto v0_256 = _mm512_cvtepu8_epi32(v0_128);
            auto v1_256 = _mm512_cvtepu8_epi32(v1_128);

            auto v0_value = _mm512_cvtepi32_ps(v0_256);
            auto v1_value = _mm512_cvtepi32_ps(v1_256);

            v0_value = _mm512_sub_ps(v0_value, v_zp);
            v1_value = _mm512_sub_ps(v1_value, v_zp);

            v0_out = _mm512_fmadd_ps(attn_w_vec_fp32, v0_value, v0_out);
            v1_out = _mm512_fmadd_ps(attn_w_vec_fp32, v1_value, v1_out);

            mm512_uni_storeu_ps(out + offset + i + vec_len_f32_avx512 * 0, v0_out);
            mm512_uni_storeu_ps(out + offset + i + vec_len_f32_avx512 * 1, v1_out);
            i += 2 * vec_len_f32_avx512;
        }
        if (i + vec_len_f32_avx512 <= group_size) {
            auto v0_128 = _mm_loadu_si128(reinterpret_cast<__m128i*>(v + offset + i));
            auto v0_out = mm512_uni_loadu_ps(out + offset + i);
            auto v0_256 = _mm512_cvtepu8_epi32(v0_128);
            auto v0_value = _mm512_cvtepi32_ps(v0_256);
            v0_value = _mm512_sub_ps(v0_value, v_zp);
            v0_out = _mm512_fmadd_ps(attn_w_vec_fp32, v0_value, v0_out);
            mm512_uni_storeu_ps(out + offset + i + vec_len_f32_avx512 * 0, v0_out);
            i += vec_len_f32_avx512;
        }
#elif defined(HAVE_AVX2)
        auto attn_w_vec_fp32 = _mm256_set1_ps(weight * group_scale);
        auto v_zp = _mm256_set1_ps(group_zp);
        for (; i + 4 * vec_len_f32_avx2 <= group_size; i += 4 * vec_len_f32_avx2) {
            auto v0_128 = _mm_loadl_epi64(reinterpret_cast<__m128i*>(v + offset + i));
            auto v1_128 = _mm_loadl_epi64(reinterpret_cast<__m128i*>(v + offset + i + vec_len_f32_avx2));
            auto v2_128 = _mm_loadl_epi64(reinterpret_cast<__m128i*>(v + offset + i + vec_len_f32_avx2 * 2));
            auto v3_128 = _mm_loadl_epi64(reinterpret_cast<__m128i*>(v + offset + i + vec_len_f32_avx2 * 3));

            auto v0_out = mm256_uni_loadu_ps(out + offset + i);
            auto v1_out = mm256_uni_loadu_ps(out + offset + i + vec_len_f32_avx2);
            auto v2_out = mm256_uni_loadu_ps(out + offset + i + vec_len_f32_avx2 * 2);
            auto v3_out = mm256_uni_loadu_ps(out + offset + i + vec_len_f32_avx2 * 3);

            auto v0_256 = _mm256_cvtepu8_epi32(v0_128);
            auto v1_256 = _mm256_cvtepu8_epi32(v1_128);
            auto v2_256 = _mm256_cvtepu8_epi32(v2_128);
            auto v3_256 = _mm256_cvtepu8_epi32(v3_128);

            auto v0_value = _mm256_cvtepi32_ps(v0_256);
            auto v1_value = _mm256_cvtepi32_ps(v1_256);
            auto v2_value = _mm256_cvtepi32_ps(v2_256);
            auto v3_value = _mm256_cvtepi32_ps(v3_256);

            v0_value = _mm256_sub_ps(v0_value, v_zp);
            v1_value = _mm256_sub_ps(v1_value, v_zp);
            v2_value = _mm256_sub_ps(v2_value, v_zp);
            v3_value = _mm256_sub_ps(v3_value, v_zp);

            v0_out = _mm256_fmadd_ps(attn_w_vec_fp32, v0_value, v0_out);
            v1_out = _mm256_fmadd_ps(attn_w_vec_fp32, v1_value, v1_out);
            v2_out = _mm256_fmadd_ps(attn_w_vec_fp32, v2_value, v2_out);
            v3_out = _mm256_fmadd_ps(attn_w_vec_fp32, v3_value, v3_out);

            mm256_uni_storeu_ps(out + offset + i + vec_len_f32_avx2 * 0, v0_out);
            mm256_uni_storeu_ps(out + offset + i + vec_len_f32_avx2 * 1, v1_out);
            mm256_uni_storeu_ps(out + offset + i + vec_len_f32_avx2 * 2, v2_out);
            mm256_uni_storeu_ps(out + offset + i + vec_len_f32_avx2 * 3, v3_out);
        }
        if (i + 2 * vec_len_f32_avx2 <= group_size) {
            auto v0_128 = _mm_loadl_epi64(reinterpret_cast<__m128i*>(v + offset + i));
            auto v1_128 = _mm_loadl_epi64(reinterpret_cast<__m128i*>(v + offset + i + vec_len_f32_avx2));

            auto v0_out = mm256_uni_loadu_ps(out + offset + i);
            auto v1_out = mm256_uni_loadu_ps(out + offset + i + vec_len_f32_avx2);

            auto v0_256 = _mm256_cvtepu8_epi32(v0_128);
            auto v1_256 = _mm256_cvtepu8_epi32(v1_128);

            auto v0_value = _mm256_cvtepi32_ps(v0_256);
            auto v1_value = _mm256_cvtepi32_ps(v1_256);

            v0_value = _mm256_sub_ps(v0_value, v_zp);
            v1_value = _mm256_sub_ps(v1_value, v_zp);

            v0_out = _mm256_fmadd_ps(attn_w_vec_fp32, v0_value, v0_out);
            v1_out = _mm256_fmadd_ps(attn_w_vec_fp32, v1_value, v1_out);

            mm256_uni_storeu_ps(out + offset + i + vec_len_f32_avx2 * 0, v0_out);
            mm256_uni_storeu_ps(out + offset + i + vec_len_f32_avx2 * 1, v1_out);
            i += 2 * vec_len_f32_avx2;
        }
        if (i + vec_len_f32_avx2 <= group_size) {
            auto v0_128 = _mm_loadl_epi64(reinterpret_cast<__m128i*>(v + offset + i));
            auto v0_out = mm256_uni_loadu_ps(out + offset + i);
            auto v0_256 = _mm256_cvtepu8_epi32(v0_128);
            auto v0_value = _mm256_cvtepi32_ps(v0_256);
            v0_value = _mm256_sub_ps(v0_value, v_zp);
            v0_out = _mm256_fmadd_ps(attn_w_vec_fp32, v0_value, v0_out);
            mm256_uni_storeu_ps(out + offset + i, v0_out);
            i += vec_len_f32_avx2;
        }
#endif
        for (; i < group_size; i++) {
            out[offset + i] += weight * (v[offset + i] - group_zp) * group_scale;
        }
        group_id += 1;
    }
}

template <typename T>
void sum_q_head(T* a, size_t n, size_t group_size, float* out) {
    size_t group_id = 0;
    while (group_id < n / group_size) {
        float group_sum = 0.0f;
        size_t offset = group_id * group_size;
        size_t i = 0;
#if defined(HAVE_AVX512F)
        auto vsum0 = _mm512_set1_ps(0.0f);
        auto vsum1 = _mm512_set1_ps(0.0f);
        auto vsum2 = _mm512_set1_ps(0.0f);
        auto vsum3 = _mm512_set1_ps(0.0f);
        for (; i + 4 * vec_len_f32_avx512 <= group_size; i += vec_len_f32_avx512 * 4) {
            auto va0 = mm512_uni_loadu_ps(a + offset + i);
            auto va1 = mm512_uni_loadu_ps(a + offset + i + vec_len_f32_avx512);
            auto va2 = mm512_uni_loadu_ps(a + offset + i + vec_len_f32_avx512 * 2);
            auto va3 = mm512_uni_loadu_ps(a + offset + i + vec_len_f32_avx512 * 3);

            vsum0 = _mm512_add_ps(va0, vsum0);
            vsum1 = _mm512_add_ps(va1, vsum1);
            vsum2 = _mm512_add_ps(va2, vsum2);
            vsum3 = _mm512_add_ps(va3, vsum3);
        }
        if (i + 2 * vec_len_f32_avx512 <= group_size) {
            auto va0 = mm512_uni_loadu_ps(a + offset + i);
            auto va1 = mm512_uni_loadu_ps(a + offset + i + vec_len_f32_avx512);

            vsum0 = _mm512_add_ps(va0, vsum0);
            vsum1 = _mm512_add_ps(va1, vsum1);
            i += 2 * vec_len_f32_avx512;
        }
        if (i + vec_len_f32_avx512 <= group_size) {
            auto va0 = mm512_uni_loadu_ps(a + offset + i);
            vsum0 = _mm512_add_ps(va0, vsum0);
            i += vec_len_f32_avx512;
        }
        vsum0 = _mm512_add_ps(vsum0, vsum1);
        vsum2 = _mm512_add_ps(vsum2, vsum3);
        vsum0 = _mm512_add_ps(vsum0, vsum2);
        group_sum = _mm512_reduce_add_ps(vsum0);
#elif defined(HAVE_AVX2)
        auto vsum0 = _mm256_set1_ps(0.0f);
        auto vsum1 = _mm256_set1_ps(0.0f);
        auto vsum2 = _mm256_set1_ps(0.0f);
        auto vsum3 = _mm256_set1_ps(0.0f);
        for (; i + 4 * vec_len_f32_avx2 <= group_size; i += vec_len_f32_avx2 * 4) {
            auto va0 = mm256_uni_loadu_ps(a + offset + i);
            auto va1 = mm256_uni_loadu_ps(a + offset + i + vec_len_f32_avx2);
            auto va2 = mm256_uni_loadu_ps(a + offset + i + vec_len_f32_avx2 * 2);
            auto va3 = mm256_uni_loadu_ps(a + offset + i + vec_len_f32_avx2 * 3);

            vsum0 = _mm256_add_ps(va0, vsum0);
            vsum1 = _mm256_add_ps(va1, vsum1);
            vsum2 = _mm256_add_ps(va2, vsum2);
            vsum3 = _mm256_add_ps(va3, vsum3);
        }
        if (i + 2 * vec_len_f32_avx2 <= group_size) {
            auto va0 = mm256_uni_loadu_ps(a + offset + i);
            auto va1 = mm256_uni_loadu_ps(a + offset + i + vec_len_f32_avx2);

            vsum0 = _mm256_add_ps(va0, vsum0);
            vsum1 = _mm256_add_ps(va1, vsum1);
            i += 2 * vec_len_f32_avx2;
        }
        if (i + vec_len_f32_avx2 <= group_size) {
            auto va0 = mm256_uni_loadu_ps(a + offset + i);
            vsum0 = _mm256_add_ps(va0, vsum0);
            i += vec_len_f32_avx2;
        }
        vsum0 = _mm256_add_ps(vsum0, vsum1);
        vsum2 = _mm256_add_ps(vsum2, vsum3);
        vsum0 = _mm256_add_ps(vsum0, vsum2);
        hsum(vsum0);
        group_sum = _mm256_cvtss_f32(vsum0);
#elif defined(OPENVINO_ARCH_ARM64)
#    if defined(HAVE_SVE)
        svfloat32_t sum0 = svdup_n_f32(0.0f);
        svfloat32_t sum1 = svdup_n_f32(0.0f);
        svfloat32_t sum2 = svdup_n_f32(0.0f);
        svfloat32_t sum3 = svdup_n_f32(0.0f);
        svbool_t pg = svptrue_b32();
        auto vec_len = vec_len_f32_sve();

        for (; i + 4 * vec_len <= group_size; i += 4 * vec_len) {
            svfloat32_t a0 = svld1_f32(pg, a + offset + i);
            svfloat32_t a1 = svld1_f32(pg, a + offset + i + vec_len);
            svfloat32_t a2 = svld1_f32(pg, a + offset + i + vec_len * 2);
            svfloat32_t a3 = svld1_f32(pg, a + offset + i + vec_len * 3);

            sum0 = svadd_f32_z(pg, a0, sum0);
            sum1 = svadd_f32_z(pg, a1, sum1);
            sum2 = svadd_f32_z(pg, a2, sum2);
            sum3 = svadd_f32_z(pg, a3, sum3);
        }
        if (i + 2 * vec_len <= group_size) {
            svfloat32_t a0 = svld1_f32(pg, a + offset + i);
            svfloat32_t a1 = svld1_f32(pg, a + offset + i + vec_len);

            sum0 = svadd_f32_z(pg, a0, sum0);
            sum1 = svadd_f32_z(pg, a1, sum1);
            i += 2 * vec_len;
        }
        if (i + vec_len <= group_size) {
            svfloat32_t a0 = svld1_f32(pg, a + offset + i);
            sum0 = svadd_f32_z(pg, a0, sum0);
            i += vec_len;
        }
        // Process tail elements parallely as well (if any)
        if (i != group_size) {
            svbool_t pg_rem = svwhilelt_b32(0, static_cast<int>(group_size - i));
            svfloat32_t a0 = svld1_f32(pg_rem, a + offset + i);
            sum0 = svadd_f32_m(pg_rem, sum0, a0);
            i = group_size;
        }
        float32_t sum_0 = svaddv_f32(pg, sum0);
        float32_t sum_1 = svaddv_f32(pg, sum1);
        float32_t sum_2 = svaddv_f32(pg, sum2);
        float32_t sum_3 = svaddv_f32(pg, sum3);
        group_sum = static_cast<float>(sum_0 + sum_1 + sum_2 + sum_3);
#    else
        float32x4_t vsum0 = vdupq_n_f32(0.0f);
        float32x4_t vsum1 = vdupq_n_f32(0.0f);
        float32x4_t vsum2 = vdupq_n_f32(0.0f);
        float32x4_t vsum3 = vdupq_n_f32(0.0f);

        for (; i + 4 * vec_len_f32_neon <= group_size; i += vec_len_f32_neon * 4) {
            float32x4_t va0 = vld1q_f32(a + offset + i);
            float32x4_t va1 = vld1q_f32(a + offset + i + vec_len_f32_neon);
            float32x4_t va2 = vld1q_f32(a + offset + i + vec_len_f32_neon * 2);
            float32x4_t va3 = vld1q_f32(a + offset + i + vec_len_f32_neon * 3);

            vsum0 = vaddq_f32(va0, vsum0);
            vsum1 = vaddq_f32(va1, vsum1);
            vsum2 = vaddq_f32(va2, vsum2);
            vsum3 = vaddq_f32(va3, vsum3);
        }
        if (i + 2 * vec_len_f32_neon <= group_size) {
            float32x4_t va0 = vld1q_f32(a + offset + i);
            float32x4_t va1 = vld1q_f32(a + offset + i + vec_len_f32_neon);

            vsum0 = vaddq_f32(va0, vsum0);
            vsum1 = vaddq_f32(va1, vsum1);
            i += 2 * vec_len_f32_neon;
        }
        if (i + vec_len_f32_neon <= group_size) {
            float32x4_t va0 = vld1q_f32(a + offset + i);
            vsum0 = vaddq_f32(va0, vsum0);
            i += vec_len_f32_neon;
        }

        vsum0 = vaddq_f32(vsum0, vsum1);
        vsum2 = vaddq_f32(vsum2, vsum3);
        vsum0 = vaddq_f32(vsum0, vsum2);

        float32x2_t sum_low = vget_low_f32(vsum0);
        float32x2_t sum_high = vget_high_f32(vsum0);
        sum_low = vadd_f32(sum_low, sum_high);
        sum_low = vpadd_f32(sum_low, sum_low);
        group_sum = vget_lane_f32(sum_low, 0);
#    endif
#endif
        for (; i < group_size; i++) {
            float tmp = a[i + offset];
            group_sum += tmp;
        }
        out[group_id] = group_sum;
        group_id += 1;
    }
}

template <typename TA, typename TB>
static float dot_product(TA* a, TB* b, size_t n, float* scale, float* zp, float* head_sum, size_t group_size) {
    size_t i = 0;
    float sum = 0.0f;
#if defined(HAVE_AVX512F)
    auto vsum0 = _mm512_setzero_ps();
    auto vsum1 = _mm512_setzero_ps();
    auto vsum2 = _mm512_setzero_ps();
    auto vsum3 = _mm512_setzero_ps();
    for (; i + 4 * vec_len_f32_avx512 <= n; i += 4 * vec_len_f32_avx512) {
        auto va0 = mm512_uni_loadu_ps(a + i);
        auto va1 = mm512_uni_loadu_ps(a + i + vec_len_f32_avx512);
        auto va2 = mm512_uni_loadu_ps(a + i + vec_len_f32_avx512 * 2);
        auto va3 = mm512_uni_loadu_ps(a + i + vec_len_f32_avx512 * 3);

        auto vb0 = mm512_uni_loadu_ps(b + i);
        auto vb1 = mm512_uni_loadu_ps(b + i + vec_len_f32_avx512);
        auto vb2 = mm512_uni_loadu_ps(b + i + vec_len_f32_avx512 * 2);
        auto vb3 = mm512_uni_loadu_ps(b + i + vec_len_f32_avx512 * 3);

        vsum0 = _mm512_fmadd_ps(va0, vb0, vsum0);
        vsum1 = _mm512_fmadd_ps(va1, vb1, vsum1);
        vsum2 = _mm512_fmadd_ps(va2, vb2, vsum2);
        vsum3 = _mm512_fmadd_ps(va3, vb3, vsum3);
    }
    if (i + 2 * vec_len_f32_avx512 <= n) {
        auto va0 = mm512_uni_loadu_ps(a + i);
        auto va1 = mm512_uni_loadu_ps(a + i + vec_len_f32_avx512);

        auto vb0 = mm512_uni_loadu_ps(b + i);
        auto vb1 = mm512_uni_loadu_ps(b + i + vec_len_f32_avx512);

        vsum0 = _mm512_fmadd_ps(va0, vb0, vsum0);
        vsum1 = _mm512_fmadd_ps(va1, vb1, vsum1);
        i += 2 * vec_len_f32_avx512;
    }
    if (i + vec_len_f32_avx512 <= n) {
        auto va0 = mm512_uni_loadu_ps(a + i);
        auto vb0 = mm512_uni_loadu_ps(b + i);
        vsum0 = _mm512_fmadd_ps(va0, vb0, vsum0);
        i += vec_len_f32_avx512;
    }
    vsum0 = _mm512_add_ps(vsum0, vsum1);
    vsum2 = _mm512_add_ps(vsum2, vsum3);
    vsum0 = _mm512_add_ps(vsum0, vsum2);
    sum = _mm512_reduce_add_ps(vsum0);
#elif defined(HAVE_AVX2)
    auto vsum0 = _mm256_set1_ps(0.0f);
    auto vsum1 = _mm256_set1_ps(0.0f);
    auto vsum2 = _mm256_set1_ps(0.0f);
    auto vsum3 = _mm256_set1_ps(0.0f);
    for (; i + 4 * vec_len_f32_avx2 <= n; i += vec_len_f32_avx2 * 4) {
        auto va0 = mm256_uni_loadu_ps(a + i);
        auto va1 = mm256_uni_loadu_ps(a + i + vec_len_f32_avx2);
        auto va2 = mm256_uni_loadu_ps(a + i + vec_len_f32_avx2 * 2);
        auto va3 = mm256_uni_loadu_ps(a + i + vec_len_f32_avx2 * 3);

        auto vb0 = mm256_uni_loadu_ps(b + i);
        auto vb1 = mm256_uni_loadu_ps(b + i + vec_len_f32_avx2);
        auto vb2 = mm256_uni_loadu_ps(b + i + vec_len_f32_avx2 * 2);
        auto vb3 = mm256_uni_loadu_ps(b + i + vec_len_f32_avx2 * 3);

        vsum0 = _mm256_fmadd_ps(va0, vb0, vsum0);
        vsum1 = _mm256_fmadd_ps(va1, vb1, vsum1);
        vsum2 = _mm256_fmadd_ps(va2, vb2, vsum2);
        vsum3 = _mm256_fmadd_ps(va3, vb3, vsum3);
    }
    if (i + 2 * vec_len_f32_avx2 <= n) {
        auto va0 = mm256_uni_loadu_ps(a + i);
        auto va1 = mm256_uni_loadu_ps(a + i + vec_len_f32_avx2);

        auto vb0 = mm256_uni_loadu_ps(b + i);
        auto vb1 = mm256_uni_loadu_ps(b + i + vec_len_f32_avx2);

        vsum0 = _mm256_fmadd_ps(va0, vb0, vsum0);
        vsum1 = _mm256_fmadd_ps(va1, vb1, vsum1);
        i += 2 * vec_len_f32_avx2;
    }
    if (i + vec_len_f32_avx2 <= n) {
        auto va0 = mm256_uni_loadu_ps(a + i);
        auto vb0 = mm256_uni_loadu_ps(b + i);
        vsum0 = _mm256_fmadd_ps(va0, vb0, vsum0);
        i += vec_len_f32_avx2;
    }
    vsum0 = _mm256_add_ps(vsum0, vsum1);
    vsum2 = _mm256_add_ps(vsum2, vsum3);
    vsum0 = _mm256_add_ps(vsum0, vsum2);
    hsum(vsum0);
    sum = _mm256_cvtss_f32(vsum0);

#elif defined(OPENVINO_ARCH_ARM64)
#    if defined(HAVE_SVE)
    svbool_t pg = svptrue_b32();
    svfloat32_t sum0 = svdup_n_f32(0.0f);
    svfloat32_t sum1 = svdup_n_f32(0.0f);
    svfloat32_t sum2 = svdup_n_f32(0.0f);
    svfloat32_t sum3 = svdup_n_f32(0.0f);
    auto vec_len = vec_len_f32_sve();

    auto _a = reinterpret_cast<float32_t*>(a);
    auto _b = reinterpret_cast<float32_t*>(b);

    for (; i + 4 * vec_len <= n; i += 4 * vec_len) {
        svfloat32_t a0 = svld1_f32(pg, _a + i);
        svfloat32_t a1 = svld1_f32(pg, _a + i + vec_len);
        svfloat32_t a2 = svld1_f32(pg, _a + i + vec_len * 2);
        svfloat32_t a3 = svld1_f32(pg, _a + i + vec_len * 3);

        svfloat32_t b0 = svld1_f32(pg, _b + i);
        svfloat32_t b1 = svld1_f32(pg, _b + i + vec_len);
        svfloat32_t b2 = svld1_f32(pg, _b + i + vec_len * 2);
        svfloat32_t b3 = svld1_f32(pg, _b + i + vec_len * 3);

        sum0 = svmla_f32_z(pg, sum0, a0, b0);
        sum1 = svmla_f32_z(pg, sum1, a1, b1);
        sum2 = svmla_f32_z(pg, sum2, a2, b2);
        sum3 = svmla_f32_z(pg, sum3, a3, b3);
    }
    if (i + 2 * vec_len <= n) {
        svfloat32_t a0 = svld1_f32(pg, _a + i);
        svfloat32_t a1 = svld1_f32(pg, _a + i + vec_len);

        svfloat32_t b0 = svld1_f32(pg, _b + i);
        svfloat32_t b1 = svld1_f32(pg, _b + i + vec_len);

        sum0 = svmla_f32_z(pg, sum0, a0, b0);
        sum1 = svmla_f32_z(pg, sum1, a1, b1);
        i += 2 * vec_len;
    }
    if (i + vec_len <= n) {
        svfloat32_t a0 = svld1_f32(pg, _a + i);
        svfloat32_t b0 = svld1_f32(pg, _b + i);
        sum0 = svmla_f32_z(pg, sum0, a0, b0);
        i += vec_len;
    }
    // Process the tail elements parallely as well (if any)
    if (i != n) {
        svbool_t pg_rem = svwhilelt_b32(0, static_cast<int>(n - i));
        svfloat32_t a0 = svld1_f32(pg_rem, _a + i);
        svfloat32_t b0 = svld1_f32(pg_rem, _b + i);
        sum0 = svmla_f32_m(pg_rem, sum0, a0, b0);
        i = n;
    }
    float32_t sum_0 = svaddv_f32(pg, sum0);
    float32_t sum_1 = svaddv_f32(pg, sum1);
    float32_t sum_2 = svaddv_f32(pg, sum2);
    float32_t sum_3 = svaddv_f32(pg, sum3);
    sum = static_cast<float>(sum_0 + sum_1 + sum_2 + sum_3);
#    else
    float32x4_t vsum0 = vdupq_n_f32(0.0f);
    float32x4_t vsum1 = vdupq_n_f32(0.0f);
    float32x4_t vsum2 = vdupq_n_f32(0.0f);
    float32x4_t vsum3 = vdupq_n_f32(0.0f);

    for (; i + 4 * vec_len_f32_neon <= n; i += vec_len_f32_neon * 4) {
        float32x4_t va0 = __vld1q_f32(a + i);
        float32x4_t va1 = __vld1q_f32(a + i + vec_len_f32_neon);
        float32x4_t va2 = __vld1q_f32(a + i + vec_len_f32_neon * 2);
        float32x4_t va3 = __vld1q_f32(a + i + vec_len_f32_neon * 3);

        float32x4_t vb0 = __vld1q_f32(b + i);
        float32x4_t vb1 = __vld1q_f32(b + i + vec_len_f32_neon);
        float32x4_t vb2 = __vld1q_f32(b + i + vec_len_f32_neon * 2);
        float32x4_t vb3 = __vld1q_f32(b + i + vec_len_f32_neon * 3);

        vsum0 = vmlaq_f32(vsum0, va0, vb0);
        vsum1 = vmlaq_f32(vsum1, va1, vb1);
        vsum2 = vmlaq_f32(vsum2, va2, vb2);
        vsum3 = vmlaq_f32(vsum3, va3, vb3);
    }
    if (i + 2 * vec_len_f32_neon <= n) {
        float32x4_t va0 = __vld1q_f32(a + i);
        float32x4_t va1 = __vld1q_f32(a + i + vec_len_f32_neon);

        float32x4_t vb0 = __vld1q_f32(b + i);
        float32x4_t vb1 = __vld1q_f32(b + i + vec_len_f32_neon);

        vsum0 = vmlaq_f32(vsum0, va0, vb0);
        vsum1 = vmlaq_f32(vsum1, va1, vb1);
        i += 2 * vec_len_f32_neon;
    }
    if (i + vec_len_f32_neon <= n) {
        float32x4_t va0 = __vld1q_f32(a + i);
        float32x4_t vb0 = __vld1q_f32(b + i);
        vsum0 = vmlaq_f32(vsum0, va0, vb0);
        i += vec_len_f32_neon;
    }

    vsum0 = vaddq_f32(vsum0, vsum1);
    vsum2 = vaddq_f32(vsum2, vsum3);
    vsum0 = vaddq_f32(vsum0, vsum2);

    float32x2_t temp_sum = vadd_f32(vget_low_f32(vsum0), vget_high_f32(vsum0));
    temp_sum = vpadd_f32(temp_sum, temp_sum);
    sum = vget_lane_f32(temp_sum, 0);
#    endif
#endif
    for (; i < n; i++) {
        sum += a[i] * b[i];
    }
    return sum;
}

#if defined(__ARM_FEATURE_FP16_VECTOR_ARITHMETIC)
static ov::float16 dot_product_fp16(ov::float16* a,
                                    ov::float16* b,
                                    size_t n,
                                    float* scale,
                                    float* zp,
                                    float* head_sum) {
    size_t i = 0;
    ov::float16 sum = 0.0f;
    auto _a = reinterpret_cast<float16_t*>(a);
    auto _b = reinterpret_cast<float16_t*>(b);

#    if defined(HAVE_SVE)
    svbool_t pg = svptrue_b16();
    svfloat16_t sum0 = svdup_n_f16(0.0f);
    svfloat16_t sum1 = svdup_n_f16(0.0f);
    svfloat16_t sum2 = svdup_n_f16(0.0f);
    svfloat16_t sum3 = svdup_n_f16(0.0f);
    auto vec_len = vec_len_f16_sve();

    for (; i + 4 * vec_len <= n; i += 4 * vec_len) {
        svfloat16_t a0 = svld1_f16(pg, _a + i);
        svfloat16_t a1 = svld1_f16(pg, _a + i + vec_len);
        svfloat16_t a2 = svld1_f16(pg, _a + i + vec_len * 2);
        svfloat16_t a3 = svld1_f16(pg, _a + i + vec_len * 3);

        svfloat16_t b0 = svld1_f16(pg, _b + i);
        svfloat16_t b1 = svld1_f16(pg, _b + i + vec_len);
        svfloat16_t b2 = svld1_f16(pg, _b + i + vec_len * 2);
        svfloat16_t b3 = svld1_f16(pg, _b + i + vec_len * 3);

        sum0 = svmla_f16_z(pg, sum0, a0, b0);
        sum1 = svmla_f16_z(pg, sum1, a1, b1);
        sum2 = svmla_f16_z(pg, sum2, a2, b2);
        sum3 = svmla_f16_z(pg, sum3, a3, b3);
    }
    if (i + 2 * vec_len <= n) {
        svfloat16_t a0 = svld1_f16(pg, _a + i);
        svfloat16_t a1 = svld1_f16(pg, _a + i + vec_len);

        svfloat16_t b0 = svld1_f16(pg, _b + i);
        svfloat16_t b1 = svld1_f16(pg, _b + i + vec_len);

        sum0 = svmla_f16_z(pg, sum0, a0, b0);
        sum1 = svmla_f16_z(pg, sum1, a1, b1);
        i += 2 * vec_len;
    }
    if (i + vec_len <= n) {
        svfloat16_t a0 = svld1_f16(pg, _a + i);
        svfloat16_t b0 = svld1_f16(pg, _b + i);
        sum0 = svmla_f16_z(pg, sum0, a0, b0);
        i += vec_len;
    }
    // Process the tail elements parallely as well (if any)
    if (i != n) {
        svbool_t pg_rem = svwhilelt_b16(0, static_cast<int>(n - i));
        svfloat16_t a0 = svld1_f16(pg_rem, _a + i);
        svfloat16_t b0 = svld1_f16(pg_rem, _b + i);
        sum0 = svmla_f16_m(pg_rem, sum0, a0, b0);
        i = n;
    }
    float16_t sum_0 = svaddv_f16(pg, sum0);
    float16_t sum_1 = svaddv_f16(pg, sum1);
    float16_t sum_2 = svaddv_f16(pg, sum2);
    float16_t sum_3 = svaddv_f16(pg, sum3);
    sum = static_cast<float>(sum_0 + sum_1 + sum_2 + sum_3);
#    else
    auto vsum0 = vdupq_n_f16(0.0f);
    auto vsum1 = vdupq_n_f16(0.0f);
    auto vsum2 = vdupq_n_f16(0.0f);
    auto vsum3 = vdupq_n_f16(0.0f);

    for (; i + 4 * vec_len_f16_neon <= n; i += vec_len_f16_neon * 4) {
        auto va0 = vld1q_f16(_a + i);
        auto va1 = vld1q_f16(_a + i + vec_len_f16_neon);
        auto va2 = vld1q_f16(_a + i + vec_len_f16_neon * 2);
        auto va3 = vld1q_f16(_a + i + vec_len_f16_neon * 3);

        auto vb0 = vld1q_f16(_b + i);
        auto vb1 = vld1q_f16(_b + i + vec_len_f16_neon);
        auto vb2 = vld1q_f16(_b + i + vec_len_f16_neon * 2);
        auto vb3 = vld1q_f16(_b + i + vec_len_f16_neon * 3);

        vsum0 = vfmaq_f16(vsum0, va0, vb0);
        vsum1 = vfmaq_f16(vsum1, va1, vb1);
        vsum2 = vfmaq_f16(vsum2, va2, vb2);
        vsum3 = vfmaq_f16(vsum3, va3, vb3);
    }
    if (i + 2 * vec_len_f16_neon <= n) {
        auto va0 = vld1q_f16(_a + i);
        auto va1 = vld1q_f16(_a + i + vec_len_f16_neon);

        auto vb0 = vld1q_f16(_b + i);
        auto vb1 = vld1q_f16(_b + i + vec_len_f16_neon);

        vsum0 = vfmaq_f16(vsum0, va0, vb0);
        vsum1 = vfmaq_f16(vsum1, va1, vb1);
        i += 2 * vec_len_f16_neon;
    }
    if (i + vec_len_f16_neon <= n) {
        auto va0 = vld1q_f16(_a + i);
        auto vb0 = vld1q_f16(_b + i);
        vsum0 = vfmaq_f16(vsum0, va0, vb0);
        i += vec_len_f16_neon;
    }

    vsum0 = vaddq_f16(vsum0, vsum1);
    vsum2 = vaddq_f16(vsum2, vsum3);
    vsum0 = vaddq_f16(vsum0, vsum2);

    sum = hsum(vsum0);
#    endif
    for (; i < n; i++) {
        sum += a[i] * b[i];
    }
    return sum;
}
#endif

template <typename TA>
static float dot_product_by_channel(TA* a, uint8_t* b, size_t n, float* scale, float* zp, size_t group_size) {
    float sum = 0.0f;
    size_t i = 0;
#if defined(HAVE_AVX512F)
    auto v512_sum0 = _mm512_set1_ps(0.0f);
    auto v512_sum1 = _mm512_set1_ps(0.0f);
    auto v512_sum2 = _mm512_set1_ps(0.0f);
    auto v512_sum3 = _mm512_set1_ps(0.0f);
    for (; i + 4 * vec_len_f32_avx512 <= n; i += vec_len_f32_avx512 * 4) {
        auto v0_zp = _mm512_loadu_ps(zp + i);
        auto v1_zp = _mm512_loadu_ps(zp + i + vec_len_f32_avx512);
        auto v2_zp = _mm512_loadu_ps(zp + i + vec_len_f32_avx512 * 2);
        auto v3_zp = _mm512_loadu_ps(zp + i + vec_len_f32_avx512 * 3);
        auto v0_scale = _mm512_loadu_ps(scale + i);
        auto v1_scale = _mm512_loadu_ps(scale + i + vec_len_f32_avx512);
        auto v2_scale = _mm512_loadu_ps(scale + i + vec_len_f32_avx512 * 2);
        auto v3_scale = _mm512_loadu_ps(scale + i + vec_len_f32_avx512 * 3);
        auto va0 = mm512_uni_loadu_ps(a + i);
        auto va1 = mm512_uni_loadu_ps(a + i + vec_len_f32_avx512);
        auto va2 = mm512_uni_loadu_ps(a + i + vec_len_f32_avx512 * 2);
        auto va3 = mm512_uni_loadu_ps(a + i + vec_len_f32_avx512 * 3);

        auto vb0_128 = _mm_loadu_si128(reinterpret_cast<__m128i*>(b + i));
        auto vb1_128 = _mm_loadu_si128(reinterpret_cast<__m128i*>(b + i + vec_len_f32_avx512));
        auto vb2_128 = _mm_loadu_si128(reinterpret_cast<__m128i*>(b + i + vec_len_f32_avx512 * 2));
        auto vb3_128 = _mm_loadu_si128(reinterpret_cast<__m128i*>(b + i + vec_len_f32_avx512 * 3));

        auto vb0_256 = _mm512_cvtepu8_epi32(vb0_128);
        auto vb1_256 = _mm512_cvtepu8_epi32(vb1_128);
        auto vb2_256 = _mm512_cvtepu8_epi32(vb2_128);
        auto vb3_256 = _mm512_cvtepu8_epi32(vb3_128);

        auto vb0 = _mm512_cvtepi32_ps(vb0_256);
        auto vb1 = _mm512_cvtepi32_ps(vb1_256);
        auto vb2 = _mm512_cvtepi32_ps(vb2_256);
        auto vb3 = _mm512_cvtepi32_ps(vb3_256);

        vb0 = _mm512_sub_ps(vb0, v0_zp);
        vb1 = _mm512_sub_ps(vb1, v1_zp);
        vb2 = _mm512_sub_ps(vb2, v2_zp);
        vb3 = _mm512_sub_ps(vb3, v3_zp);

        vb0 = _mm512_mul_ps(vb0, v0_scale);
        vb1 = _mm512_mul_ps(vb1, v1_scale);
        vb2 = _mm512_mul_ps(vb2, v2_scale);
        vb3 = _mm512_mul_ps(vb3, v3_scale);

        v512_sum0 = _mm512_fmadd_ps(va0, vb0, v512_sum0);
        v512_sum1 = _mm512_fmadd_ps(va1, vb1, v512_sum1);
        v512_sum2 = _mm512_fmadd_ps(va2, vb2, v512_sum2);
        v512_sum3 = _mm512_fmadd_ps(va3, vb3, v512_sum3);
    }
    if (i + 2 * vec_len_f32_avx512 <= n) {
        auto v0_zp = _mm512_loadu_ps(zp + i);
        auto v1_zp = _mm512_loadu_ps(zp + i + vec_len_f32_avx512);
        auto v0_scale = _mm512_loadu_ps(scale + i);
        auto v1_scale = _mm512_loadu_ps(scale + i + vec_len_f32_avx512);

        auto va0 = mm512_uni_loadu_ps(a + i);
        auto va1 = mm512_uni_loadu_ps(a + i + vec_len_f32_avx512);

        auto vb0_128 = _mm_loadu_si128(reinterpret_cast<__m128i*>(b + i));
        auto vb1_128 = _mm_loadu_si128(reinterpret_cast<__m128i*>(b + i + vec_len_f32_avx512));

        auto vb0_256 = _mm512_cvtepu8_epi32(vb0_128);
        auto vb1_256 = _mm512_cvtepu8_epi32(vb1_128);

        auto vb0 = _mm512_cvtepi32_ps(vb0_256);
        auto vb1 = _mm512_cvtepi32_ps(vb1_256);

        vb0 = _mm512_sub_ps(vb0, v0_zp);
        vb1 = _mm512_sub_ps(vb1, v1_zp);

        vb0 = _mm512_mul_ps(vb0, v0_scale);
        vb1 = _mm512_mul_ps(vb1, v1_scale);

        v512_sum0 = _mm512_fmadd_ps(va0, vb0, v512_sum0);
        v512_sum1 = _mm512_fmadd_ps(va1, vb1, v512_sum1);
        i += 2 * vec_len_f32_avx512;
    }
    if (i + vec_len_f32_avx512 <= n) {
        auto v0_zp = _mm512_loadu_ps(zp + i);
        auto v0_scale = _mm512_loadu_ps(scale + i);

        auto va0 = mm512_uni_loadu_ps(a + i);
        auto vb0_128 = _mm_loadu_si128(reinterpret_cast<__m128i*>(b + i));
        auto vb0_256 = _mm512_cvtepu8_epi32(vb0_128);
        auto vb0 = _mm512_cvtepi32_ps(vb0_256);
        vb0 = _mm512_sub_ps(vb0, v0_zp);
        vb0 = _mm512_mul_ps(vb0, v0_scale);
        v512_sum0 = _mm512_fmadd_ps(va0, vb0, v512_sum0);
        i += vec_len_f32_avx512;
    }
    v512_sum0 = _mm512_add_ps(v512_sum0, v512_sum1);
    v512_sum2 = _mm512_add_ps(v512_sum2, v512_sum3);
    v512_sum0 = _mm512_add_ps(v512_sum0, v512_sum2);
    sum += _mm512_reduce_add_ps(v512_sum0);
#endif
#if defined(HAVE_AVX2)
    auto vsum0 = _mm256_set1_ps(0.0f);
    auto vsum1 = _mm256_set1_ps(0.0f);
    auto vsum2 = _mm256_set1_ps(0.0f);
    auto vsum3 = _mm256_set1_ps(0.0f);
    for (; i + 4 * vec_len_f32_avx2 <= n; i += vec_len_f32_avx2 * 4) {
        auto v0_zp = _mm256_loadu_ps(zp + i);
        auto v1_zp = _mm256_loadu_ps(zp + i + vec_len_f32_avx2);
        auto v2_zp = _mm256_loadu_ps(zp + i + vec_len_f32_avx2 * 2);
        auto v3_zp = _mm256_loadu_ps(zp + i + vec_len_f32_avx2 * 3);
        auto v0_scale = _mm256_loadu_ps(scale + i);
        auto v1_scale = _mm256_loadu_ps(scale + i + vec_len_f32_avx2);
        auto v2_scale = _mm256_loadu_ps(scale + i + vec_len_f32_avx2 * 2);
        auto v3_scale = _mm256_loadu_ps(scale + i + vec_len_f32_avx2 * 3);

        auto va0 = mm256_uni_loadu_ps(a + i);
        auto va1 = mm256_uni_loadu_ps(a + i + vec_len_f32_avx2);
        auto va2 = mm256_uni_loadu_ps(a + i + vec_len_f32_avx2 * 2);
        auto va3 = mm256_uni_loadu_ps(a + i + vec_len_f32_avx2 * 3);

        auto vb0_128 = _mm_loadl_epi64(reinterpret_cast<__m128i*>(b + i));
        auto vb1_128 = _mm_loadl_epi64(reinterpret_cast<__m128i*>(b + i + vec_len_f32_avx2));
        auto vb2_128 = _mm_loadl_epi64(reinterpret_cast<__m128i*>(b + i + vec_len_f32_avx2 * 2));
        auto vb3_128 = _mm_loadl_epi64(reinterpret_cast<__m128i*>(b + i + vec_len_f32_avx2 * 3));

        auto vb0_256 = _mm256_cvtepu8_epi32(vb0_128);
        auto vb1_256 = _mm256_cvtepu8_epi32(vb1_128);
        auto vb2_256 = _mm256_cvtepu8_epi32(vb2_128);
        auto vb3_256 = _mm256_cvtepu8_epi32(vb3_128);

        auto vb0 = _mm256_cvtepi32_ps(vb0_256);
        auto vb1 = _mm256_cvtepi32_ps(vb1_256);
        auto vb2 = _mm256_cvtepi32_ps(vb2_256);
        auto vb3 = _mm256_cvtepi32_ps(vb3_256);

        vb0 = _mm256_sub_ps(vb0, v0_zp);
        vb1 = _mm256_sub_ps(vb1, v1_zp);
        vb2 = _mm256_sub_ps(vb2, v2_zp);
        vb3 = _mm256_sub_ps(vb3, v3_zp);

        vb0 = _mm256_mul_ps(vb0, v0_scale);
        vb1 = _mm256_mul_ps(vb1, v1_scale);
        vb2 = _mm256_mul_ps(vb2, v2_scale);
        vb3 = _mm256_mul_ps(vb3, v3_scale);

        vsum0 = _mm256_fmadd_ps(va0, vb0, vsum0);
        vsum1 = _mm256_fmadd_ps(va1, vb1, vsum1);
        vsum2 = _mm256_fmadd_ps(va2, vb2, vsum2);
        vsum3 = _mm256_fmadd_ps(va3, vb3, vsum3);
    }
    if (i + 2 * vec_len_f32_avx2 <= n) {
        auto v0_zp = _mm256_loadu_ps(zp + i);
        auto v1_zp = _mm256_loadu_ps(zp + i + vec_len_f32_avx2);
        auto v0_scale = _mm256_loadu_ps(scale + i);
        auto v1_scale = _mm256_loadu_ps(scale + i + vec_len_f32_avx2);

        auto va0 = mm256_uni_loadu_ps(a + i);
        auto va1 = mm256_uni_loadu_ps(a + i + vec_len_f32_avx2);

        auto vb0_128 = _mm_loadl_epi64(reinterpret_cast<__m128i*>(b + i));
        auto vb1_128 = _mm_loadl_epi64(reinterpret_cast<__m128i*>(b + i + vec_len_f32_avx2));

        auto vb0_256 = _mm256_cvtepu8_epi32(vb0_128);
        auto vb1_256 = _mm256_cvtepu8_epi32(vb1_128);

        auto vb0 = _mm256_cvtepi32_ps(vb0_256);
        auto vb1 = _mm256_cvtepi32_ps(vb1_256);

        vb0 = _mm256_sub_ps(vb0, v0_zp);
        vb1 = _mm256_sub_ps(vb1, v1_zp);

        vb0 = _mm256_mul_ps(vb0, v0_scale);
        vb1 = _mm256_mul_ps(vb1, v1_scale);

        vsum0 = _mm256_fmadd_ps(va0, vb0, vsum0);
        vsum1 = _mm256_fmadd_ps(va1, vb1, vsum1);
        i += 2 * vec_len_f32_avx2;
    }
    if (i + vec_len_f32_avx2 <= n) {
        auto v0_zp = _mm256_loadu_ps(zp + i);
        auto v0_scale = _mm256_loadu_ps(scale + i);

        auto va0 = mm256_uni_loadu_ps(a + i);
        auto vb0_128 = _mm_loadl_epi64(reinterpret_cast<__m128i*>(b + i));
        auto vb0_256 = _mm256_cvtepu8_epi32(vb0_128);
        auto vb0 = _mm256_cvtepi32_ps(vb0_256);

        vb0 = _mm256_sub_ps(vb0, v0_zp);
        vb0 = _mm256_mul_ps(vb0, v0_scale);

        vsum0 = _mm256_fmadd_ps(va0, vb0, vsum0);
        i += vec_len_f32_avx2;
    }
    vsum0 = _mm256_add_ps(vsum0, vsum1);
    vsum2 = _mm256_add_ps(vsum2, vsum3);
    vsum0 = _mm256_add_ps(vsum0, vsum2);
    hsum(vsum0);
    sum += _mm256_cvtss_f32(vsum0);
#endif
    for (; i < n; i++) {
        sum += a[i] * (b[i] - zp[i]) * scale[i];
    }
    return sum;
}

template <typename TA>
static float dot_product(TA* a, uint8_t* b, size_t n, float* scale, float* zp, float* head_sum, size_t group_size) {
    float sum = 0.0f;
    size_t group_id = 0;
#if defined(HAVE_AVX512F)
    while (group_id < n / group_size) {
        auto vsum0 = _mm512_set1_ps(0.0f);
        auto vsum1 = _mm512_set1_ps(0.0f);
        auto vsum2 = _mm512_set1_ps(0.0f);
        auto vsum3 = _mm512_set1_ps(0.0f);
        float group_scale = *(scale + group_id * 2);
        float group_zp = *(zp + group_id * 2);
        auto v_zp = _mm512_set1_ps(group_zp);
        size_t offset = group_id * group_size;
        size_t i = 0;
        for (; i + 4 * vec_len_f32_avx512 <= group_size; i += vec_len_f32_avx512 * 4) {
            auto va0 = mm512_uni_loadu_ps(a + offset + i);
            auto va1 = mm512_uni_loadu_ps(a + offset + i + vec_len_f32_avx512);
            auto va2 = mm512_uni_loadu_ps(a + offset + i + vec_len_f32_avx512 * 2);
            auto va3 = mm512_uni_loadu_ps(a + offset + i + vec_len_f32_avx512 * 3);

            auto vb0_128 = _mm_loadu_si128(reinterpret_cast<__m128i*>(b + offset + i));
            auto vb1_128 = _mm_loadu_si128(reinterpret_cast<__m128i*>(b + offset + i + vec_len_f32_avx512));
            auto vb2_128 = _mm_loadu_si128(reinterpret_cast<__m128i*>(b + offset + i + vec_len_f32_avx512 * 2));
            auto vb3_128 = _mm_loadu_si128(reinterpret_cast<__m128i*>(b + offset + i + vec_len_f32_avx512 * 3));

            auto vb0_256 = _mm512_cvtepu8_epi32(vb0_128);
            auto vb1_256 = _mm512_cvtepu8_epi32(vb1_128);
            auto vb2_256 = _mm512_cvtepu8_epi32(vb2_128);
            auto vb3_256 = _mm512_cvtepu8_epi32(vb3_128);

            auto vb0 = _mm512_cvtepi32_ps(vb0_256);
            auto vb1 = _mm512_cvtepi32_ps(vb1_256);
            auto vb2 = _mm512_cvtepi32_ps(vb2_256);
            auto vb3 = _mm512_cvtepi32_ps(vb3_256);

            vb0 = _mm512_sub_ps(vb0, v_zp);
            vb1 = _mm512_sub_ps(vb1, v_zp);
            vb2 = _mm512_sub_ps(vb2, v_zp);
            vb3 = _mm512_sub_ps(vb3, v_zp);

            vsum0 = _mm512_fmadd_ps(va0, vb0, vsum0);
            vsum1 = _mm512_fmadd_ps(va1, vb1, vsum1);
            vsum2 = _mm512_fmadd_ps(va2, vb2, vsum2);
            vsum3 = _mm512_fmadd_ps(va3, vb3, vsum3);
        }
        if (i + 2 * vec_len_f32_avx512 <= group_size) {
            auto va0 = mm512_uni_loadu_ps(a + offset + i);
            auto va1 = mm512_uni_loadu_ps(a + offset + i + vec_len_f32_avx512);

            auto vb0_128 = _mm_loadu_si128(reinterpret_cast<__m128i*>(b + offset + i));
            auto vb1_128 = _mm_loadu_si128(reinterpret_cast<__m128i*>(b + offset + i + vec_len_f32_avx512));

            auto vb0_256 = _mm512_cvtepu8_epi32(vb0_128);
            auto vb1_256 = _mm512_cvtepu8_epi32(vb1_128);

            auto vb0 = _mm512_cvtepi32_ps(vb0_256);
            auto vb1 = _mm512_cvtepi32_ps(vb1_256);

            vb0 = _mm512_sub_ps(vb0, v_zp);
            vb1 = _mm512_sub_ps(vb1, v_zp);

            vsum0 = _mm512_fmadd_ps(va0, vb0, vsum0);
            vsum1 = _mm512_fmadd_ps(va1, vb1, vsum1);
            i += 2 * vec_len_f32_avx512;
        }
        if (i + vec_len_f32_avx512 <= group_size) {
            auto va0 = mm512_uni_loadu_ps(a + offset + i);
            auto vb0_128 = _mm_loadu_si128(reinterpret_cast<__m128i*>(b + offset + i));
            auto vb0_256 = _mm512_cvtepu8_epi32(vb0_128);
            auto vb0 = _mm512_cvtepi32_ps(vb0_256);
            vb0 = _mm512_sub_ps(vb0, v_zp);
            vsum0 = _mm512_fmadd_ps(va0, vb0, vsum0);
            i += vec_len_f32_avx512;
        }
        vsum0 = _mm512_add_ps(vsum0, vsum1);
        vsum2 = _mm512_add_ps(vsum2, vsum3);
        vsum0 = _mm512_add_ps(vsum0, vsum2);
        float group_sum = _mm512_reduce_add_ps(vsum0);
        for (; i < group_size; i++) {
            group_sum += a[offset + i] * (b[offset + i] - group_zp);
        }
        sum += group_scale * group_sum;
        group_id += 1;
    }
    return sum;

#elif defined(HAVE_AVX2)
    while (group_id < n / group_size) {
        float group_scale = *(scale + group_id * 2);
        float group_zp = *(zp + group_id * 2);
        size_t offset = group_id * group_size;
        size_t i = 0;
        auto vsum0 = _mm256_set1_ps(0.0f);
        auto vsum1 = _mm256_set1_ps(0.0f);
        auto vsum2 = _mm256_set1_ps(0.0f);
        auto vsum3 = _mm256_set1_ps(0.0f);
        for (; i + 4 * vec_len_f32_avx2 <= group_size; i += vec_len_f32_avx2 * 4) {
            auto va0 = mm256_uni_loadu_ps(a + offset + i);
            auto va1 = mm256_uni_loadu_ps(a + offset + i + vec_len_f32_avx2);
            auto va2 = mm256_uni_loadu_ps(a + offset + i + vec_len_f32_avx2 * 2);
            auto va3 = mm256_uni_loadu_ps(a + offset + i + vec_len_f32_avx2 * 3);

            auto vb0_128 = _mm_loadl_epi64(reinterpret_cast<__m128i*>(b + offset + i));
            auto vb1_128 = _mm_loadl_epi64(reinterpret_cast<__m128i*>(b + offset + i + vec_len_f32_avx2));
            auto vb2_128 = _mm_loadl_epi64(reinterpret_cast<__m128i*>(b + offset + i + vec_len_f32_avx2 * 2));
            auto vb3_128 = _mm_loadl_epi64(reinterpret_cast<__m128i*>(b + offset + i + vec_len_f32_avx2 * 3));

            auto vb0_256 = _mm256_cvtepu8_epi32(vb0_128);
            auto vb1_256 = _mm256_cvtepu8_epi32(vb1_128);
            auto vb2_256 = _mm256_cvtepu8_epi32(vb2_128);
            auto vb3_256 = _mm256_cvtepu8_epi32(vb3_128);

            auto vb0 = _mm256_cvtepi32_ps(vb0_256);
            auto vb1 = _mm256_cvtepi32_ps(vb1_256);
            auto vb2 = _mm256_cvtepi32_ps(vb2_256);
            auto vb3 = _mm256_cvtepi32_ps(vb3_256);

            vsum0 = _mm256_fmadd_ps(va0, vb0, vsum0);
            vsum1 = _mm256_fmadd_ps(va1, vb1, vsum1);
            vsum2 = _mm256_fmadd_ps(va2, vb2, vsum2);
            vsum3 = _mm256_fmadd_ps(va3, vb3, vsum3);
        }
        if (i + 2 * vec_len_f32_avx2 <= group_size) {
            auto va0 = mm256_uni_loadu_ps(a + offset + i);
            auto va1 = mm256_uni_loadu_ps(a + offset + i + vec_len_f32_avx2);

            auto vb0_128 = _mm_loadl_epi64(reinterpret_cast<__m128i*>(b + offset + i));
            auto vb1_128 = _mm_loadl_epi64(reinterpret_cast<__m128i*>(b + offset + i + vec_len_f32_avx2));

            auto vb0_256 = _mm256_cvtepu8_epi32(vb0_128);
            auto vb1_256 = _mm256_cvtepu8_epi32(vb1_128);

            auto vb0 = _mm256_cvtepi32_ps(vb0_256);
            auto vb1 = _mm256_cvtepi32_ps(vb1_256);

            vsum0 = _mm256_fmadd_ps(va0, vb0, vsum0);
            vsum1 = _mm256_fmadd_ps(va1, vb1, vsum1);
            i += 2 * vec_len_f32_avx2;
        }
        if (i + vec_len_f32_avx2 <= group_size) {
            auto va0 = mm256_uni_loadu_ps(a + offset + i);
            auto vb0_128 = _mm_loadl_epi64(reinterpret_cast<__m128i*>(b + offset + i));
            auto vb0_256 = _mm256_cvtepu8_epi32(vb0_128);
            auto vb0 = _mm256_cvtepi32_ps(vb0_256);
            vsum0 = _mm256_fmadd_ps(va0, vb0, vsum0);
            i += vec_len_f32_avx2;
        }
        vsum0 = _mm256_add_ps(vsum0, vsum1);
        vsum2 = _mm256_add_ps(vsum2, vsum3);
        vsum0 = _mm256_add_ps(vsum0, vsum2);
        hsum(vsum0);
        float group_sum = _mm256_cvtss_f32(vsum0);
        for (; i < group_size; i++) {
            group_sum += a[offset + i] * b[offset + i];
        }
        // B = scale * (b - zero)
        // Σ (A * B) = Σ (a * scale * (b - zero)) = scale * (Σ a * b - zero Σ a) = scale * (sum - zp * head_sum)
        group_sum = group_scale * (group_sum - group_zp * head_sum[group_id]);
        sum += group_sum;
        group_id += 1;
    }
    return sum;
#else
    while (group_id < n / group_size) {
        size_t i = 0;
        float group_scale = *(scale + group_id * 2);
        float group_zp = *(zp + group_id * 2);
        size_t offset = group_id * group_size;
        float group_sum = 0.0f;
        for (; i < group_size; i++) {
            group_sum += a[i + offset] * (b[i + offset] - group_zp);
        }
        sum += group_scale * group_sum;
        group_id += 1;
    }
    return sum;
#endif
}

template <typename T>
static void attn_reduce(T* dst, float* temp, size_t M, size_t S, size_t temp_stride) {
    size_t i = 0;
#if defined(HAVE_AVX512F)
    for (; i + vec_len_f32_avx512 <= S; i += vec_len_f32_avx512) {
        auto* src = temp + i;
        auto result_vec_fp32 = _mm512_setzero_ps();
        for (size_t m = 0; m < M; m++) {
            auto o_vec_fp32 = _mm512_loadu_ps(src);
            result_vec_fp32 = _mm512_add_ps(result_vec_fp32, o_vec_fp32);
            src += temp_stride;
        }
        // save to bf16
        mm512_uni_storeu_ps(dst + i, result_vec_fp32);
    }
#elif defined(HAVE_AVX2)
    for (; i + vec_len_f32_avx2 <= S; i += vec_len_f32_avx2) {
        auto* src = temp + i;
        auto result_vec_fp32 = _mm256_set1_ps(0.0f);
        for (size_t m = 0; m < M; m++) {
            auto o_vec_fp32 = mm256_uni_loadu_ps(src);
            result_vec_fp32 = _mm256_add_ps(result_vec_fp32, o_vec_fp32);
            src += temp_stride;
        }
        mm256_uni_storeu_ps(dst + i, result_vec_fp32);
    }
#elif defined(OPENVINO_ARCH_ARM64)
#    if defined(HAVE_SVE)
    auto _dst = reinterpret_cast<float32_t*>(dst);
    size_t inc = vec_len_f32_sve();
    svbool_t pg = svptrue_b32();

    while (i < S) {
        if (S - i < vec_len_f32_sve()) {
            inc = S - i;
            pg = svwhilelt_b32(0, static_cast<int>(inc));
        }
        auto* src = temp + i;
        auto result_vec_fp32 = svdup_n_f32(0.0f);

        for (size_t m = 0; m < M; m++) {
            auto o_vec_fp32 = svld1_f32(pg, src);
            result_vec_fp32 = svadd_f32_m(pg, result_vec_fp32, o_vec_fp32);
            src += temp_stride;
        }
        svst1_f32(pg, _dst + i, result_vec_fp32);
        i += inc;
    }
#    else
    for (; i + vec_len_f32_neon <= S; i += vec_len_f32_neon) {
        auto* src = temp + i;
        auto result_vec_fp32 = vdupq_n_f32(0.0f);
        for (size_t m = 0; m < M; m++) {
            auto o_vec_fp32 = __vld1q_f32(src);
            result_vec_fp32 = vaddq_f32(result_vec_fp32, o_vec_fp32);
            src += temp_stride;
        }
        __vst1q_f32(dst + i, result_vec_fp32);
    }
#    endif
#endif
    for (; i < S; i++) {
        auto* src = temp + i;
        float sum = 0.0f;
        // sum result from all threads partition
        for (size_t m = 0; m < M; m++) {
            sum += src[0];
            src += temp_stride;
        }
        dst[i] = sum;
    }
}

#if defined(__ARM_FEATURE_FP16_VECTOR_ARITHMETIC)
static void attn_reduce(ov::float16* dst, ov::float16* temp, size_t M, size_t S, size_t temp_stride) {
    size_t i = 0;
#    if defined(HAVE_SVE)
    svbool_t pg = svptrue_b16();

    for (; i + vec_len_f16_sve() <= S; i += vec_len_f16_sve()) {
        auto* src = temp + i;
        auto result_vec_fp16 = svdup_n_f16(0.0f);

        for (size_t m = 0; m < M; m++) {
            auto o_vec_fp16 = svld1_f16(pg, reinterpret_cast<float16_t*>(src));
            result_vec_fp16 = svadd_f16_m(pg, result_vec_fp16, o_vec_fp16);
            src += temp_stride;
        }
        svst1_f16(pg, reinterpret_cast<float16_t*>(dst + i), result_vec_fp16);
    }
#    else
    for (; i + vec_len_f16_neon <= S; i += vec_len_f16_neon) {
        auto* src = temp + i;
        auto result_vec_fp16 = vdupq_n_f16(0.0f);
        for (size_t m = 0; m < M; m++) {
            auto o_vec_fp16 = vld1q_f16(reinterpret_cast<float16_t*>(src));
            result_vec_fp16 = vaddq_f16(result_vec_fp16, o_vec_fp16);
            src += temp_stride;
        }
        vst1q_f16(reinterpret_cast<float16_t*>(dst + i), result_vec_fp16);
    }
#    endif
    for (; i < S; i++) {
        auto* src = temp + i;
        float sum = 0.0f;
        // sum result from all threads partition
        for (size_t m = 0; m < M; m++) {
            sum += src[0];
            src += temp_stride;
        }
        dst[i] = sum;
    }
}
#endif

template <typename T, typename T2, typename T3>
static void mha_single_token_kernel(const ov::intel_cpu::PlainTensor& query,
                                    const ov::intel_cpu::PlainTensor& present_key,
                                    const ov::intel_cpu::PlainTensor& present_value,
                                    const ov::intel_cpu::PlainTensor& alibi_mask,
                                    const ov::intel_cpu::PlainTensor& attention_mask,
                                    const ov::intel_cpu::PlainTensor& beams,
                                    ov::intel_cpu::PlainTensor& output_emb,
                                    ov::intel_cpu::PlainTensor& buf_attn_w,
                                    ov::intel_cpu::PlainTensor& buf_attn_score,
                                    bool has_out_transpose,
                                    bool auto_causal,
                                    float d_scale,
                                    const ov::intel_cpu::PlainTensor& past_k_scale_zp,
                                    const ov::intel_cpu::PlainTensor& past_v_scale_zp,
                                    ov::intel_cpu::PlainTensor& head_sum,
                                    size_t key_group_size,
                                    size_t value_group_size,
                                    bool quant_key_by_channel) {
    ov::intel_cpu::PlainTensor causal_mask;
    bool select_nfltmax_at_0 = false;
    auto B = query.size(0);
    auto H = query.size(1);
    auto q_len = query.size(2);
    auto S = query.size(3);
    auto SV = present_value.size(3);
    auto h_group_num = present_value.size(1);
    auto precision = ov::element::f32;
    if (std::is_same<T3, ov::float16>::value) {
        precision = ov::element::f16;
    }
    size_t h_each_group_len = 1;
    if (h_group_num != H) {
        h_each_group_len = H / h_group_num;
    }
    if (d_scale == 0.0f) {
        d_scale = 1.0f / sqrt(S);
    }
    auto nthr = parallel_get_max_threads();
    auto kv_len = present_key.size(2);

#if defined(HAVE_AVX2) && !defined(HAVE_AVX512F)
    // avx2 will pre-compute the zero point and try to save the sub instruction in the dot_product,
    //  but it seems not necessary for avx512. Possible reason may be that for avx2 the cost of dot_product
    //  is larger than the memory access time, but for avx512 is not and the cost of pre-compute is a pure increase.
    bool pastkv_is_int8 = past_k_scale_zp;
    if (pastkv_is_int8 && !quant_key_by_channel) {
        // be sure no false sharing
        size_t group_num = S / key_group_size;
        head_sum.resize<float>({B, H, q_len, group_num + 16});
        parallel_for3d(B, H, q_len, [&](size_t b, size_t h, size_t pq) {
            sum_q_head(query.ptr<T>(b, h, pq), S, key_group_size, head_sum.ptr<float>(b, h, pq));
        });
    }
#endif

    parallel_nt_static(nthr, [&](const size_t ithr, const size_t nthr) {
        size_t start{0}, end{0};
        splitter(B * h_group_num * kv_len, nthr, ithr, start, end);

        size_t b, h_group, pk;
        if (start < end) {
            parallel_it_init(start, pk, kv_len, b, B, h_group, h_group_num);
            if (q_len == 1 && h_each_group_len == 1) {
                if (B == 1) {
                    // the memory will be continuous when b==1
                    for (size_t iwork = start; iwork < end; ++iwork) {
                        auto p = past_k_scale_zp.ptr<float>(pk, 0, h_group);
#if defined(__ARM_FEATURE_FP16_VECTOR_ARITHMETIC)
                        if (std::is_same<T3, ov::float16>::value && std::is_same<T, ov::float16>::value &&
                            std::is_same<T2, ov::float16>::value) {
                            auto p_k = present_key.ptr<ov::float16>(0, h_group, pk);
                            prefetch_bytes(S, _MM_HINT_T0, 4096, p_k);
                            auto _qk = dot_product_fp16(query.ptr<ov::float16>(0, h_group),
                                                        p_k,
                                                        S,
                                                        p,
                                                        p + 1,
                                                        head_sum.ptr<float>(0, h_group));
                            buf_attn_w.ptr<T3>(0, h_group, 0)[pk] = _qk;
                            parallel_it_step(pk, kv_len, b, B, h_group, h_group_num);
                            continue;
                        }
#endif
                        if (quant_key_by_channel) {
                            auto p_scale = past_k_scale_zp.ptr<float>(pk / key_group_size * 2, 0, h_group);
                            auto p_zp = past_k_scale_zp.ptr<float>(pk / key_group_size * 2 + 1, 0, h_group);
                            auto p_k = present_key.ptr<uint8_t>(0, h_group, pk);
                            prefetch_bytes(S, _MM_HINT_T0, 4096, p_k);
                            buf_attn_w.ptr<T3>(0, h_group, 0)[pk] =
                                dot_product_by_channel(query.ptr<T>(0, h_group), p_k, S, p_scale, p_zp, key_group_size);
                        } else {
                            auto p_k = present_key.ptr<T2>(0, h_group, pk);
                            prefetch_bytes(S, _MM_HINT_T0, 4096, p_k);
                            buf_attn_w.ptr<T3>(0, h_group, 0)[pk] = dot_product(query.ptr<T>(0, h_group),
                                                                                p_k,
                                                                                S,
                                                                                p,
                                                                                p + 1,
                                                                                head_sum.ptr<float>(0, h_group),
                                                                                key_group_size);
                        }
                        parallel_it_step(pk, kv_len, b, B, h_group, h_group_num);
                    }
                } else {
                    for (size_t iwork = start; iwork < end; ++iwork) {
                        auto b_kv = beams ? beams.ptr<int32_t>(b)[pk] : b;
                        auto p = past_k_scale_zp.ptr<float>(pk, b_kv, h_group);
#if defined(__ARM_FEATURE_FP16_VECTOR_ARITHMETIC)
                        if (std::is_same<T3, ov::float16>::value && std::is_same<T, ov::float16>::value &&
                            std::is_same<T2, ov::float16>::value) {
                            auto p_k = present_key.ptr<ov::float16>(b_kv, h_group, pk);
                            auto _qk = dot_product_fp16(query.ptr<ov::float16>(b, h_group),
                                                        p_k,
                                                        S,
                                                        p,
                                                        p + 1,
                                                        head_sum.ptr<float>(b, h_group));
                            buf_attn_w.ptr<T3>(b, h_group, 0)[pk] = _qk;
                            parallel_it_step(pk, kv_len, b, B, h_group, h_group_num);
                            continue;
                        }
#endif
                        if (quant_key_by_channel) {
                            auto p_scale = past_k_scale_zp.ptr<float>(pk / key_group_size * 2, b_kv, h_group);
                            auto p_zp = past_k_scale_zp.ptr<float>(pk / key_group_size * 2 + 1, b_kv, h_group);
                            auto p_k = present_key.ptr<uint8_t>(b_kv, h_group, pk);
                            buf_attn_w.ptr<T3>(b, h_group, 0)[pk] =
                                dot_product_by_channel(query.ptr<T>(b, h_group), p_k, S, p_scale, p_zp, key_group_size);
                        } else {
                            auto p_k = present_key.ptr<T2>(b_kv, h_group, pk);
                            buf_attn_w.ptr<T3>(b, h_group, 0)[pk] = dot_product(query.ptr<T>(b, h_group),
                                                                                p_k,
                                                                                S,
                                                                                p,
                                                                                p + 1,
                                                                                head_sum.ptr<float>(b, h_group),
                                                                                key_group_size);
                        }
                        parallel_it_step(pk, kv_len, b, B, h_group, h_group_num);
                    }
                }
            } else {
                for (size_t iwork = start; iwork < end; ++iwork) {
                    auto b_kv = beams ? beams.ptr<int32_t>(b)[pk] : b;
                    for (size_t pq = 0; pq < q_len; pq++) {
                        auto p = past_k_scale_zp.ptr<float>(pk, b_kv, h_group);
                        for (size_t h = h_group * h_each_group_len; h < (h_group + 1) * h_each_group_len; h++) {
#if defined(__ARM_FEATURE_FP16_VECTOR_ARITHMETIC)
                            if (std::is_same<T3, ov::float16>::value && std::is_same<T, ov::float16>::value &&
                                std::is_same<T2, ov::float16>::value) {
                                auto p_k = present_key.ptr<ov::float16>(b_kv, h_group, pk);
                                auto _qk = dot_product_fp16(query.ptr<ov::float16>(b, h, pq),
                                                            p_k,
                                                            S,
                                                            p,
                                                            p + 1,
                                                            head_sum.ptr<float>(b, h, pq));
                                buf_attn_w.ptr<T3>(b, h, pq)[pk] = _qk;
                                continue;
                            }
#endif
                            if (quant_key_by_channel) {
                                auto p_scale = past_k_scale_zp.ptr<float>(pk / key_group_size * 2, b_kv, h_group);
                                auto p_zp = past_k_scale_zp.ptr<float>(pk / key_group_size * 2 + 1, b_kv, h_group);
                                auto p_k = present_key.ptr<uint8_t>(b_kv, h_group, pk);
                                buf_attn_w.ptr<T3>(b, h, pq)[pk] = dot_product_by_channel(query.ptr<T>(b, h, pq),
                                                                                          p_k,
                                                                                          S,
                                                                                          p_scale,
                                                                                          p_zp,
                                                                                          key_group_size);
                            } else {
                                buf_attn_w.ptr<T3>(b, h, pq)[pk] = dot_product(query.ptr<T>(b, h, pq),
                                                                               present_key.ptr<T2>(b_kv, h_group, pk),
                                                                               S,
                                                                               p,
                                                                               p + 1,
                                                                               head_sum.ptr<float>(b, h, pq),
                                                                               key_group_size);
                            }
                        }
                    }
                    parallel_it_step(pk, kv_len, b, B, h_group, h_group_num);
                }
            }
        }
    });

    parallel_for3d(B, H, q_len, [&](size_t b, size_t h, size_t pq) {
        auto cur_kv_len = kv_len;
        auto ncausal = auto_causal ? (cur_kv_len - q_len + pq + 1) : cur_kv_len;
        // apply attention mask & sofmax
        T3* alibi_ptr = alibi_mask ? &alibi_mask.at<T3>({b, h, pq, 0}, true) : nullptr;
        uint8_t* attn_mask_ptr = nullptr;
        auto attn_mask_prec = attention_mask.get_precision();
        if (attention_mask) {
            attn_mask_ptr = reinterpret_cast<uint8_t*>(&attention_mask.at<T>({b, h, pq, 0}, true));
        }
        uint8_t* cmask_ptr = causal_mask ? &causal_mask.at<uint8_t>({b, h, pq, 0}, true) : nullptr;
        attn_softmax_kernel<T3>(buf_attn_w.ptr<T3>(b, h, pq),
                                buf_attn_w.ptr<T3>(b, h, pq),
                                d_scale,
                                alibi_ptr,
                                attn_mask_ptr,
                                cmask_ptr,
                                select_nfltmax_at_0,
                                ncausal,
                                cur_kv_len,
                                attn_mask_prec,
                                precision);
    });

    // attn_w * V
    // Fast Path if there are enough works for each thread
    if (B >= static_cast<size_t>(nthr)) {
        buf_attn_score.resize<T3>({static_cast<size_t>(nthr), q_len, h_each_group_len, SV});
        parallel_for2d(B, h_group_num, [&](size_t b, size_t h_group) {
            auto ithr = parallel_get_thread_num();
            memset(buf_attn_score.ptr<T3>(ithr), 0, q_len * h_each_group_len * SV * sizeof(T3));
            for (size_t pv = 0; pv < kv_len; pv++) {
                auto b_kv = beams ? beams.ptr<int32_t>(b)[pv] : b;
                auto* v = present_value.ptr<T2>(b_kv, h_group, pv);
                auto p = past_v_scale_zp.ptr<float>(pv, b_kv, h_group);
                for (size_t pq = 0; pq < q_len; pq++) {
                    for (size_t h = h_group * h_each_group_len, group_idx = 0; h < (h_group + 1) * h_each_group_len;
                         h++, group_idx++) {
                        attn_acc_value(buf_attn_score.ptr<T3>(ithr, pq, group_idx),
                                       buf_attn_w.ptr<T3>(b, h, pq)[pv],
                                       v,
                                       SV,
                                       p + 0,
                                       p + 1,
                                       value_group_size);
                    }
                }
            }
            // convert to dst
            for (size_t pq = 0; pq < q_len; pq++) {
                for (size_t h = h_group * h_each_group_len, group_idx = 0; h < (h_group + 1) * h_each_group_len;
                     h++, group_idx++) {
                    auto* dst = has_out_transpose ? output_emb.ptr<T>(b, pq, h * SV) : output_emb.ptr<T>(b, h, pq);
                    cvt_copy(dst, buf_attn_score.ptr<T3>(ithr, pq, group_idx), SV);
                }
            }
        });
        return;
    }

    buf_attn_score.resize<T3>({static_cast<size_t>(nthr), B, q_len, H, SV});
    // buf_attn_w {B, H, q_len, kv_len}
    parallel_nt_static(nthr, [&](const size_t ithr, const size_t nthr) {
        size_t start{0}, end{0};
        splitter(B * h_group_num * kv_len, nthr, ithr, start, end);

        memset(buf_attn_score.ptr<T3>(ithr, 0, 0, 0, 0), 0, buf_attn_score.stride(0) * sizeof(T3));

        size_t b, h_group, pv;
        if (start < end) {
            parallel_it_init(start, pv, kv_len, b, B, h_group, h_group_num);
            if (q_len == 1 && h_each_group_len == 1) {
                for (size_t iwork = start; iwork < end; ++iwork) {
                    auto b_kv = beams ? beams.ptr<int32_t>(b)[pv] : b;
                    auto* v = present_value.ptr<T2>(b_kv, h_group, pv);
                    auto p = past_v_scale_zp.ptr<float>(pv, b_kv, h_group);
                    attn_acc_value(buf_attn_score.ptr<T3>(ithr, b, 0, h_group),
                                   buf_attn_w.ptr<T3>(b, h_group, 0, pv)[0],
                                   v,
                                   SV,
                                   p + 0,
                                   p + 1,
                                   value_group_size);
                    parallel_it_step(pv, kv_len, b, B, h_group, h_group_num);
                }
            } else {
                for (size_t iwork = start; iwork < end; ++iwork) {
                    auto b_kv = beams ? beams.ptr<int32_t>(b)[pv] : b;
                    auto* v = present_value.ptr<T2>(b_kv, h_group, pv);
                    auto p = past_v_scale_zp.ptr<float>(pv, b_kv, h_group);
                    for (size_t pq = 0; pq < q_len; pq++) {
                        for (size_t h = h_group * h_each_group_len; h < (h_group + 1) * h_each_group_len; h++) {
                            attn_acc_value(buf_attn_score.ptr<T3>(ithr, b, pq, h),
                                           buf_attn_w.ptr<T3>(b, h, pq)[pv],
                                           v,
                                           SV,
                                           p + 0,
                                           p + 1,
                                           value_group_size);
                        }
                    }
                    parallel_it_step(pv, kv_len, b, B, h_group, h_group_num);
                }
            }
        }
    });

    auto bhl_loop = [&](size_t b, size_t h, size_t pq) {
        auto* temp = buf_attn_score.ptr<T3>(0, b, pq, h);
        size_t temp_stride = buf_attn_score.stride(0);
        auto* dst = has_out_transpose ? output_emb.ptr<T>(b, pq, h * SV) : output_emb.ptr<T>(b, h, pq);
        attn_reduce(dst, temp, nthr, SV, temp_stride);
    };

    parallel_nt_static(nthr, [&](const int ithr, const int nthr) {
        for_3d(ithr, nthr, B, H, q_len, bhl_loop);
    });
}

void mha_single_token(const ov::intel_cpu::PlainTensor& query,
                      const ov::intel_cpu::PlainTensor& present_key,
                      const ov::intel_cpu::PlainTensor& present_value,
                      const ov::intel_cpu::PlainTensor& alibi_mask,
                      const ov::intel_cpu::PlainTensor& attention_mask,
                      const ov::intel_cpu::PlainTensor& beams,
                      ov::intel_cpu::PlainTensor& output_emb,
                      ov::intel_cpu::PlainTensor& buf_attn_w,
                      ov::intel_cpu::PlainTensor& buf_attn_score,
                      bool has_out_transpose,
                      bool auto_causal,
                      float d_scale,
                      const ov::intel_cpu::PlainTensor& past_k_scale_zp,
                      const ov::intel_cpu::PlainTensor& past_v_scale_zp,
                      ov::intel_cpu::PlainTensor& head_sum,
                      size_t key_group_size,
                      size_t value_group_size,
                      bool quant_key_by_channel) {
    if (query.get_precision() == ov::element::bf16) {
        if (present_key.get_precision() == ov::element::u8) {
            mha_single_token_kernel<ov::bfloat16, uint8_t, float>(query,
                                                                  present_key,
                                                                  present_value,
                                                                  alibi_mask,
                                                                  attention_mask,
                                                                  beams,
                                                                  output_emb,
                                                                  buf_attn_w,
                                                                  buf_attn_score,
                                                                  has_out_transpose,
                                                                  auto_causal,
                                                                  d_scale,
                                                                  past_k_scale_zp,
                                                                  past_v_scale_zp,
                                                                  head_sum,
                                                                  key_group_size,
                                                                  value_group_size,
                                                                  quant_key_by_channel);
        } else {
            mha_single_token_kernel<ov::bfloat16, ov::bfloat16, float>(query,
                                                                       present_key,
                                                                       present_value,
                                                                       alibi_mask,
                                                                       attention_mask,
                                                                       beams,
                                                                       output_emb,
                                                                       buf_attn_w,
                                                                       buf_attn_score,
                                                                       has_out_transpose,
                                                                       auto_causal,
                                                                       d_scale,
                                                                       past_k_scale_zp,
                                                                       past_v_scale_zp,
                                                                       head_sum,
                                                                       key_group_size,
                                                                       value_group_size,
                                                                       quant_key_by_channel);
        }
    } else if (query.get_precision() == ov::element::f16) {
#if defined(__ARM_FEATURE_FP16_VECTOR_ARITHMETIC)
        if (present_key.get_precision() == ov::element::f16) {
            mha_single_token_kernel<ov::float16, ov::float16, ov::float16>(query,
                                                                           present_key,
                                                                           present_value,
                                                                           alibi_mask,
                                                                           attention_mask,
                                                                           beams,
                                                                           output_emb,
                                                                           buf_attn_w,
                                                                           buf_attn_score,
                                                                           has_out_transpose,
                                                                           auto_causal,
                                                                           d_scale,
                                                                           past_k_scale_zp,
                                                                           past_v_scale_zp,
                                                                           head_sum,
                                                                           key_group_size,
                                                                           value_group_size,
                                                                           quant_key_by_channel);
        } else {
            OPENVINO_THROW("Unsupported precision: ", present_key.get_precision());
        }
#else
        if (present_key.get_precision() == ov::element::u8) {
            mha_single_token_kernel<ov::float16, uint8_t, float>(query,
                                                                 present_key,
                                                                 present_value,
                                                                 alibi_mask,
                                                                 attention_mask,
                                                                 beams,
                                                                 output_emb,
                                                                 buf_attn_w,
                                                                 buf_attn_score,
                                                                 has_out_transpose,
                                                                 auto_causal,
                                                                 d_scale,
                                                                 past_k_scale_zp,
                                                                 past_v_scale_zp,
                                                                 head_sum,
                                                                 key_group_size,
                                                                 value_group_size,
                                                                 quant_key_by_channel);
        } else {
            mha_single_token_kernel<ov::float16, ov::float16, float>(query,
                                                                     present_key,
                                                                     present_value,
                                                                     alibi_mask,
                                                                     attention_mask,
                                                                     beams,
                                                                     output_emb,
                                                                     buf_attn_w,
                                                                     buf_attn_score,
                                                                     has_out_transpose,
                                                                     auto_causal,
                                                                     d_scale,
                                                                     past_k_scale_zp,
                                                                     past_v_scale_zp,
                                                                     head_sum,
                                                                     key_group_size,
                                                                     value_group_size,
                                                                     quant_key_by_channel);
        }
#endif
    } else if (query.get_precision() == ov::element::f32) {
        if (present_key.get_precision() == ov::element::u8) {
            mha_single_token_kernel<float, uint8_t, float>(query,
                                                           present_key,
                                                           present_value,
                                                           alibi_mask,
                                                           attention_mask,
                                                           beams,
                                                           output_emb,
                                                           buf_attn_w,
                                                           buf_attn_score,
                                                           has_out_transpose,
                                                           auto_causal,
                                                           d_scale,
                                                           past_k_scale_zp,
                                                           past_v_scale_zp,
                                                           head_sum,
                                                           key_group_size,
                                                           value_group_size,
                                                           quant_key_by_channel);
        } else if (present_key.get_precision() == ov::element::f16) {
            mha_single_token_kernel<float, ov::float16, float>(query,
                                                               present_key,
                                                               present_value,
                                                               alibi_mask,
                                                               attention_mask,
                                                               beams,
                                                               output_emb,
                                                               buf_attn_w,
                                                               buf_attn_score,
                                                               has_out_transpose,
                                                               auto_causal,
                                                               d_scale,
                                                               past_k_scale_zp,
                                                               past_v_scale_zp,
                                                               head_sum,
                                                               key_group_size,
                                                               value_group_size,
                                                               quant_key_by_channel);
        } else {
            mha_single_token_kernel<float, float, float>(query,
                                                         present_key,
                                                         present_value,
                                                         alibi_mask,
                                                         attention_mask,
                                                         beams,
                                                         output_emb,
                                                         buf_attn_w,
                                                         buf_attn_score,
                                                         has_out_transpose,
                                                         auto_causal,
                                                         d_scale,
                                                         past_k_scale_zp,
                                                         past_v_scale_zp,
                                                         head_sum,
                                                         key_group_size,
                                                         value_group_size,
                                                         quant_key_by_channel);
        }
    } else {
        OPENVINO_THROW("Unsupported precision: ", query.get_precision());
    }
}
<<<<<<< HEAD
}  // namespace XARCH
}  // namespace Cpu
}  // namespace Extensions
}  // namespace ov
=======

}  // namespace ov::Extensions::Cpu::XARCH
>>>>>>> e7370141
<|MERGE_RESOLUTION|>--- conflicted
+++ resolved
@@ -1868,12 +1868,5 @@
         OPENVINO_THROW("Unsupported precision: ", query.get_precision());
     }
 }
-<<<<<<< HEAD
-}  // namespace XARCH
-}  // namespace Cpu
-}  // namespace Extensions
-}  // namespace ov
-=======
-
-}  // namespace ov::Extensions::Cpu::XARCH
->>>>>>> e7370141
+
+}  // namespace ov::Extensions::Cpu::XARCH