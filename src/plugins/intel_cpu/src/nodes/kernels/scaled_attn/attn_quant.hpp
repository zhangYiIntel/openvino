--- conflicted
+++ resolved
@@ -43,7 +43,6 @@
 
 void attn_dequant_u8(const uint8_t* src, float* dst, size_t n, float scale, float zp);
 
-<<<<<<< HEAD
 void attn_quant_by_channel_u8(const float* src,
                               uint8_t* dst,
                               size_t seq_dim,
@@ -62,10 +61,4 @@
                                 float* scale,
                                 float* zp);
 
-}  // namespace XARCH
-}  // namespace Cpu
-}  // namespace Extensions
-}  // namespace ov
-=======
-}  // namespace ov::Extensions::Cpu::XARCH
->>>>>>> e7370141
+}  // namespace ov::Extensions::Cpu::XARCH