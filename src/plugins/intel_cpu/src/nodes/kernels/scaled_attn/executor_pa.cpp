// Copyright (C) 2018-2025 Intel Corporation
// SPDX-License-Identifier: Apache-2.0
//
#include <algorithm>
#include <cfloat>
#include <cmath>
#include <cpu/platform.hpp>
#include <cpu/x64/cpu_isa_traits.hpp>
#include <cstdint>
#include <cstring>
#include <memory>
#include <type_traits>
#include <vector>

#include "cpu_memory.h"
#include "openvino/core/except.hpp"
#include "openvino/core/type/element_type.hpp"
#include "openvino/core/type/element_type_traits.hpp"

#if defined(HAVE_AVX2) || defined(HAVE_AVX512F)
#    include <immintrin.h>
#endif

#include "attn_memcpy.hpp"
#include "attn_quant.hpp"
#include "attn_quant_kernel.hpp"
#include "cache_rotation.hpp"
#include "executor_pa.hpp"
#include "executor_pa_common.hpp"
#include "nodes/kernels/scaled_attn/common.hpp"
#include "openvino/core/parallel.hpp"
#include "openvino/core/type/bfloat16.hpp"
#include "openvino/core/type/float16.hpp"
#include "paged_attn_kernel.hpp"
#include "sage_attn.hpp"
#include "softmax_kernel.hpp"
#include "transpose_kernel.hpp"
#include "utils/general_utils.h"
#include "utils/plain_tensor.hpp"
#if defined(OPENVINO_ARCH_X86_64)
#    include "nodes/kernels/x64/brgemm_kernel.hpp"
#elif defined(OPENVINO_ARCH_ARM64) && defined(HAVE_SVE)
#    include "arm_sve.h"
#    include "nodes/kernels/aarch64/brgemm_kernel.hpp"
#    include "nodes/kernels/aarch64/sve_utils.hpp"
#    include "nodes/kernels/kai/kleidi_kernel.hpp"
#endif

namespace ov::Extensions::Cpu::XARCH {

using namespace ov;
using namespace ov::intel_cpu;

// currently depends on brgemm which only support x64 or ARM SVE
#if defined(OPENVINO_ARCH_X86_64) || (defined(OPENVINO_ARCH_ARM64) && defined(HAVE_SVE))

#    if defined(HAVE_AVX2) || defined(HAVE_AVX512F)

#        define prefetch_bytes(bytes, sel, advance, src) \
            {                                            \
                auto* p = reinterpret_cast<char*>(src);  \
                for (size_t i = 0; i < bytes; i += 64)   \
                    _mm_prefetch(p + i + advance, sel);  \
            }

#    else

#        define prefetch_bytes(bytes, sel, advance, src)

#    endif

// N must be multiple of 16
template <typename TDST,
          ov::element::Type_t SRC_PREC,
          std::enable_if_t<(none_of(SRC_PREC, ov::element::i8, ov::element::u8, ov::element::u4)), bool> = true>
void transpose_16NxK(TDST* dst,
                     void* src,
                     [[maybe_unused]] TDST* tmp,
                     const size_t N,
                     const size_t K,
                     const size_t block_size,
                     const size_t dst_stride,
                     const size_t src_stride,
                     [[maybe_unused]] const size_t group_size,
                     [[maybe_unused]] const bool quant_key_bychannel) {
    size_t k = 0;
    auto* src_ptr = reinterpret_cast<typename ov::element_type_traits<SRC_PREC>::value_type*>(src);
    // zero padding unsued blocks before transpose
    for (size_t n = N; n < block_size; n++) {
        memset(src_ptr + n * src_stride, 0, K * sizeof(typename ov::element_type_traits<SRC_PREC>::value_type));
    }
    for (; k + 16 <= K; k += 16) {
        for (size_t n = 0; n < block_size; n += 16) {
            transpose_16x16_kernel(dst + n, src_ptr + n * src_stride, dst_stride, src_stride);
        }

        dst += 16 * dst_stride;
        src_ptr += 16;
    }
    if (k < K) {
        for (size_t n = 0; n < block_size; n += 16) {
            transpose_16xK_kernel(dst + n, src_ptr + n * src_stride, K - k, dst_stride, src_stride);
        }
    }
}
#    if defined(HAVE_AVX512F)
template <typename T,
          ov::element::Type_t SRC_PREC,
          typename std::enable_if<(SRC_PREC == ov::element::bf16 || SRC_PREC == ov::element::f16) &&
                                      (SRC_PREC == precision_of<T>::value),
                                  bool>::type = true>
static void transpose_16NxK(T* dst,
                            T* src,
                            T* tmp,
                            const size_t N,
                            const size_t K,
                            const size_t block_size,
                            const size_t dst_stride,
                            const size_t src_stride,
                            const size_t group_size,
                            const bool quant_key_bychannel) {
    // will treat as uint32_t transpose
    auto s = reinterpret_cast<uint32_t*>(src);
    auto d = reinterpret_cast<uint32_t*>(dst);
    transpose_16NxK<uint32_t, ov::element::u32>(d,
                                                s,
                                                reinterpret_cast<uint32_t*>(0),
                                                N,
                                                K >> 1,
                                                block_size,
                                                dst_stride,
                                                src_stride >> 1,
                                                group_size,
                                                false);
}
#    endif

template <typename TDST,
          ov::element::Type_t SRC_PREC,
          std::enable_if_t<any_of(SRC_PREC, ov::element::i8, ov::element::u8, ov::element::u4), bool> = true>
void transpose_16NxK(TDST* dst,
                     void* src,
                     TDST* tmp,
                     const size_t N,
                     const size_t K,
                     const size_t block_size,
                     const size_t dst_stride,
                     const size_t src_stride,
                     const size_t group_size,
                     const bool quant_key_bychannel) {
    // The layout for per token per head:
    // |scale(f32)|zeropoint(f32)|quantized feature(u8,idx_1)|quantized feature(u8,idx_2)|...|quantized
    // feature(u8,idx_S)| The quantized feature will start from 8bytes=sizeof(float)+sizeof(float)
    auto* s = reinterpret_cast<uint8_t*>(src);
    constexpr size_t sub_byte_multiplier = get_sub_byte_multiplier(SRC_PREC);
    constexpr size_t param_count = SRC_PREC == ov::element::i8 ? 1 : 2;
    auto t = tmp;
    // if group_size not set, the whole row is used as a group
    if (quant_key_bychannel) {
        if constexpr (any_of(SRC_PREC, ov::element::u8, ov::element::u4)) {
            auto* p_scales = reinterpret_cast<float*>(s);
            auto* p_zps = p_scales + K;
            s = s + sizeof(float) * 2 * K;
            attn_dequant_by_channel_kernel<TDST,
                                           SRC_PREC>(s, t, N, K, K / sub_byte_multiplier, src_stride, p_scales, p_zps);
        } else {
            static_assert(SRC_PREC == ov::element::i8, "i8 doesn't support by-channel quantization");
        }
    } else {
        for (size_t n = 0; n < N; n++) {
            size_t src_offset = 0;
            size_t dst_offset = 0;
            while (dst_offset < K) {
                auto params = reinterpret_cast<float*>(s + src_offset);
                attn_dequant_kernel<TDST, SRC_PREC>(s + src_offset + sizeof(float) * param_count,
                                                    t + dst_offset,
                                                    group_size,
                                                    params);
                src_offset += group_size / sub_byte_multiplier + sizeof(float) * param_count;
                dst_offset += group_size;
            }
            s += src_offset;
            t += src_stride;
        }
    }
    for (size_t n = N; n < block_size; n++) {
        memset(tmp + n * src_stride, 0, sizeof(TDST) * K);
    }
    transpose_16NxK<TDST, precision_of<TDST>::value>(dst,
                                                     tmp,
                                                     reinterpret_cast<TDST*>(0),
                                                     block_size,
                                                     K,
                                                     block_size,
                                                     dst_stride,
                                                     src_stride,
                                                     0,
                                                     false);
}

// dequant f16/u8 to float
template <typename T,
          ov::element::Type_t SRC_PREC,
          std::enable_if_t<SRC_PREC != ov::element::u8 && precision_of<T>::value == SRC_PREC, bool> = true>
static inline void dequant([[maybe_unused]] T* dst,
                           [[maybe_unused]] void* src,
                           [[maybe_unused]] const size_t N,
                           [[maybe_unused]] const size_t K,
                           [[maybe_unused]] const size_t block_size,
                           [[maybe_unused]] const size_t group_size,
                           [[maybe_unused]] const bool quant_bychannel) {
    // never called
    OPENVINO_THROW("dequant: should not be called.");
}
template <typename T, ov::element::Type_t SRC_PREC, std::enable_if_t<SRC_PREC == ov::element::f16, bool> = true>
static inline void dequant(float* dst,
                           void* src,
                           const size_t N,
                           const size_t K,
                           [[maybe_unused]] const size_t block_size,
                           [[maybe_unused]] const size_t group_size,
                           [[maybe_unused]] const bool quant_bychannel) {
    cvt_copy(dst, reinterpret_cast<ov::float16*>(src), 1, K * N, 0, 0);
    for (size_t i = N; i < block_size; i++) {
        memset(dst + i * K, 0, sizeof(float) * K);
    }
}

template <typename TDST,
          ov::element::Type_t SRC_PREC,
          std::enable_if_t<SRC_PREC == ov::element::u4 || SRC_PREC == ov::element::u8, bool> = true>
void dequant(TDST* dst,
             void* src,
             const size_t N,
             const size_t K,
             const size_t block_size,
             const size_t group_size,
             const bool quant_bychannel) {
    // The layout for per token per head:
    // |scale(f32)|zeropoint(f32)|quantized feature(u8,idx_1)|quantized feature(u8,idx_2)|...|quantized
    // feature(u8,idx_S)| The quantized feature will start from 8bytes=sizeof(float)+sizeof(float)
    auto* s = reinterpret_cast<uint8_t*>(src);
    const size_t params_offset = sizeof(float) * 2;
    constexpr size_t sub_byte_multiplier = get_sub_byte_multiplier(SRC_PREC);
    if (quant_bychannel) {
        auto* p_scales = reinterpret_cast<float*>(s);
        auto* p_zps = p_scales + K;
        s = s + sizeof(float) * 2 * K;
        if constexpr (any_of(SRC_PREC, ov::element::u8, ov::element::u4)) {
            attn_dequant_by_channel_kernel<TDST, SRC_PREC>(s, dst, N, K, K / sub_byte_multiplier, K, p_scales, p_zps);
        }
    } else {
        for (size_t n = 0; n < N; n++) {
            size_t src_offset = 0;
            size_t dst_offset = 0;
            while (dst_offset < K) {
                auto params = reinterpret_cast<float*>(s + src_offset);
                attn_dequant_kernel<TDST, SRC_PREC>(s + src_offset + params_offset,
                                                    dst + dst_offset,
                                                    group_size,
                                                    params);
                src_offset += group_size / sub_byte_multiplier + params_offset;
                dst_offset += group_size;
            }
            s += src_offset;
            dst += K;
        }
    }
    for (size_t n = N; n < block_size; n++) {
        memset(dst, 0, sizeof(TDST) * K);
        dst += K;
    }
}

#    if defined(HAVE_AVX512F)
template <typename T,
          typename = typename std::
              enable_if<(std::is_same<T, ov::bfloat16>::value || std::is_same<T, ov::float16>::value), bool>::type>
static void pack_32x32_kernel(T* dst, T* src, size_t dst_stride, size_t src_stride) {
    static const uint64_t idx[8] = {0, 4, 1, 5, 2, 6, 3, 7};
    auto midx = _mm512_loadu_si512(idx);
    for (size_t i = 0; i < 16; i++) {
        auto a = _mm512_loadu_si512(src);  // [a1  a2  a3 a4 | a5  a6  a7 a8]   total 512-bits in 8 64bits unit
        auto b = _mm512_loadu_si512(src + src_stride);  // [b1  b2  b3 b4 | b5  b6  b7 b8]   total 512-bits
        a = _mm512_permutexvar_epi64(midx, a);          // [a1 a5 | a2 a6 | a3 a7 | a4 a8]
        b = _mm512_permutexvar_epi64(midx, b);          // [b1 b5 | b2 b6 | b3 b7 | b4 b8]
        auto B0 = _mm512_unpacklo_epi16(
            a,
            b);  // [ a1&b1  a2&b2   a3&b3   a4&b4] for each 128-bits lane, interleave word in low 64 bits
        auto B1 = _mm512_unpackhi_epi16(
            a,
            b);  // [ a5&b5  a6&b6   a7&b7   a8&b8] for each 128-bits lane, interleave word in high 64 bits
        _mm512_storeu_si512(dst, B0);
        _mm512_storeu_si512(dst + 32, B1);
        src += 2 * src_stride;
        dst += 2 * dst_stride;
    }
}

template <typename T,
          typename = typename std::
              enable_if<(std::is_same<T, ov::bfloat16>::value || std::is_same<T, ov::float16>::value), bool>::type>
static void pack_32x16_kernel(T* dst, T* src, size_t dst_stride, size_t src_stride) {
    static const uint64_t idx[8] = {0, 4, 1, 5, 2, 6, 3, 7};
    auto midx = _mm512_loadu_si512(idx);
    for (size_t i = 0; i < 16; i++) {
        auto x =
            _mm256_loadu_si256(reinterpret_cast<__m256i*>(src));  // [a1  a2  a3 a4]   total 256-bits in 4 64bits unit
        auto y = _mm256_loadu_si256(reinterpret_cast<__m256i*>(src + src_stride));  // [b1  b2  b3 b4]   total 256-bits
        auto a = _mm512_castsi256_si512(x);
        auto b = _mm512_castsi256_si512(y);
        a = _mm512_permutexvar_epi64(midx, a);  // [a1 x | a2 x | a3 x | a4 x]
        b = _mm512_permutexvar_epi64(midx, b);  // [b1 x | b2 x | b3 x | b4 x]
        auto B0 = _mm512_unpacklo_epi16(a, b);
        _mm512_storeu_si512(dst, B0);
        src += 2 * src_stride;
        dst += 2 * dst_stride;
    }
}

template <typename T,
          typename = typename std::
              enable_if<(std::is_same<T, ov::bfloat16>::value || std::is_same<T, ov::float16>::value), bool>::type>
static void pack_32xK_kernel(T* dst, T* src, size_t dst_stride, size_t src_stride, size_t K) {
    static const uint64_t idx[8] = {0, 4, 1, 5, 2, 6, 3, 7};
    auto midx = _mm512_loadu_si512(idx);
    __mmask16 mask = (1 << K) - 1;
    for (size_t i = 0; i < 16; i++) {
        auto x = _mm256_maskz_loadu_epi16(mask, src);               // [a1  a2  a3 a4]   total 256-bits in 4 64bits unit
        auto y = _mm256_maskz_loadu_epi16(mask, src + src_stride);  // [b1  b2  b3 b4]   total 256-bits
        auto a = _mm512_castsi256_si512(x);
        auto b = _mm512_castsi256_si512(y);
        a = _mm512_permutexvar_epi64(midx, a);  // [a1 x | a2 x | a3 x | a4 x]
        b = _mm512_permutexvar_epi64(midx, b);  // [b1 x | b2 x | b3 x | b4 x]
        auto B0 = _mm512_unpacklo_epi16(a, b);
        _mm512_mask_storeu_epi32(dst, mask, B0);
        src += 2 * src_stride;
        dst += 2 * dst_stride;
    }
}

template <typename TDST,
          ov::element::Type_t SRC_PREC,
          typename std::enable_if<precision_of<TDST>::value != ov::element::f32 &&
                                      (SRC_PREC == ov::element::bf16 || SRC_PREC == ov::element::f16),
                                  bool>::type = true>
static void pack_32NxK(TDST* dst,
                       void* src,
                       TDST* tmp,
                       const size_t N,
                       const size_t K,
                       const size_t block_size,
                       const size_t dst_stride,
                       const size_t src_stride,
                       const size_t group_size,
                       const bool quant_bychannel) {
    auto src_ptr = reinterpret_cast<typename ov::element_type_traits<SRC_PREC>::value_type*>(src);
    // zero padding unsued blocks before packing
    for (size_t n = N; n < block_size; n++) {
        memset(src_ptr + n * src_stride, 0, sizeof(TDST) * (K));
    }
    for (size_t n = 0; n < N; n += 32) {
        size_t k = 0;
        for (; k + 32 <= K; k += 32) {
            pack_32x32_kernel(dst + k * 2, src_ptr + k, dst_stride, src_stride);
        }
        if (k + 16 <= K) {
            pack_32x16_kernel(dst + k * 2, src_ptr + k, dst_stride, src_stride);
            k += 16;
        }
        if (k < K) {
            pack_32xK_kernel(dst + k * 2, src_ptr + k, dst_stride, src_stride, K - k);
        }

        dst += 32 * dst_stride;
        src_ptr += 32 * src_stride;
    }
}

template <typename TDST,
          ov::element::Type_t SRC_PREC,
          typename std::enable_if<precision_of<TDST>::value != ov::element::f32 &&
                                      any_of(SRC_PREC, ov::element::u4, ov::element::u8),
                                  bool>::type = true>
static void pack_32NxK(TDST* dst,
                       void* src,
                       TDST* tmp,
                       const size_t N,
                       const size_t K,
                       const size_t block_size,
                       const size_t dst_stride,
                       const size_t src_stride,
                       const size_t group_size,
                       bool quant_bychannel) {
    // The layout for per token per head:
    // |scale(f32)|zeropoint(f32)|quantized feature(u8,idx_1)|quantized feature(u8,idx_2)|...|quantized
    // feature(u8,idx_S)| The quantized feature will start from 8bytes=sizeof(float)+sizeof(float)
    auto s = reinterpret_cast<uint8_t*>(src);
    auto t = tmp;
    // if group_size not set, the whole row is used as a group
    constexpr size_t sub_byte_multiplier = get_sub_byte_multiplier(SRC_PREC);
    if (quant_bychannel) {
        auto p_scales = reinterpret_cast<float*>(s);
        auto p_zps = p_scales + K;
        s = s + sizeof(float) * 2 * K;
        if constexpr (any_of(SRC_PREC, ov::element::u8, ov::element::u4)) {
            attn_dequant_by_channel_kernel<TDST,
                                           SRC_PREC>(s, t, N, K, K / sub_byte_multiplier, src_stride, p_scales, p_zps);
        }
    } else {
        for (size_t n = 0; n < N; n++) {
            size_t src_offset = 0;
            size_t dst_offset = 0;
            while (dst_offset < K) {
                auto params = reinterpret_cast<float*>(s + src_offset);
                attn_dequant_kernel<TDST, SRC_PREC>(s + (src_offset + sizeof(float) * 2),
                                                    t + dst_offset,
                                                    group_size,
                                                    params);
                src_offset += group_size / sub_byte_multiplier + sizeof(float) * 2;
                dst_offset += group_size;
            }
            s += src_offset;
            t += src_stride;
        }
    }
    for (size_t n = N; n < block_size; n++) {
        memset(tmp + n * src_stride, 0, sizeof(TDST) * (K));
    }
    pack_32NxK<TDST, precision_of<TDST>::value>(dst,
                                                tmp,
                                                reinterpret_cast<TDST*>(0),
                                                block_size,
                                                K,
                                                block_size,
                                                dst_stride,
                                                src_stride,
                                                group_size,
                                                quant_bychannel);
}
#    endif

template <typename TDST,
          ov::element::Type_t SRC_PREC,
          std::enable_if_t<precision_of<TDST>::value == ov::element::f32, bool> = true>
static void pack_32NxK([[maybe_unused]] TDST* dst,
                       [[maybe_unused]] void* src,
                       [[maybe_unused]] TDST* tmp,
                       [[maybe_unused]] const size_t N,
                       [[maybe_unused]] const size_t K,
                       [[maybe_unused]] const size_t block_size,
                       [[maybe_unused]] const size_t dst_stride,
                       [[maybe_unused]] const size_t src_stride,
                       [[maybe_unused]] const size_t group_size,
                       [[maybe_unused]] const bool quant_bychannel) {
    // never called
    OPENVINO_THROW("pack_32NxK: should not be called.");
}

template <class T>
void fill_rotation_coefficients_from_lut(T* rotation_coefficients_block_data,
                                         const int32_t* rotation_deltas_block_data,
                                         size_t rotation_deltas_token_stride,
                                         const T* rotation_trig_lut,
                                         size_t block_size,
                                         size_t embedding_size) {
    size_t dst_offset = 0;
    for (size_t tok_idx = 0; tok_idx < block_size; tok_idx++) {
        size_t gather_idx = *(rotation_deltas_block_data + rotation_deltas_token_stride * tok_idx);
        size_t src_offset = gather_idx * embedding_size;
        std::memcpy(rotation_coefficients_block_data + dst_offset,
                    rotation_trig_lut + src_offset,
                    embedding_size * sizeof(T));
        dst_offset += embedding_size;
    }
}

template <ov::element::Type_t KEY_PREC>
void rotate_kv_cache(PlainTensor& key_cache,
                     const PlainTensor& rotated_block_indices,
                     const PlainTensor& rotation_deltas,
                     const PlainTensor& rotation_trig_lut,
                     PlainTensor& rotation_coefficients_scratch) {
    size_t num_blocks_in_total = key_cache.size(0);
    size_t num_heads = key_cache.size(1);  // H;
    size_t block_size = key_cache.size(2);
    size_t embedding_size = key_cache.size(3);  // S;

    size_t num_rotated_blocks = rotated_block_indices.size(0);
    auto* rotated_block_indices_data = rotated_block_indices.ptr<int32_t>();
    auto* rotation_trig_lut_data = rotation_trig_lut.ptr<float>();

    size_t rotation_deltas_token_stride = 0;
    size_t rotation_deltas_block_stride = 1;

    bool is_per_token = (rotation_deltas.shape()[1] == block_size);
    if (is_per_token) {
        rotation_deltas_token_stride = 1;
        rotation_deltas_block_stride = block_size;
    }

    for (size_t i = 0; i < num_rotated_blocks; i++) {
        size_t rotated_block_index = *(rotated_block_indices_data + i);
        OPENVINO_ASSERT(rotated_block_index < num_blocks_in_total);

        int32_t* rotation_deltas_block_data = rotation_deltas.ptr<int32_t>() + i * rotation_deltas_block_stride;

        auto* rotation_coefficient_block_data = rotation_coefficients_scratch.ptr<float>();
        fill_rotation_coefficients_from_lut(rotation_coefficient_block_data,
                                            rotation_deltas_block_data,
                                            rotation_deltas_token_stride,
                                            rotation_trig_lut_data,
                                            block_size,
                                            embedding_size);
        if constexpr (any_of(KEY_PREC, ov::element::i8, ov::element::u8, ov::element::u4)) {
            auto* cache_block_ptr = key_cache.ptr<uint8_t>(rotated_block_index);

            rotate_kv_cache_block(cache_block_ptr,
                                  rotation_coefficient_block_data,
                                  num_heads,
                                  block_size,
                                  embedding_size);
        } else {
            auto* cache_block_ptr =
                key_cache.ptr<typename ov::element_type_traits<KEY_PREC>::value_type>(rotated_block_index);
            rotate_kv_cache_block(cache_block_ptr,
                                  rotation_coefficient_block_data,
                                  num_heads,
                                  block_size,
                                  embedding_size);
        }
    }
}

struct ScoreAggregationInfo {
    int32_t score_offsets_aligned;  // tmp buffer offset for current block in the whole buffer
    int32_t score_offsets;          // dst buffer offset for output
    int32_t score_buf_num;          // tmp buffer number for current head
    int32_t kv_len_aligned;         // tmp buffer length for current block
};

template <typename DATA_TYPE, ov::element::Type_t KEY_PREC, ov::element::Type_t VALUE_PREC>
struct MHAHelper {
    // initialize once
    size_t H = 0UL;
    size_t S = 0UL;
    size_t SV = 0UL;
    size_t Hk = 0UL;
    size_t _h_each_group_len = 0UL;
    size_t _block_size = 0UL;
    size_t _nthr = 0UL;
    size_t _sliding_window = 0UL;
    float _d_scale = 0.0F;
    ov::Extensions::Cpu::PagedAttnQuantParams _params;
    size_t _new_score_stride = 0;
    bool AarchF16 = false;

    PlainTensor _weight;        // [nthr, H, 32, rnd_up(kv_len, block_size)], shared by first and second loop along bh
    PlainTensor _output;        // [nthr, 32, H, S], shared by first and second loop along bh
    PlainTensor _quantized_q;   // [H, batch_in_tokens, S + 1] (S + scale[f32]) / per-token
    PlainTensor _qk_scratch_a;  // [nthr, scratch_a_size]
    PlainTensor _qk_scratch_b;  // [B, rnd_up(kv_len, block_size), Hk, scratch_b_size]
    PlainTensor _wv_scratch_a;
    PlainTensor _wv_scratch_b;
    PlainTensor _alibi_lookup;
    PlainTensor _score_output;
    std::vector<size_t> _wsp;
    size_t _wsp_size_per_thread = 0;

    std::vector<std::shared_ptr<BrgemmKernel>> _qk_gemm;
    std::vector<std::shared_ptr<BrgemmKernel>> _wv_gemm;
    // will accumulate C buffer
    std::vector<std::shared_ptr<BrgemmKernel>> _wv_gemm_acc;
// second token
#    if defined(OPENVINO_ARCH_X86_64)
    std::shared_ptr<JitMatMulVecAMX> _gemv;
#    endif
    ov::element::Type _fastpath_valid_prec = ov::element::dynamic;
    // second token for bhl loop
    PlainTensor _weight_bhl;
    PlainTensor _output_bhl;

    std::vector<ScoreAggregationInfo> _score_infos;

    PlainTensor _block_rotation_coefficient_scratch;

    MHAHelper() {
        _weight.resize<float>({size_t{1}, size_t{1}, size_t{1}, size_t{1}});
    }

    explicit MHAHelper(const ov::Extensions::Cpu::PagedAttnQuantParams& params) : _params(params) {
        _weight.resize<float>({size_t{1}, size_t{1}, size_t{1}, size_t{1}});
    }

    void resize_temporary_weight_buffer(const size_t& h) {
        // resize temporary buffers, weight.size(3) will be aligned to block_size
        _weight.resize<float>({_nthr, h, _block_size, _new_score_stride});
    }

    void init(size_t H,
              size_t S,
              size_t SV,
              size_t Hk,
              size_t h_each_group_len,
              size_t block_size,
              size_t sliding_window,
              float d_scale,
              size_t B_token,
              size_t kv_len,
              bool init_alibi_lookup,
              bool init_rotation_coefficient_scratch) {
        // query shape: [B, H, L, S]
        // present_key shape: [block, H, 32, S]
        // Q*K': [M1, S] * [M2, S]'
        //   kernel: Q:[1~block_size, S] * K':[block_size, S]'
        //   aka: M:1~block_size, N:block_size, K:S
        // (Q*K')*V: [M1, M2] * [M2, S]
        //   kernel: (Q*K'):[1~block_size, block_size] * V:[block_size, S]
        //   aka: M:1~block_size, N:S, K:block_size
        // Because K and V are from cache, can use M2'=rnd_up(M2, block_size) to simplify logic
        auto in_type = precision_of<DATA_TYPE>::value;
        this->H = H;
        this->S = S;
        this->SV = SV;
        this->Hk = Hk;
        _h_each_group_len = h_each_group_len;
        _block_size = block_size;
        _nthr = static_cast<size_t>(parallel_get_max_threads());
        _sliding_window = sliding_window;
        _d_scale = d_scale;

#    if defined(OPENVINO_ARCH_ARM64)
        AarchF16 = any_of(precision_of<DATA_TYPE>::value, ov::element::f16);
#    endif
        auto prev_score_stride = _new_score_stride;
        auto want_score_stride = rnd_up(kv_len, _block_size);
        _new_score_stride = std::max(prev_score_stride, want_score_stride);
        // std::max(S, SV) here is to ensure by_channel quantize has enough buffer to use
        constexpr bool q_is_xf16 = any_of(precision_of<DATA_TYPE>::value, ov::element::bf16, ov::element::f16);
        if (_params.quant_key_bychannel || _params.quant_value_bychannel) {
            _output.resize<float>({_nthr, _block_size, H, std::max(S, SV)});
        } else {
            _output.resize<float>({_nthr, _block_size, H, SV});
        }

        // to ensure qk s8s8 s32 has enough buffer
        if (_params.is_sage_attn && H * std::max(S, SV) < _block_size) {
            _output.resize<float>({_nthr, _block_size, H, div_up(_block_size, H)});
        }

        if (_params.is_sage_attn) {
            _quantized_q.resize<int8_t>({_nthr, _block_size, S + sizeof(float)});
        }

        // TODO: kernel supports stride
        if (!AarchF16 && (_qk_gemm.empty() || prev_score_stride < _new_score_stride)) {
            _qk_gemm.resize(_block_size);
            _wv_gemm.resize(_block_size);
            _wv_gemm_acc.resize(_block_size);
            size_t wv_stride = q_is_xf16 ? _output.stride(1) : H * SV;
            for (size_t i = 0; i < _block_size; i++) {
                if (_params.is_sage_attn) {
                    // [M, K] x [N, K]^T
                    // LDB consider the offset of scale(f32)
                    // oneDNN brgemm has limitation with a_scale, it doesn't support per-row scale
                    // only enable b_scale here
#    if defined(OPENVINO_ARCH_X86_64)
                    // H * (S + sizeof(float))
                    _qk_gemm[i] = std::make_shared<BrgemmKernelQuantized>(
                        i + 1,                                                // M
                        _block_size,                                          // N
                        S,                                                    // K
                        (S + sizeof(float)),                                  // LDA
                        S + sizeof(float),                                    // LDB
                        _block_size,                                          // LDC
                        _new_score_stride,                                    // LDD
                        true,                                                 // b_transpose
                        ov::element::i8,                                      // in_prec
                        ov::element::f32,                                     // out_prec
                        ov::intel_cpu::BrgemmKernel::ScaleType::PER_CHANNEL,  // b_scale type
                        false);                                               // accumulate
#    endif
                } else {
                    _qk_gemm[i] = std::make_shared<BrgemmKernel>(i + 1,
                                                                 _block_size,
                                                                 S,
                                                                 H * S,
                                                                 _block_size,
                                                                 _new_score_stride,
                                                                 false,
                                                                 in_type);
                }
                _wv_gemm[i] =
                    std::make_shared<BrgemmKernel>(i + 1,
                                                   SV,
                                                   _block_size,
                                                   // if it's bf16, the stride needs double due to reuse float buffer
                                                   (in_type == ov::element::Type_t::f32 ? 1 : 2) * _new_score_stride,
                                                   SV,
                                                   wv_stride,
                                                   false,
                                                   in_type);
                _wv_gemm_acc[i] =
                    std::make_shared<BrgemmKernel>(i + 1,
                                                   SV,
                                                   _block_size,
                                                   // if it's bf16, the stride needs double due to reuse float buffer
                                                   (in_type == ov::element::Type_t::f32 ? 1 : 2) * _new_score_stride,
                                                   SV,
                                                   wv_stride,
                                                   false,
                                                   in_type,
                                                   true);
            }

            // wsp is used to compute beta when K is blocked
            _wsp_size_per_thread = _wv_gemm[0]->get_wsp_size();
            _wsp.resize(_nthr * _wsp_size_per_thread);

            // allocate scratch a/b, notice get_scratch_a_size/get_scratch_b_size returns in bytes
            _qk_scratch_a.resize<DATA_TYPE>(
                {_nthr, _qk_gemm[_block_size - 1]->get_scratch_a_size() / sizeof(DATA_TYPE)});
            _wv_scratch_a.resize<DATA_TYPE>(
                {_nthr, _wv_gemm[_block_size - 1]->get_scratch_a_size() / sizeof(DATA_TYPE)});

#    if defined(OPENVINO_ARCH_X86_64)
            if ((S % 32 == 0) && (block_size % 16 == 0) && (S <= 32 * 6)) {
                if (dnnl::impl::cpu::x64::mayiuse(dnnl::impl::cpu::x64::amx_bf16) &&
                    precision_of<DATA_TYPE>::value == ov::element::bf16 && KEY_PREC == ov::element::bf16 &&
                    VALUE_PREC == ov::element::bf16) {
                    _fastpath_valid_prec = ov::element::bf16;
                } else if (dnnl::impl::cpu::x64::mayiuse(dnnl::impl::cpu::x64::amx_fp16) &&
                           precision_of<DATA_TYPE>::value == ov::element::f16 && KEY_PREC == ov::element::f16 &&
                           VALUE_PREC == ov::element::f16) {
                    _fastpath_valid_prec = ov::element::f16;
                }
            }
            if (any_of(_fastpath_valid_prec, ov::element::bf16, ov::element::f16) && !_gemv) {
                _gemv = std::make_shared<JitMatMulVecAMX>(static_cast<int>(S),
                                                          static_cast<int>(block_size),
                                                          _fastpath_valid_prec);
            }
#    endif
        }

        if (init_alibi_lookup && (!_alibi_lookup || _alibi_lookup.m_dims[0] < kv_len)) {
            _alibi_lookup.resize<float>({kv_len * 2});
            for (size_t i = 0; i < _alibi_lookup.m_dims[0]; i++) {
                _alibi_lookup.ptr<float>()[i] = -static_cast<int>((_alibi_lookup.m_dims[0] - 1 - i));
            }
        }

        if (init_rotation_coefficient_scratch) {
            _block_rotation_coefficient_scratch.resize<DATA_TYPE>({_block_size, S});
        }
    }

    void init_reorder_buffers(size_t batch, size_t kv_len_in_blocks) {
        // append the scale after the tokens
        if (_params.is_sage_attn) {
            size_t padded_S = std::max((S + sizeof(float) / sizeof(int8_t)), rnd_up(S, 64));
            _qk_scratch_b.resize<int8_t>({batch, kv_len_in_blocks, Hk, _block_size * padded_S});
        } else {
            _qk_scratch_b.resize<DATA_TYPE>({batch, kv_len_in_blocks, Hk, _block_size * S});
        }
        if (AarchF16) {
            // It is required to keep kv_cache continuous in mem, as kleidi do not support accumulation
            _wv_scratch_b.resize<DATA_TYPE>({batch, Hk, kv_len_in_blocks, _block_size * rnd_up(SV, _block_size)});
        } else {
            _wv_scratch_b.resize<DATA_TYPE>({batch, kv_len_in_blocks, Hk, _block_size * rnd_up(SV, _block_size)});
        }
    }

    void init_score_buffers(const PlainTensor& past_lens,
                            const PlainTensor& subsequence_begins,
                            const PlainTensor& score_aggregation_window) {
        static constexpr int cache_line_size = dnnl::impl::cpu::platform::get_cache_line_size();
        auto seq_cout = static_cast<int32_t>(past_lens.m_dims[0]);
        _score_infos.resize(past_lens.m_dims[0]);
        int32_t total_kv_len_aligned = 0;
        int32_t total_kv_len = 0;
        for (int32_t i = 0; i < seq_cout; i++) {
            auto score_win_len = score_aggregation_window ? score_aggregation_window.ptr<int32_t>()[i] : 1;
            auto q_len = subsequence_begins.ptr<int32_t>()[i + 1] - subsequence_begins.ptr<int32_t>()[i];

            // The score_aggregation_window may span multiple blocks, so need to allocate tmp buf for each block.
            // This will only occur in prefill.
            auto q_start_idx_score = q_len >= score_win_len ? q_len - score_win_len : 0;
            auto q_start_idx_score_block = q_start_idx_score / _block_size;
            auto q_end_idx_score_block = div_up(q_len, _block_size);
            auto tmp_buf_num = score_win_len ? q_end_idx_score_block - q_start_idx_score_block : 0;
            auto kv_len = past_lens.ptr<int32_t>()[i] + q_len;
            // aligned to cache line to avoid false sharing
            auto kv_len_aligned = rnd_up(kv_len, cache_line_size / sizeof(float));
            _score_infos[i].score_offsets_aligned = total_kv_len_aligned;
            _score_infos[i].score_offsets = total_kv_len;
            _score_infos[i].score_buf_num = tmp_buf_num;
            _score_infos[i].kv_len_aligned = kv_len_aligned;
            total_kv_len_aligned += kv_len_aligned * tmp_buf_num;
            total_kv_len += kv_len;
        }

        _score_output.resize<float>({total_kv_len_aligned * H});
        parallel_for(H, [&](size_t h) {
            std::memset(_score_output.ptr<float>(h * total_kv_len_aligned), 0, total_kv_len_aligned * sizeof(float));
        });
    }

    // compute one block(such as 32 tokens) of query in M dimension: softmax(q_block*k')*v
    // all tensors such as query... have no batch dimension because batch dimension is varying
    //  query: [H, L, S]
    //  present_value: [block_number, H, 32, S]
    //  output_emb: [L, H * S]
    //  qk_scratch_b: [rnd_up(kv_len, block_size), Hk, scratch_b_size]
    //  wv_scratch_b: [rnd_up(kv_len, block_size), Hk, scratch_b_size]
    void exec_kernel_multiple(const PlainTensor& query,
                              const PlainTensor& present_value,
                              const PlainTensor& output_emb,
                              const PlainTensor& qk_scratch_b,
                              const PlainTensor& wv_scratch_b,
                              const int32_t* block_table,
                              size_t ithr,
                              size_t q_blk,
                              size_t hq_beg,
                              size_t hq_end,
                              size_t hk,
                              size_t q_len,
                              size_t cur_kv_len,
                              const PlainTensor& alibi_slopes,
                              float* score_output,
                              size_t q_start_idx_score,
                              const ScoreAggregationInfo* score_info_ptr) {
        auto q_start = q_blk * _block_size;
        auto q_end = std::min(q_start + _block_size, q_len);
        auto q_cnt = q_end - q_start;
        constexpr bool q_is_xf16 = any_of(precision_of<DATA_TYPE>::value, ov::element::bf16, ov::element::f16);
        constexpr bool q_cache_is_same = precision_of<DATA_TYPE>::value == VALUE_PREC;
        auto cur_kv_len_blocks = div_up(cur_kv_len, _block_size);
        for (size_t h = hq_beg; h < hq_end; h++) {
            auto* q_ptr = query.ptr<DATA_TYPE>(h, q_start, 0);
            if (_params.is_sage_attn) {
                // local_q shape [block_size, S + sizeof(float)]
                auto local_q = _quantized_q.slice(0, ithr, ithr + 1).reshape({_block_size, S + sizeof(float)});
                sage_attn_quantize_q<DATA_TYPE, ov::element::i8>(query, local_q, q_start, q_cnt, h);
            }
            auto* c_ptr = _weight.ptr<float>(ithr, h - hq_beg, 0, 0);
            // for each query block, loop through all key block
            // for blocks:
            // 1 0 0 0 ...
            // 1 1 0 0 ...
            // 1 1 1 0 ...
            // just computing the positions of 1 should be enough
            for (size_t k_blk = 0; k_blk < cur_kv_len_blocks; k_blk++) {
                if (_params.is_sage_attn) {
#    if defined(OPENVINO_ARCH_X86_64)
                    auto* q_ptr = _quantized_q.ptr<int8_t>(ithr);
                    auto* k_ptr = qk_scratch_b.ptr<int8_t>(k_blk, hk);
                    int32_t* temp_C = reinterpret_cast<int32_t*>(_output.ptr<float>(ithr, 0, 0, 0));
                    float* scale_b = reinterpret_cast<float*>(qk_scratch_b.ptr<int8_t>(k_blk, hk, _block_size * S));
                    float* dst_f32 = c_ptr + k_blk * _block_size;
                    _qk_gemm[q_cnt - 1]->executeGemm(q_cnt < _block_size,
                                                     q_ptr + sizeof(float),
                                                     k_ptr,
                                                     temp_C,
                                                     dst_f32,
                                                     scale_b,
                                                     _wsp.data() + ithr * _wsp_size_per_thread,
                                                     _qk_scratch_a ? _qk_scratch_a.ptr<DATA_TYPE>(ithr, 0) : nullptr);
#    endif
                } else {
                    auto* k_ptr = qk_scratch_b.ptr<DATA_TYPE>(k_blk, hk);
                    _qk_gemm[q_cnt - 1]->executeGemm(q_cnt < _block_size,
                                                     q_ptr,
                                                     k_ptr,
                                                     c_ptr + k_blk * _block_size,
                                                     nullptr,
                                                     nullptr,
                                                     _wsp.data() + ithr * _wsp_size_per_thread,
                                                     _qk_scratch_a ? _qk_scratch_a.ptr<DATA_TYPE>(ithr, 0) : nullptr);
                }
            }

            for (size_t m = q_start; m < q_end; m++) {
                // apply attention mask & sofmax
                auto ncausal = (cur_kv_len - q_cnt + (m - q_start) + 1);
                auto* score = _weight.ptr<float>(ithr, h - hq_beg, m - q_start);
                // dequantization of q matrix could be fused with _d_scale since softmax is done by row
                float revised_d_scale =
                    _params.is_sage_attn
                        ? _d_scale * reinterpret_cast<float*>(_quantized_q.ptr<int8_t>(ithr, m - q_start, 0))[0]
                        : _d_scale;
                if (_sliding_window) {
                    size_t start_idx = 0;
                    auto new_causal = ncausal;
                    float* alibi_lookup = nullptr;
                    if (ncausal > _sliding_window) {
                        start_idx = ncausal - _sliding_window;
                        new_causal = _sliding_window;
                    }
                    attn_softmax_kernel<float>(score + start_idx,
                                               reinterpret_cast<DATA_TYPE*>(score) + start_idx,
                                               revised_d_scale,
                                               alibi_lookup,
                                               nullptr,
                                               nullptr,
                                               false,
                                               new_causal,
                                               rnd_up(cur_kv_len, _block_size) - start_idx,
                                               precision_of<DATA_TYPE>::value,
                                               precision_of<DATA_TYPE>::value);

                    memset(score, 0, sizeof(DATA_TYPE) * start_idx);
                } else {
                    // alibi may available when _sliding_window is false
                    float* alibi_lookup = nullptr;
                    float alibi_slope = 0.F;
                    if (alibi_slopes) {
                        alibi_slope = alibi_slopes.ptr<float>()[h];
                        alibi_lookup = _alibi_lookup.ptr<float>() + _alibi_lookup.m_dims[0] - ncausal;
                    }
                    attn_softmax_kernel<float>(score,
                                               reinterpret_cast<DATA_TYPE*>(score),
                                               revised_d_scale,
                                               alibi_lookup,
                                               nullptr,
                                               nullptr,
                                               false,
                                               ncausal,
                                               rnd_up(cur_kv_len, _block_size),
                                               precision_of<DATA_TYPE>::value,
                                               precision_of<DATA_TYPE>::value,
                                               alibi_slope);
                }
                if (score_output && m >= q_start_idx_score) {
                    auto* score_block_ptr =
                        score_output + h * score_info_ptr->kv_len_aligned * score_info_ptr->score_buf_num;
                    cvt_add(score_block_ptr,
                            score_block_ptr,
                            reinterpret_cast<DATA_TYPE*>(score),
                            1,
                            cur_kv_len,
                            0,
                            0,
                            0);
                }
            }

            // reuse float buffer, need to use float to compute offset
            auto* w_ptr = reinterpret_cast<DATA_TYPE*>(_weight.ptr<float>(ithr, h - hq_beg, 0, 0));
            float* fp32_out_ptr =
                q_is_xf16 ? _output.ptr<float>(ithr, 0, h, 0) : output_emb.ptr<float>(q_start, h * SV);

            // for each weight block, loop through all value block
            for (size_t v_blk = 0; v_blk < cur_kv_len_blocks; v_blk++) {
                DATA_TYPE* v_ptr = nullptr;
                if (q_is_xf16 || !q_cache_is_same) {
                    v_ptr = wv_scratch_b.ptr<DATA_TYPE>(v_blk, hk);
                } else {
                    v_ptr = present_value.ptr<DATA_TYPE>(block_table[v_blk], hk);
                }
                if (v_blk == 0) {
                    _wv_gemm[q_cnt - 1]->executeGemm(q_cnt < _block_size,
                                                     w_ptr + v_blk * _block_size,
                                                     v_ptr,
                                                     fp32_out_ptr,
                                                     nullptr,
                                                     nullptr,
                                                     _wsp.data() + ithr * _wsp_size_per_thread,
                                                     _wv_scratch_a ? _wv_scratch_a.ptr<DATA_TYPE>(ithr, 0) : nullptr);
                } else {
                    _wv_gemm_acc[q_cnt - 1]->executeGemm(
                        q_cnt < _block_size,
                        w_ptr + v_blk * _block_size,
                        v_ptr,
                        fp32_out_ptr,
                        nullptr,
                        nullptr,
                        _wsp.data() + ithr * _wsp_size_per_thread,
                        _wv_scratch_a ? _wv_scratch_a.ptr<DATA_TYPE>(ithr, 0) : nullptr);
                }
            }
            if (q_is_xf16) {
                attn_memcpy2d_kernel(_output.ptr<float>(ithr, 0, h, 0),
                                     output_emb.ptr<DATA_TYPE>(q_start, h * SV),
                                     ov::element::f32,
                                     precision_of<DATA_TYPE>::value,
                                     _output.stride(1),
                                     output_emb.stride(0),
                                     SV,
                                     q_cnt);
            }
        }
    }
#    if defined(OPENVINO_ARCH_ARM64)
    // compute one block(such as 32 tokens) of query in M dimension: softmax(q_block*k')*v
    // all tensors such as query... have no batch dimension because batch dimension is varying
    //  query: [H, L, S]
    //  present_value: [block_number, H, 32, S]
    //  output_emb: [L, H * S]
    //  qk_scratch_b: [rnd_up(kv_len, block_size), Hk, scratch_b_size]
    //  wv_scratch_b: [rnd_up(kv_len, block_size), Hk, scratch_b_size]
    void exec_kernel_multiple_kai(const PlainTensor& query,
                                  const PlainTensor& present_value,
                                  const PlainTensor& output_emb,
                                  const PlainTensor& qk_scratch_b,
                                  const PlainTensor& wv_scratch_b,
                                  const int32_t* block_table,
                                  size_t ithr,
                                  size_t q_blk,
                                  size_t hq_beg,
                                  size_t hq_end,
                                  size_t hk,
                                  size_t q_len,
                                  size_t cur_kv_len,
                                  const PlainTensor& alibi_slopes,
                                  float* score_output,
                                  size_t q_start_idx_score,
                                  const ScoreAggregationInfo* score_info_ptr) {
        auto q_start = q_blk * _block_size;
        auto q_end = std::min(q_start + _block_size, q_len);
        auto q_cnt = q_end - q_start;
        constexpr bool q_is_xf16 = any_of(precision_of<DATA_TYPE>::value, ov::element::bf16, ov::element::f16);
        auto cur_kv_len_blocks = div_up(cur_kv_len, _block_size);
        auto _score_stride = _weight.stride_bytes(2) / 2;
        PlainTensor bias_wv, bias_qk;
        bias_wv.resize<float16_t>({SV});
        bias_qk.resize<float16_t>({_block_size});
        memset(bias_wv.ptr<float16_t>(0), 0, sizeof(DATA_TYPE) * SV);
        memset(bias_qk.ptr<float16_t>(0), 0, sizeof(DATA_TYPE) * _block_size);
        for (size_t h = hq_beg; h < hq_end; h++) {
            auto* q_ptr = query.ptr<DATA_TYPE>(h, q_start, 0);
            float* c_ptr = _weight.ptr<float>(ithr, h - hq_beg, 0, 0);
            // for each query block, loop through all key block
            // for blocks:
            // 1 0 0 0 ...
            // 1 1 0 0 ...
            // 1 1 1 0 ...
            // just computing the positions of 1 should be enough
            for (size_t k_blk = 0; k_blk < cur_kv_len_blocks; k_blk++) {
                auto* k_ptr = qk_scratch_b.ptr<DATA_TYPE>(k_blk, hk);
                auto* qk_out_ptr =
                    c_ptr +
                    (precision_of<DATA_TYPE>::value == ov::element::Type_t::f32 ? _block_size : _block_size / 2) *
                        k_blk;

                KleidiGemm qkKernel(q_cnt, _block_size, S, H * S, _block_size, _score_stride);
                PlainTensor packedB_k;
                packedB_k.resize<float16_t>({qkKernel.get_packed_rhs_size()});
                qkKernel.packB(reinterpret_cast<float16_t*>(k_ptr),
                               bias_qk.ptr<float16_t>(0),
                               packedB_k.ptr<float16_t>(0));
                qkKernel.executeGemm(q_ptr, packedB_k.ptr<float16_t>(0), qk_out_ptr);
            }

            for (size_t m = q_start; m < q_end; m++) {
                // apply softmax in f32 precision
                auto ncausal = (cur_kv_len - q_cnt + (m - q_start) + 1);
                auto soft_in = _weight.ptr<float>(ithr, h - hq_beg, m - q_start);
                auto score = _weight.ptr<float>(ithr, h - hq_beg, m - q_start);
                PlainTensor f32_cvt;
                if (q_is_xf16) {
                    f32_cvt.resize<float>({size_t{rnd_up(cur_kv_len, _block_size)}});
                    sve_utils::cvt_copy(f32_cvt.ptr<float>(0),
                                        reinterpret_cast<DATA_TYPE*>(score),
                                        rnd_up(cur_kv_len, _block_size));
                    soft_in = f32_cvt.ptr<float>(0);
                }
                if (_sliding_window) {
                    size_t start_idx = 0;
                    auto new_causal = ncausal;
                    float* alibi_lookup = nullptr;
                    if (ncausal > _sliding_window) {
                        start_idx = ncausal - static_cast<size_t>(_sliding_window);
                        new_causal = _sliding_window;
                    }
                    attn_softmax_kernel<float>(soft_in + start_idx,
                                               reinterpret_cast<DATA_TYPE*>(score) + start_idx,
                                               _d_scale,
                                               alibi_lookup,
                                               nullptr,
                                               nullptr,
                                               false,
                                               new_causal,
                                               rnd_up(cur_kv_len, _block_size) - start_idx,
                                               precision_of<DATA_TYPE>::value,
                                               precision_of<DATA_TYPE>::value);

                    memset(score, 0, sizeof(DATA_TYPE) * start_idx);
                } else {
                    // alibi may available when _sliding_window is false
                    float* alibi_lookup = nullptr;
                    float alibi_slope = 0.f;
                    if (alibi_slopes) {
                        alibi_slope = alibi_slopes.ptr<float>()[h];
                        alibi_lookup = _alibi_lookup.ptr<float>() + _alibi_lookup.m_dims[0] - ncausal;
                    }
                    attn_softmax_kernel<float>(soft_in,
                                               reinterpret_cast<DATA_TYPE*>(score),
                                               _d_scale,
                                               alibi_lookup,
                                               nullptr,
                                               nullptr,
                                               false,
                                               ncausal,
                                               rnd_up(cur_kv_len, _block_size),
                                               precision_of<DATA_TYPE>::value,
                                               precision_of<DATA_TYPE>::value,
                                               alibi_slope);
                }
                if (score_output && m >= q_start_idx_score) {
                    // TODO: add sve opt code
                    auto score_block_ptr =
                        score_output + h * score_info_ptr->kv_len_aligned * score_info_ptr->score_buf_num;
                    cvt_add(score_block_ptr,
                            score_block_ptr,
                            reinterpret_cast<DATA_TYPE*>(score),
                            1,
                            cur_kv_len,
                            0,
                            0,
                            0);
                }
            }

            // reuse float buffer, need to use float to compute offset
            auto* w_ptr = reinterpret_cast<DATA_TYPE*>(_weight.ptr<float>(ithr, h - hq_beg, 0, 0));
            DATA_TYPE* out_ptr = output_emb.ptr<DATA_TYPE>(q_start, h * SV);
            DATA_TYPE* v_ptr;
            v_ptr = wv_scratch_b.ptr<DATA_TYPE>(hk, 0);
            PlainTensor packedB;
            KleidiGemm wvKernel(q_cnt, SV, _block_size * cur_kv_len_blocks, _score_stride, SV, H * SV);
            packedB.resize<float16_t>({wvKernel.get_packed_rhs_size()});
            wvKernel.packB(reinterpret_cast<float16_t*>(v_ptr), bias_wv.ptr<float16_t>(0), packedB.ptr<float16_t>(0));
            wvKernel.executeGemm(reinterpret_cast<float16_t*>(w_ptr), packedB.ptr<float16_t>(0), out_ptr);
        }
    }
#    endif

    // compute one token, loop along batch and head dimensions
    // all tensors such as query... have no batch dimension because batch dimension is varying
    //  query: [H, L, S]
    //  present_*: [block_number, H, 32, S]
    //  output_emb: [L, H * S]
    //  weight: [nthr, H, 32, rnd_up(kv_len, block_size)]
    //  output: [nthr, 32, H, S]
    void exec_kernel_one_bh(const PlainTensor& query,
                            const PlainTensor& present_key,
                            const PlainTensor& present_value,
                            const PlainTensor& output_emb,
                            const int32_t* block_table,
                            size_t ithr,
                            size_t hq_beg,
                            size_t hq_end,
                            size_t hk,
                            size_t q_len,
                            size_t cur_kv_len,
                            const PlainTensor& alibi_slopes,
                            float* score_output) {
#    if defined(OPENVINO_ARCH_X86_64)
        if (any_of(_fastpath_valid_prec, ov::element::bf16, ov::element::f16)) {
            _gemv->tile_config();
            for (size_t pk = 0, i = 0; pk < cur_kv_len; pk += _block_size, i++) {
                auto block_number = block_table[i];
                for (size_t pq = 0; pq < q_len; pq++) {
                    for (size_t h = hq_beg; h < hq_end; h++) {
                        (*_gemv)(
                            query.ptr<DATA_TYPE>(h, pq),
                            present_key.ptr<typename ov::element_type_traits<KEY_PREC>::value_type>(block_number, hk),
                            _weight.ptr<float>(ithr, h - hq_beg, pq) + pk);
                    }
                }
            }
            _gemv->tile_release();
        } else {
#    endif
            for (size_t pk = 0, i = 0; pk < cur_kv_len; pk += _block_size, i++) {
                auto block_number = block_table[i];
                for (size_t pq = 0; pq < q_len; pq++) {
                    for (size_t h = hq_beg; h < hq_end; h++) {
                        if constexpr (any_of(KEY_PREC, ov::element::i8, ov::element::u8, ov::element::u4)) {
                            dot_product_block_quantized<DATA_TYPE, KEY_PREC>(
                                query.ptr<DATA_TYPE>(h, pq),
                                present_key.ptr<uint8_t, KEY_PREC>(block_number, hk),
                                _weight.ptr<float>(ithr, h - hq_beg, pq) + pk,
                                S,
                                _params.quant_key_bychannel,
                                std::min(_block_size, cur_kv_len - pk),
                                _params.key_group_size);
                        } else {
                            dot_product_block<DATA_TYPE, KEY_PREC>(
                                query.ptr<DATA_TYPE>(h, pq),
                                present_key.ptr<typename ov::element_type_traits<KEY_PREC>::value_type>(block_number,
                                                                                                        hk),
                                _weight.ptr<float>(ithr, h - hq_beg, pq) + pk,
                                S,
                                std::min(_block_size, cur_kv_len - pk),
                                _params.key_group_size);
                        }
                    }
                }
            }
#    if defined(OPENVINO_ARCH_X86_64)
        }
#    endif

        for (size_t pq = 0; pq < q_len; pq++) {
            for (size_t h = hq_beg; h < hq_end; h++) {
                // apply attention mask & sofmax
                float* alibi_lookup = nullptr;
                float alibi_slope = 0.F;
                if (alibi_slopes) {
                    alibi_slope = alibi_slopes.ptr<float>()[h];
                    alibi_lookup = _alibi_lookup.ptr<float>() + _alibi_lookup.m_dims[0] - cur_kv_len;
                }
                attn_softmax_kernel<float>(_weight.ptr<float>(ithr, h - hq_beg, pq),
                                           _weight.ptr<float>(ithr, h - hq_beg, pq),
                                           _d_scale,
                                           alibi_lookup,
                                           nullptr,
                                           nullptr,
                                           false,
                                           cur_kv_len,
                                           cur_kv_len,
                                           ov::element::f32,
                                           ov::element::f32,
                                           alibi_slope);
                if (score_output) {
                    // aligned to cache line to avoid false sharing
                    static constexpr int cache_line_size = dnnl::impl::cpu::platform::get_cache_line_size();
                    std::memcpy(score_output + h * rnd_up(cur_kv_len, cache_line_size / sizeof(float)),
                                _weight.ptr<float>(ithr, h - hq_beg, pq),
                                cur_kv_len * sizeof(float));
                }
            }
        }

        memset(_output.ptr<float>(ithr), 0, q_len * H * SV * sizeof(float));
        for (size_t pv = 0, i = 0; pv < cur_kv_len; pv += _block_size, i++) {
            auto block_number = block_table[i];
            for (size_t pq = 0; pq < q_len; pq++) {
                for (size_t h = hq_beg; h < hq_end; h++) {
                    if constexpr (any_of(VALUE_PREC, ov::element::u8, ov::element::u4)) {
                        attn_acc_value_block_quantized<uint8_t, VALUE_PREC>(
                            _output.ptr<float>(ithr, pq, h),
                            _weight.ptr<float>(ithr, h - hq_beg, pq) + pv,
                            present_value.ptr<uint8_t, VALUE_PREC>(block_number, hk),
                            SV,
                            _params.quant_value_bychannel,
                            std::min(_block_size, cur_kv_len - pv),
                            _params.value_group_size);
                    } else {
                        auto* v_ptr =
                            present_value.ptr<typename element_type_traits<VALUE_PREC>::value_type>(block_number, hk);
                        attn_acc_value_block<typename element_type_traits<VALUE_PREC>::value_type, VALUE_PREC>(
                            _output.ptr<float>(ithr, pq, h),
                            _weight.ptr<float>(ithr, h - hq_beg, pq) + pv,
                            v_ptr,
                            SV,
                            std::min(_block_size, cur_kv_len - pv),
                            _params.value_group_size);
                    }
                }
            }
        }
        // convert to dst
        for (size_t pq = 0; pq < q_len; pq++) {
            for (size_t h = hq_beg; h < hq_end; h++) {
                cvt_copy(output_emb.ptr<DATA_TYPE>(pq, h * SV), _output.ptr<float>(ithr, pq, h), 1, SV, 0, 0);
            }
        }
    }

    // compute one token, loop along batch, head dimensions and kv_len, it's special for very long kv_len with small
    // batch tokens. It will assume NO mixture execution of first and second token. all tensors such as query... have
    // batch dimension which is DIFFERENT from above
    //  query: [B, H, L, S]
    //  key_cache: [block_number, H, _block_size, S]
    //  value_cache: [block_number, H, _block_size, Sv]
    //  output_emb: [B, L, H * S]
    // 3 loops along batch, head, kv cache length dimensions
    void exec_loop_bhl(const PlainTensor& query,
                       PlainTensor& key_cache,
                       PlainTensor& value_cache,
                       const PlainTensor& output_emb,
                       const PlainTensor& output_score,
                       size_t max_context_len,
                       const PlainTensor& past_lens,
                       [[maybe_unused]] const PlainTensor& subsequence_begins,
                       const PlainTensor& block_indices,
                       const PlainTensor& block_indices_begins,
                       const PlainTensor& alibi_slopes,
                       const PlainTensor& score_aggregation_window) {
        auto B = past_lens.size(0);
        auto q_len = query.size(2);
        auto kv_len_in_blocks = div_up(max_context_len, _block_size);
        // aligned to cache line (64bytes=16*sizeof(float)) to avoid false sharing
        _weight_bhl.resize<float>({B, H, q_len, rnd_up(max_context_len, std::max(_block_size, size_t{16}))});

        // for small batches dynamic scheduler has notable overhead
        bool prefer_static_loop = false;
        // if less than 2 work items per thread, loop H
        bool loop_hk = B * kv_len_in_blocks * Hk > 2 * _nthr;
        if (B <= 32) {
            prefer_static_loop = true;
            // small batch and all batch size is same(like SDPA case)
            auto kv_len = past_lens.ptr<int32_t>()[0];
            for (size_t b = 1; b < B; b++) {
                if (past_lens.ptr<int32_t>()[b] != kv_len) {
                    prefer_static_loop = false;
                }
            }
        } else {
            // for bigger batch skip the test to save the cost
            prefer_static_loop = false;
        }
        auto get_h_params =
            [](bool loop_hk, size_t hx, size_t h_each_group_len, size_t& hq_beg, size_t& hq_end, size_t& hk) {
                if (loop_hk) {
                    hk = hx;
                    hq_beg = hk * h_each_group_len;
                    hq_end = (hk + 1) * h_each_group_len;
                } else {
                    hq_beg = hx;
                    hq_end = hx + 1;
                    hk = hx / h_each_group_len;
                }
            };
        auto loop_qk = [&](size_t b, size_t pk_in_blocks, size_t hx) {
            auto context_len = static_cast<size_t>(past_lens.ptr<int32_t>()[b]) + 1;
            size_t hk = 0;
            size_t hq_beg = 0;
            size_t hq_end = 0;
            get_h_params(loop_hk, hx, _h_each_group_len, hq_beg, hq_end, hk);

            // kv_len must be valid
            auto pk = pk_in_blocks * _block_size;
            if (pk < context_len) {
                auto block_number = block_indices.ptr<int32_t>()[block_indices_begins.ptr<int32_t>()[b] + pk_in_blocks];
#    if defined(OPENVINO_ARCH_X86_64)
                if (any_of(_fastpath_valid_prec, ov::element::bf16, ov::element::f16)) {
                    _gemv->tile_config();
                    for (size_t pq = 0; pq < q_len; pq++) {
                        for (size_t h = hq_beg; h < hq_end; h++) {
                            (*_gemv)(
                                query.ptr<DATA_TYPE>(b, h, pq),
                                key_cache.ptr<typename ov::element_type_traits<KEY_PREC>::value_type>(block_number, hk),
                                _weight_bhl.ptr<float>(b, h, pq) + pk);
                        }
                    }
                    _gemv->tile_release();
                } else {
#    endif
                    for (size_t pq = 0; pq < q_len; pq++) {
                        for (size_t h = hq_beg; h < hq_end; h++) {
                            if constexpr (any_of(KEY_PREC, ov::element::i8, ov::element::u8, ov::element::u4)) {
                                dot_product_block_quantized<DATA_TYPE, KEY_PREC>(
                                    query.ptr<DATA_TYPE>(b, h, pq),
                                    key_cache.ptr<uint8_t, KEY_PREC>(block_number, hk),
                                    _weight_bhl.ptr<float>(b, h, pq) + pk,
                                    S,
                                    _params.quant_key_bychannel,
                                    std::min(_block_size, context_len - pk),
                                    _params.key_group_size);
                            } else {
                                dot_product_block<DATA_TYPE, KEY_PREC>(
                                    query.ptr<DATA_TYPE>(b, h, pq),
                                    key_cache.ptr<typename ov::element_type_traits<KEY_PREC>::value_type>(block_number,
                                                                                                          hk),
                                    _weight_bhl.ptr<float>(b, h, pq) + pk,
                                    S,
                                    std::min(_block_size, context_len - pk),
                                    _params.key_group_size);
                            }
                        }
                    }
#    if defined(OPENVINO_ARCH_X86_64)
                }
#    endif
            }
        };

        auto loop_softmax = [&](size_t b, size_t h, size_t pq) {
            auto cur_kv_len = static_cast<size_t>(past_lens.ptr<int32_t>()[b]) + 1;
            auto ncausal = cur_kv_len;
            // apply attention mask & sofmax
            float* alibi_lookup = nullptr;
            float alibi_slope = 0.F;
            if (alibi_slopes) {
                alibi_slope = alibi_slopes.ptr<float>()[h];
                alibi_lookup = _alibi_lookup.ptr<float>() + _alibi_lookup.m_dims[0] - cur_kv_len;
            }
            attn_softmax_kernel<float>(_weight_bhl.ptr<float>(b, h, pq),
                                       _weight_bhl.ptr<float>(b, h, pq),
                                       _d_scale,
                                       alibi_lookup,
                                       nullptr,
                                       nullptr,
                                       false,
                                       ncausal,
                                       cur_kv_len,
                                       ov::element::f32,
                                       ov::element::f32,
                                       alibi_slope);
        };

        size_t h_dims = loop_hk ? Hk : H;
        if (prefer_static_loop) {
            parallel_for3d(B, kv_len_in_blocks, h_dims, loop_qk);
            parallel_for3d(B, H, q_len, loop_softmax);
        } else {
            parallel_for3d_dynamic(B, kv_len_in_blocks, h_dims, loop_qk);
            parallel_for3d_dynamic(B, H, q_len, loop_softmax);
        }

        if (output_score) {
            parallel_for2d_dynamic(B, q_len, [&](size_t b, size_t pq) {
                auto cur_kv_len = static_cast<size_t>(past_lens.ptr<int32_t>()[b]) + 1;
                const auto score_win_len = score_aggregation_window ? score_aggregation_window.ptr<int32_t>()[b] : 1;
                auto* dst = output_score.ptr<float>() + _score_infos[b].score_offsets;
                if (score_win_len) {
                    auto* src = _weight_bhl.ptr<float>(b, 0, pq);
                    size_t src_stride = _weight_bhl.stride(2);
                    attn_reduce(dst, src, H, cur_kv_len, src_stride);
                } else {
                    std::memset(dst, 0, cur_kv_len * sizeof(float));
                }
            });
        }

        // attn_w * V
        _output_bhl.resize<float>({B, kv_len_in_blocks, H, q_len, SV});
        parallel_for3d(B, kv_len_in_blocks, H, [&](size_t b, size_t pv_in_blocks, size_t h) {
            memset(_output_bhl.ptr<float>(b, pv_in_blocks, h, 0, 0), 0, q_len * SV * sizeof(float));
        });

        auto loop_wk = [&](size_t b, size_t pv_in_blocks, size_t hx) {
            auto context_len = static_cast<size_t>(past_lens.ptr<int32_t>()[b]) + 1;
            auto pv = pv_in_blocks * _block_size;
            size_t hk = 0;
            size_t hq_beg = 0;
            size_t hq_end = 0;
            get_h_params(loop_hk, hx, _h_each_group_len, hq_beg, hq_end, hk);

            // kv_len must be valid
            if (pv < context_len) {
                auto block_number = block_indices.ptr<int32_t>()[block_indices_begins.ptr<int32_t>()[b] + pv_in_blocks];
                for (size_t pq = 0; pq < q_len; pq++) {
                    for (size_t h = hq_beg; h < hq_end; h++) {
                        if constexpr (any_of(VALUE_PREC, ov::element::u8, ov::element::u4)) {
                            attn_acc_value_block_quantized<uint8_t, VALUE_PREC>(
                                _output_bhl.ptr<float>(b, pv_in_blocks, h, pq),
                                _weight_bhl.ptr<float>(b, h, pq) + pv,
                                value_cache.ptr<uint8_t, VALUE_PREC>(block_number, hk),
                                SV,
                                _params.quant_value_bychannel,
                                std::min(_block_size, context_len - pv),
                                _params.value_group_size);
                        } else {
                            auto* v_ptr =
                                value_cache.ptr<typename element_type_traits<VALUE_PREC>::value_type>(block_number, hk);
                            attn_acc_value_block<typename element_type_traits<VALUE_PREC>::value_type, VALUE_PREC>(
                                _output_bhl.ptr<float>(b, pv_in_blocks, h, pq),
                                _weight_bhl.ptr<float>(b, h, pq) + pv,
                                v_ptr,
                                SV,
                                std::min(_block_size, context_len - pv),
                                _params.value_group_size);
                        }
                    }
                }
            }
        };

        if (prefer_static_loop) {
            parallel_for3d(B, kv_len_in_blocks, loop_hk ? Hk : H, loop_wk);
        } else {
            parallel_for3d_dynamic(B, kv_len_in_blocks, loop_hk ? Hk : H, loop_wk);
        }

        parallel_for3d(B, H, q_len, [&](size_t b, size_t h, size_t pq) {
            auto* temp = _output_bhl.ptr<float>(b, 0, h, pq);
            size_t temp_stride = _output_bhl.stride(1);  // split with pv_in_blocks steps
            auto* dst = output_emb.ptr<DATA_TYPE>(b, pq, h * SV);
            attn_reduce(dst, temp, kv_len_in_blocks, SV, temp_stride);
        });
    }
};

template <typename DATA_TYPE, ov::element::Type_t KEY_PREC, ov::element::Type_t VALUE_PREC>
struct MHA {
    MHAHelper<DATA_TYPE, KEY_PREC, VALUE_PREC>& _helper;

    WorkItems _workitems;

    MHA(MHAHelper<DATA_TYPE, KEY_PREC, VALUE_PREC>& helper) : _helper(helper) {}

    // one loop to handle first and second tokens
    void exec_loop_mixed(const PlainTensor& q,
                         PlainTensor& k_cache,
                         const PlainTensor& v_cache,
                         const PlainTensor& output_emb,
                         const PlainTensor& output_score,
                         [[maybe_unused]] size_t max_context_len,
                         const PlainTensor& past_lens,
                         const PlainTensor& subsequence_begins,
                         const PlainTensor& block_indices,
                         const PlainTensor& block_indices_begins,
                         const PlainTensor& alibi_slopes,
                         const PlainTensor& score_aggregation_window) {
        auto Hk = v_cache.m_dims[1];

        constexpr bool q_is_xf16 = any_of(precision_of<DATA_TYPE>::value, ov::element::bf16, ov::element::f16);
        auto attn_work_count = _workitems.attn_work_size();
        auto reorder_work_count = _workitems.reorder_work_size();

        // buffer for transpose and repack
        _helper.init_reorder_buffers(_workitems.get_reorder_max_batch_size(),
                                     div_up(_workitems.get_reorder_max_kv_len(), _helper._block_size));

        // packed k, v
        parallel_for2d_dynamic(reorder_work_count, Hk, [&](size_t w, size_t hk) {
            constexpr bool q_cache_is_same = precision_of<DATA_TYPE>::value == VALUE_PREC;
            const auto& item = _workitems.get_reorder_work_item(w);
            const auto batch_in_seq = item.batch_in_seq;
            const auto batch_in_reorder = item.batch_in_reorder;
            const auto kv_block = item.kv_block_id;
            auto block_number =
                block_indices.ptr<int32_t>()[block_indices_begins.ptr<int32_t>()[batch_in_seq] + kv_block];
            if (block_number < 0) {
                return;
            }

            auto ithr = parallel_get_thread_num();
            const size_t valid_len = item.valid_block_len;
            if (_helper._params.is_sage_attn) {
#    if defined(OPENVINO_ARCH_X86_64)
                sage_attn_transpose_k(item,
                                      hk,
                                      _helper._block_size,
                                      _helper._qk_gemm[31],
                                      k_cache,
                                      _helper._qk_scratch_b);
#    endif
            } else {
                auto* k_ptr =
                    k_cache.ptr<typename ov::element_type_traits<KEY_PREC>::value_type, KEY_PREC>(block_number, hk);
                transpose_16NxK<DATA_TYPE, KEY_PREC>(
                    _helper._qk_scratch_b.template ptr<DATA_TYPE>(batch_in_reorder, kv_block, hk),
                    k_ptr,
                    _helper._output.template ptr<DATA_TYPE>(ithr),
                    valid_len,  // N
                    _helper.S,  // K
                    _helper._block_size,
                    _helper._block_size,                   // dst_stride
                    _helper.S,                             // src_stride
                    _helper._params.key_group_size,        // group_size
                    _helper._params.quant_key_bychannel);  // quant_by_channel
            }

            if (q_is_xf16) {
                auto* v_ptr =
                    v_cache.ptr<typename element_type_traits<VALUE_PREC>::value_type, VALUE_PREC>(block_number, hk);
#    if defined(OPENVINO_ARCH_ARM64)
                dequant<DATA_TYPE, VALUE_PREC>(
                    _helper._wv_scratch_b.template ptr<DATA_TYPE>(batch_in_reorder, hk, kv_block),
                    v_ptr,
                    valid_len,
                    _helper.SV,
                    _helper._block_size,
                    _helper._params.value_group_size,
                    _helper._params.quant_value_bychannel);
#    else
                    pack_32NxK<DATA_TYPE, VALUE_PREC>(
                        _helper._wv_scratch_b.template ptr<DATA_TYPE>(batch_in_reorder, kv_block, hk),
                        v_ptr,                                          // quantized data
                        _helper._output.template ptr<DATA_TYPE>(ithr),  // temp buffer hold dequantized data
                        valid_len,                                      // N may be smaller than block_size
                        _helper.SV,                                     // K
                        _helper._block_size,                            // block_size
                        rnd_up(_helper.SV, _helper._block_size),
                        _helper.SV,
                        _helper._params.value_group_size,
                        _helper._params.quant_value_bychannel);
#    endif
            } else {
                // need to decompress
                if constexpr (!q_cache_is_same) {
                    auto* v_ptr =
                        v_cache.ptr<typename ov::element_type_traits<VALUE_PREC>::value_type, VALUE_PREC>(block_number,
                                                                                                          hk);
                    dequant<DATA_TYPE, VALUE_PREC>(
                        _helper._wv_scratch_b.template ptr<DATA_TYPE>(batch_in_reorder, kv_block, hk),
                        v_ptr,
                        valid_len,
                        _helper.SV,
                        _helper._block_size,
                        _helper._params.value_group_size,
                        _helper._params.quant_value_bychannel);
                } else {
                    // zero padding unsued blocks
                    for (size_t n = valid_len; n < _helper._block_size; n++) {
                        auto* v_ptr = v_cache.ptr<typename ov::element_type_traits<VALUE_PREC>::value_type, VALUE_PREC>(
                            block_number,
                            hk,
                            n,
                            0);
                        memset(v_ptr,
                               0,
                               sizeof(typename ov::element_type_traits<VALUE_PREC>::value_type) * v_cache.m_dims[3]);
                    }
                }
            }
        });

        // loop along HK dimension: if mixed first/second token and elements count is enough, loop HK to reuse KV in the
        // CPU cache
        //    else if elements count is small, prefer to loop H to get more work to avoid thread imbalance
        bool loop_hk = _workitems.get_reorder_max_batch_size() == past_lens.m_dims[0] ||  // if only first token, loop H
                               attn_work_count * Hk <= 2 * _helper._nthr
                           ? false
                           : true;  // or less than 2 work items per thread, loop H
        auto weight_h = loop_hk ? _helper.H / Hk : 1;
        _helper.resize_temporary_weight_buffer(weight_h);
        // attn_work_count num_sub_seq
        parallel_for2d_dynamic(attn_work_count, loop_hk ? Hk : _helper.H, [&](size_t w, size_t hx) {
            size_t hk = 0;
            size_t hq_beg = 0;
            size_t hq_end = 0;
            if (loop_hk) {
                hk = hx;
                hq_beg = hk * _helper._h_each_group_len;
                hq_end = (hk + 1) * _helper._h_each_group_len;
            } else {
                hq_beg = hx;
                hq_end = hx + 1;
                hk = hx / _helper._h_each_group_len;
            }

            const auto& item = _workitems.get_attn_work_item(w);
            const auto batch_in_seq = item.batch_in_seq;
            const auto batch_in_token = subsequence_begins.ptr<int32_t>()[batch_in_seq];
            const auto q_len = static_cast<size_t>(item.q_len);
            size_t ithr = parallel_get_thread_num();

            if (q_len == 1) {
                const auto cur_kv_len = static_cast<size_t>(past_lens.ptr<int32_t>()[batch_in_seq]) + 1;
                float* score_output = nullptr;
                if (output_score) {
                    const auto score_win_len =
                        score_aggregation_window ? score_aggregation_window.ptr<int32_t>()[batch_in_seq] : 1;
                    if (score_win_len) {
                        auto score_offset = _helper._score_infos[batch_in_seq].score_offsets_aligned;
                        score_output = _helper._score_output.template ptr<float>() + score_offset * _helper.H;
                    }
                }

                _helper.exec_kernel_one_bh(
                    q.slice(0, batch_in_token, batch_in_token),
                    k_cache,
                    v_cache,
                    output_emb.slice(0, batch_in_token, batch_in_token),
                    block_indices.ptr<int32_t>() + block_indices_begins.ptr<int32_t>()[batch_in_seq],
                    ithr,
                    hq_beg,
                    hq_end,
                    hk,
                    1UL,
                    cur_kv_len,
                    alibi_slopes,
                    score_output);
            } else {
                const auto batch_in_reorder = item.batch_in_reorder;
                const auto q_blk = item.q_block_id;
                const auto q_cnt = std::min(_helper._block_size, q_len - q_blk * _helper._block_size);
                const auto cur_kv_len =
                    static_cast<size_t>(past_lens.ptr<int32_t>()[batch_in_seq]) + q_blk * _helper._block_size + q_cnt;
                float* score_output = nullptr;
                size_t q_start_idx_score = 0;
                ScoreAggregationInfo* score_info_ptr = nullptr;
                if (output_score) {
                    const auto score_win_len =
                        score_aggregation_window
                            ? static_cast<size_t>(score_aggregation_window.ptr<int32_t>()[batch_in_seq])
                            : 1;
                    if (score_win_len) {
                        q_start_idx_score = q_len >= score_win_len ? q_len - score_win_len : 0;
                        if (q_cnt + q_blk * _helper._block_size > q_start_idx_score) {
                            score_info_ptr = &_helper._score_infos[batch_in_seq];
                            auto score_offset =
                                score_info_ptr->score_offsets_aligned * _helper.H +
                                (q_blk - q_start_idx_score / _helper._block_size) * score_info_ptr->kv_len_aligned;
                            score_output = _helper._score_output.template ptr<float>() + score_offset;
                        }
                    }
                }

                PlainTensor sub_query;

                sub_query.resize({q_len, _helper.H, _helper.S}, q.ptr<DATA_TYPE>(batch_in_token));
                // physical layout (B_in_tokens, H, S)
                sub_query = sub_query.permute({1, 0, 2});
#    if defined(OPENVINO_ARCH_ARM64)
                if constexpr (q_is_xf16) {
                    _helper.exec_kernel_multiple_kai(
                        sub_query,
                        v_cache,
                        output_emb.slice(0, batch_in_token, batch_in_token + q_len)
                            .reshape({q_len, _helper.H * _helper.SV}),
                        _helper._qk_scratch_b.slice(0, batch_in_reorder, batch_in_reorder),
                        _helper._wv_scratch_b.slice(0, batch_in_reorder, batch_in_reorder),
                        block_indices.ptr<int32_t>() + block_indices_begins.ptr<int32_t>()[batch_in_seq],
                        ithr,
                        q_blk,
                        hq_beg,
                        hq_end,
                        hk,
                        q_len,
                        cur_kv_len,
                        alibi_slopes,
                        score_output,
                        q_start_idx_score,
                        score_info_ptr);
                } else {
                    _helper.exec_kernel_multiple(
                        sub_query,
                        v_cache,
                        output_emb.slice(0, batch_in_token, batch_in_token + q_len)
                            .reshape({q_len, _helper.H * _helper.SV}),
                        _helper._qk_scratch_b.slice(0, batch_in_reorder, batch_in_reorder),
                        _helper._wv_scratch_b.slice(0, batch_in_reorder, batch_in_reorder),
                        block_indices.ptr<int32_t>() + block_indices_begins.ptr<int32_t>()[batch_in_seq],
                        ithr,
                        q_blk,
                        hq_beg,
                        hq_end,
                        hk,
                        q_len,
                        cur_kv_len,
                        alibi_slopes,
                        score_output,
                        q_start_idx_score,
                        score_info_ptr);
                }
#    else
                _helper.exec_kernel_multiple(
                    sub_query,
                    v_cache,
                    output_emb.slice(0, batch_in_token, batch_in_token + q_len)
                        .reshape({q_len, _helper.H * _helper.SV}),
                    _helper._qk_scratch_b.slice(0, batch_in_reorder, batch_in_reorder),
                    _helper._wv_scratch_b.slice(0, batch_in_reorder, batch_in_reorder),
                    block_indices.ptr<int32_t>() + block_indices_begins.ptr<int32_t>()[batch_in_seq],
                    ithr,
                    q_blk,
                    hq_beg,
                    hq_end,
                    hk,
                    q_len,
                    cur_kv_len,
                    alibi_slopes,
                    score_output,
                    q_start_idx_score,
                    score_info_ptr);
#    endif
            }
        });
        if (output_score) {
            parallel_for2d_dynamic(past_lens.m_dims[0], 1, [&](size_t b, [[maybe_unused]] size_t pq) {
                auto seq_len = static_cast<size_t>(subsequence_begins.ptr<int32_t>()[b + 1] -
                                                   subsequence_begins.ptr<int32_t>()[b]);
                auto cur_kv_len = static_cast<size_t>(past_lens.ptr<int32_t>()[b]) + seq_len;
                const auto score_win_len = score_aggregation_window ? score_aggregation_window.ptr<int32_t>()[b] : 1;
                const auto& score_info = _helper._score_infos[b];
                auto dst_offset = score_info.score_offsets;
                auto* dst = output_score.ptr<float>() + dst_offset;
                if (score_win_len) {
                    auto* src =
                        _helper._score_output.template ptr<float>() + score_info.score_offsets_aligned * _helper.H;
                    size_t src_stride = score_info.kv_len_aligned;
                    attn_reduce(dst, src, _helper.H * score_info.score_buf_num, cur_kv_len, src_stride);
                } else {
                    std::memset(dst, 0, cur_kv_len * sizeof(float));
                }
            });
        }
    }

    // Q, K, V is ready, do attention
    void operator()(PlainTensor& query,
                    PlainTensor& present_key,
                    PlainTensor& present_value,
                    PlainTensor& output_emb,
                    PlainTensor& output_score,
                    size_t max_context_len,
                    const PlainTensor& past_lens,
                    const PlainTensor& subsequence_begins,
                    const PlainTensor& block_indices,
                    const PlainTensor& block_indices_begins,
                    const PlainTensor& alibi_slopes,
                    const PlainTensor& score_aggregation_window) {
        _workitems
            .reset(query, past_lens, subsequence_begins, block_indices, block_indices_begins, _helper._block_size);
        if (output_score) {
            _helper.init_score_buffers(past_lens, subsequence_begins, score_aggregation_window);
        }

        auto nthr = static_cast<size_t>(parallel_get_max_threads());

        if (past_lens.m_dims[0] >= nthr || _workitems.get_reorder_max_batch_size() > 0) {
            exec_loop_mixed(query,
                            present_key,
                            present_value,
                            output_emb,
                            output_score,
                            max_context_len,
                            past_lens,
                            subsequence_begins,
                            block_indices,
                            block_indices_begins,
                            alibi_slopes,
                            score_aggregation_window);
        } else {
            _helper.exec_loop_bhl(query,
                                  present_key,
                                  present_value,
                                  output_emb,
                                  output_score,
                                  max_context_len,
                                  past_lens,
                                  subsequence_begins,
                                  block_indices,
                                  block_indices_begins,
                                  alibi_slopes,
                                  score_aggregation_window);
        }
    }
};

template <typename DATA_TYPE, ov::element::Type_t KEY_PREC, ov::element::Type_t VALUE_PREC>
struct AttentionExecutor : public PagedAttentionExecutor {
    MHAHelper<DATA_TYPE, KEY_PREC, VALUE_PREC> _helper;
    MHA<DATA_TYPE, KEY_PREC, VALUE_PREC> _kernel;
    PlainTensor _slot_mapping;

    AttentionExecutor() : _kernel(_helper) {}

    explicit AttentionExecutor(const ov::Extensions::Cpu::PagedAttnQuantParams& params)
        : _helper(MHAHelper<DATA_TYPE, KEY_PREC, VALUE_PREC>(params)),
          _kernel(_helper) {}

    void init(const std::vector<MemoryPtr>& inputs,
              const std::vector<MemoryPtr>& outputs,
              PlainTensor& q,
              PlainTensor& k,
              PlainTensor& v,
              PlainTensor& k_cache,
              PlainTensor& v_cache,
              PlainTensor& past_lens,
              PlainTensor& subsequence_begins,
              PlainTensor& block_indices,
              PlainTensor& block_indices_begins,
              float& scale,
              size_t& sliding_window,
              PlainTensor& alibi_slopes,
              size_t& max_context_len,
              PlainTensor& score_aggregation_window,
              PlainTensor& rotated_block_indices,
              PlainTensor& rotation_deltas,
              PlainTensor& rotation_trig_lut,
              PlainTensor& output_emb,
              PlainTensor& output_score) {
        q.reset(inputs[ID_Q]);  // [B_token, H * S]
        k.reset(inputs[ID_K]);
        v.reset(inputs[ID_V]);
        k_cache.reset(inputs[ID_KCACHE]);                             // [NUM_BLOCKS, H, 32, S]
        v_cache.reset(inputs[ID_VCACHE]);                             // [NUM_BLOCKS, H, 32, S]
        past_lens.reset(inputs[ID_PAST_LENS]);                        // [B_seq]
        subsequence_begins.reset(inputs[ID_SUBSEQUENCE_BEGINS]);      // [B_seq+1]
        block_indices.reset(inputs[ID_BLOCK_INDICES]);                // [num_blocks]
        block_indices_begins.reset(inputs[ID_BLOCK_INDICES_BEGINS]);  // [B_seq+1]
        scale = *inputs[ID_SCALE]->getDataAs<float>();
        sliding_window = static_cast<size_t>(*inputs[ID_SLIDING_WINDOW]->getDataAs<int32_t>());
        if (!inputs[ID_ALIBI_SLOPES]->getShape().hasZeroDims()) {
            alibi_slopes.reset(inputs[ID_ALIBI_SLOPES]);
        }
        max_context_len = static_cast<size_t>(*inputs[ID_MAX_CONTEXT_LEN]->getDataAs<int32_t>());

        if (!inputs[ID_SCORE_AGGREGATION_WINDOW]->getShape().hasZeroDims()) {
            score_aggregation_window.reset(inputs[ID_SCORE_AGGREGATION_WINDOW]);  // [B_seq]
        }

        size_t inputs_size = inputs.size();
        if (inputs_size > ID_ROTATED_BLOCK_INDICES) {
            OPENVINO_ASSERT(inputs_size >= ID_ROTATION_TRIG_LUT);
            if (!inputs[ID_ROTATED_BLOCK_INDICES]->getShape().hasZeroDims()) {
                rotated_block_indices.reset(inputs[ID_ROTATED_BLOCK_INDICES]);  // [num_blocks]
            }
            if (!inputs[ID_ROTATION_DELTAS]->getShape().hasZeroDims()) {
                rotation_deltas.reset(inputs[ID_ROTATION_DELTAS]);  // [num_blocks,  block_size (32) || 1]
            }
            if (!inputs[ID_ROTATION_TRIG_LUT]->getShape().hasZeroDims()) {
                rotation_trig_lut.reset(
                    inputs[ID_ROTATION_TRIG_LUT]);  // [max_context_len * embedding_size], row-major layout
            }
        }

        output_emb.reset(outputs[0]);
        if (outputs.size() == 2) {
            output_score.reset(outputs[1]);
        }

        auto B_token = q.size(0);
        auto Hk = k_cache.size(1);
        /* The layout for kv cache:

           by-token, quantized by S(token dims) group_num = N
           N * f32(scale + zp)|group_0|group_1|...|group_N
           adjusted_S = S + N * f32(scale + zp) * sub_byte_multiplier

           by channel, quantized by channel [block_size, S], group_num = block_size
           adjusted block consists 3 parts
           f32[scale, S]
           f32[zp, S]
           u8[block_size, S]
           adjusted key cache block u8[block_size + 2 * sizeof(float) * sub_byte_multiplier, S]
        */

        const size_t key_sub_byte_multiplier = get_sub_byte_multiplier(k_cache.get_precision());
        const size_t value_sub_byte_multiplier = get_sub_byte_multiplier(v_cache.get_precision());
        const size_t params_count = k_cache.get_precision() == ov::element::i8 ? 1 : 2;
        const size_t key_params_size = sizeof(float) * params_count * key_sub_byte_multiplier;
        // u4 needs scale + zp. s4 needs scale.
        const size_t param_size =
            any_of(v_cache.get_precision(), ov::element::u4, ov::element::u8) ? sizeof(float) * 2 : sizeof(float);
        const size_t value_params_size = param_size * value_sub_byte_multiplier;
        size_t key_group_num =
            _helper._params.key_group_size ? k_cache.size(3) / (_helper._params.key_group_size + key_params_size) : 1;
        size_t value_group_num = _helper._params.value_group_size
                                     ? v_cache.size(3) / (_helper._params.value_group_size + value_params_size)
                                     : 1;

        // check by_token_dims parameter of value cache
        OPENVINO_ASSERT(value_group_num != 0U || !v_cache.get_precision().is_integral(),
                        "PagedAttn value cache gets wrong group_size, ",
<<<<<<< HEAD
                        _helper._params.value_group_size,
                        " should be smaller than hidden_dims");
=======
                        _helper._value_group_size,
                        " should be smaller than token_dims");

>>>>>>> 9bf706c8
        size_t S = 0;
        // check parameter of quantized key cache
        if (k_cache.get_precision().is_integral()) {
            if (_helper._params.quant_key_bychannel) {
                S = k_cache.size(3);
            } else {
                OPENVINO_ASSERT(key_group_num,
                                "PagedAttn key cache gets wrong group_size, ",
<<<<<<< HEAD
                                _helper._params.key_group_size,
                                " should be smaller than hidden_dims");
=======
                                _helper._key_group_size,
                                " should be smaller than token_dims");
>>>>>>> 9bf706c8
                S = k_cache.size(3) - key_params_size * key_group_num;
                _helper._params.key_group_size = _helper._params.key_group_size ? _helper._params.key_group_size : S;
            }
        } else {
            S = k_cache.size(3);
        }

        size_t SV = 0;
        // check parameter of quantized value cache
        if (v_cache.get_precision().is_integral()) {
            if (_helper._params.quant_value_bychannel) {
                SV = v_cache.size(3);
            } else {
                OPENVINO_ASSERT(value_group_num,
                                "PagedAttn value cache gets wrong group_size, ",
<<<<<<< HEAD
                                _helper._params.value_group_size,
                                " should be smaller than hidden_dims");
=======
                                _helper._value_group_size,
                                " should be smaller than token_dims");
>>>>>>> 9bf706c8
                SV = v_cache.size(3) - value_params_size * value_group_num;
                _helper._params.value_group_size =
                    _helper._params.value_group_size ? _helper._params.value_group_size : SV;
            }
        } else {
            SV = v_cache.size(3);
        }
        auto block_size = (_helper._params.quant_key_bychannel && k_cache.get_precision().is_integral())
                              ? (k_cache.size(2) - key_params_size)
                              : k_cache.size(2);
        auto H = q.size(1) / S;
        auto h_each_group_len = 1;
        if (Hk != H) {
            h_each_group_len = H / Hk;
        }
        auto B_seq = past_lens.size(0);
        q.assert_dims({B_token, H * S});
        k.assert_dims({B_token, Hk * S});
        v.assert_dims({B_token, Hk * SV});
        q = q.reshape({B_token, H, 1, S});
        k = k.reshape({B_token, Hk, 1, S});
        v = v.reshape({B_token, Hk, 1, SV});
        if (k_cache.get_precision().is_integral()) {
            if (_helper._params.quant_key_bychannel) {
                k_cache.assert_dims({0, Hk, block_size + key_params_size, S}, true);
            } else {
                k_cache.assert_dims({0, Hk, block_size, S + key_params_size * key_group_num}, true);
            }

        } else {
            k_cache.assert_dims({0, Hk, block_size, S}, true);
        }
        if (v_cache.get_precision().is_integral()) {
            if (_helper._params.quant_value_bychannel) {
                v_cache.assert_dims({0, Hk, block_size + value_params_size, SV}, true);
            } else {
                v_cache.assert_dims({k_cache.m_dims[0], Hk, block_size, SV + value_params_size * value_group_num},
                                    true);
            }
        } else {
            v_cache.assert_dims({k_cache.m_dims[0], Hk, block_size, SV});
        }
        past_lens.assert_dims({B_seq});
        subsequence_begins.assert_dims({B_seq + 1});
        block_indices.assert_dims({0}, true);
        block_indices_begins.assert_dims({B_seq + 1});
        if (scale == 0.0F) {
            scale = 1.0F / sqrt(S);
        }
        if (alibi_slopes) {
            alibi_slopes.assert_dims({H});
        }

        if (score_aggregation_window) {
            score_aggregation_window.assert_dims({B_seq});
        }

        bool init_rotation_coefficient_scratch = false;
        if (rotated_block_indices) {
            // Only K entries are needed to be rotated, since position is encoded at the Q^T @ (effective_RoPE_matrix) @
            // K matrix multiplication
            rotation_deltas.assert_dims({rotated_block_indices.size(0), 0}, /* special_zero = */ true);
            OPENVINO_ASSERT(rotation_deltas.shape()[1] == 1 ||
                            rotation_deltas.shape()[1] == block_size);  // per-block or per-token granularity
            rotation_trig_lut.assert_dims({0, S}, /* special_zero = */ true);
            init_rotation_coefficient_scratch = true;
        }
        output_emb.assert_dims({B_token, H * SV});
        output_emb = output_emb.reshape({B_token, 1, H * SV});

        // TODO: enable block_size to be multiple of 32
        OPENVINO_ASSERT(block_size == 32, "CPU: block size must be 32, current: ", block_size);

        _helper.init(H,
                     S,
                     SV,
                     Hk,
                     h_each_group_len,
                     block_size,
                     sliding_window,
                     scale,
                     B_token,
                     max_context_len,
                     alibi_slopes,
                     init_rotation_coefficient_scratch);
    }

    void concat_pastkv(const PlainTensor& k,
                       const PlainTensor& v,
                       PlainTensor& k_cache,
                       PlainTensor& v_cache,
                       const PlainTensor& past_lens,
                       const PlainTensor& subsequence_begins,
                       const PlainTensor& block_indices,
                       const PlainTensor& block_indices_begins) {
        auto B_token = k.size(0);
        _slot_mapping.resize<int32_t>({B_token});
        size_t idx = 0;
        for (size_t i = 0; i < past_lens.size(0); i++) {
            auto q_len = subsequence_begins.ptr<int32_t>()[i + 1] - subsequence_begins.ptr<int32_t>()[i];
            auto kv_len = past_lens.ptr<int32_t>()[i] + q_len;
            auto block_number_start = block_indices_begins.ptr<int32_t>()[i];
            auto block_offset_start = kv_len - q_len;
            for (int32_t j = 0; j < q_len; j++) {
                auto block_offset = block_offset_start + j;
                auto block_number =
                    block_indices.ptr<int32_t>()[block_number_start + block_offset / _helper._block_size];
                _slot_mapping.ptr<int32_t>()[idx++] =
                    block_number * _helper._block_size + block_offset % _helper._block_size;
            }
        }

        if constexpr (any_of(KEY_PREC, ov::element::i8, ov::element::u8, ov::element::u4)) {
            // slot_mapping could only be used for per token quantization
            // by_channel needs all data to calculation block info.
            QuantizeParam quant_params;
            quant_params.quant_key_by_channel = _helper._params.quant_key_bychannel;
            quant_params.quant_value_by_channel = _helper._params.quant_value_bychannel;
            quant_params.key_group_size = _helper._params.key_group_size;
            quant_params.value_group_size = _helper._params.value_group_size;
            quant_params.is_sage_attn = _helper._params.is_sage_attn;

            paged_attn_quantkv(k,
                               v,
                               k_cache,
                               v_cache,
                               past_lens,
                               subsequence_begins,
                               block_indices,
                               block_indices_begins,
                               _slot_mapping,
                               _helper._output,
                               quant_params);
        } else {
            paged_attn_memcpy(k, v, k_cache, v_cache, _slot_mapping);
        }
    }

    void execute(const std::vector<MemoryPtr>& inputs, const std::vector<MemoryPtr> outputs) override {
        PlainTensor q;
        PlainTensor k;
        PlainTensor v;
        PlainTensor k_cache;
        PlainTensor v_cache;
        PlainTensor past_lens;
        PlainTensor subsequence_begins;
        PlainTensor block_indices;
        PlainTensor block_indices_begins;
        float scale = NAN;
        size_t sliding_window = 0;
        PlainTensor alibi_slopes;
        size_t max_context_len = 0;
        PlainTensor rotated_block_indices;
        PlainTensor rotation_deltas;
        PlainTensor rotation_trig_lut;
        PlainTensor score_aggregation_window;

        PlainTensor output_emb;
        PlainTensor output_score;

        init(inputs,
             outputs,
             q,
             k,
             v,
             k_cache,
             v_cache,
             past_lens,
             subsequence_begins,
             block_indices,
             block_indices_begins,
             scale,
             sliding_window,
             alibi_slopes,
             max_context_len,
             score_aggregation_window,
             rotated_block_indices,
             rotation_deltas,
             rotation_trig_lut,
             output_emb,
             output_score);

        if (rotated_block_indices) {
            // Rotate kv cache currently doesn't support quantized cache.
            // for u8 it only supports compilation but throws exception in the runtime
            // TODO: implement u4/u8
            rotate_kv_cache<KEY_PREC>(k_cache,
                                      rotated_block_indices,
                                      rotation_deltas,
                                      rotation_trig_lut,
                                      _helper._block_rotation_coefficient_scratch);
        }

        concat_pastkv(k, v, k_cache, v_cache, past_lens, subsequence_begins, block_indices, block_indices_begins);

        _kernel(q,
                k_cache,
                v_cache,
                output_emb,
                output_score,
                max_context_len,
                past_lens,
                subsequence_begins,
                block_indices,
                block_indices_begins,
                alibi_slopes,
                score_aggregation_window);
    }
};
#endif

std::shared_ptr<PagedAttentionExecutor> make_pa_executor(ov::element::Type data_type,
                                                         ov::element::Type key_cache_type,
                                                         ov::element::Type value_cache_type,
                                                         const PagedAttnQuantParams& params) {
    std::shared_ptr<PagedAttentionExecutor> executor;
    if (params.is_sage_attn) {
        bool s8s8_available = (ov::with_cpu_x86_avx512_core_amx_int8() ||
                               dnnl::impl::cpu::x64::mayiuse(dnnl::impl::cpu::x64::cpu_isa_t::avx2_vnni_2));
        OPENVINO_ASSERT(s8s8_available, "make_pa_executor: sage_attn needs amx_int8/vnni2 to support");
    }
#if defined(OPENVINO_ARCH_X86_64)
    if (data_type == ov::element::bf16) {
#    if defined(HAVE_AVX512F)
        if (key_cache_type == ov::element::i8 && params.is_sage_attn) {
            executor = std::make_shared<AttentionExecutor<ov::bfloat16, ov::element::i8, ov::element::u8>>(params);
        } else if (key_cache_type == ov::element::u8) {
            if (value_cache_type == ov::element::u4) {
                executor = std::make_shared<AttentionExecutor<ov::bfloat16, ov::element::u8, ov::element::u4>>(params);
            } else if (value_cache_type == ov::element::u8) {
                executor = std::make_shared<AttentionExecutor<ov::bfloat16, ov::element::u8, ov::element::u8>>(params);
            } else {
                OPENVINO_THROW("make_pa_executor: key_cache_type u8 with value_cache_type ",
                               value_cache_type.to_string(),
                               " is not support");
            }

        } else if (key_cache_type == ov::element::u4) {
            if (value_cache_type == ov::element::u4) {
                executor = std::make_shared<AttentionExecutor<ov::bfloat16, ov::element::u4, ov::element::u4>>(params);
            } else if (value_cache_type == ov::element::u8) {
                executor = std::make_shared<AttentionExecutor<ov::bfloat16, ov::element::u4, ov::element::u8>>(params);
            } else {
                OPENVINO_THROW("make_pa_executor: key_cache_type u4 with value_cache_type ",
                               value_cache_type.to_string(),
                               " is not support");
            }
        } else {
            OPENVINO_ASSERT(key_cache_type == ov::element::bf16 && value_cache_type == ov::element::bf16,
                            "expect kvcache type bf16, current: ",
                            key_cache_type,
                            " , ",
                            value_cache_type);
            executor = std::make_shared<AttentionExecutor<ov::bfloat16, ov::element::bf16, ov::element::bf16>>();
        }
#    else
        OPENVINO_THROW("make_pa_executor: bf16 needs avx512+ hardware.");
#    endif
    } else if (data_type == ov::element::f16) {
#    if defined(HAVE_AVX512F)
        if (key_cache_type == ov::element::i8 && params.is_sage_attn) {
            executor = std::make_shared<AttentionExecutor<ov::float16, ov::element::i8, ov::element::u8>>(params);
        } else if (key_cache_type == ov::element::u8) {
            if (value_cache_type == ov::element::u4) {
                executor = std::make_shared<AttentionExecutor<ov::float16, ov::element::u8, ov::element::u4>>(params);
            } else if (value_cache_type == ov::element::u8) {
                executor = std::make_shared<AttentionExecutor<ov::float16, ov::element::u8, ov::element::u8>>(params);
            } else {
                OPENVINO_THROW("make_pa_executor: key_cache_type u8 with value_cache_type ",
                               value_cache_type.to_string(),
                               " is not support");
            }
        } else if (key_cache_type == ov::element::u4) {
            if (value_cache_type == ov::element::u4) {
                executor = std::make_shared<AttentionExecutor<ov::float16, ov::element::u4, ov::element::u4>>(params);
            } else if (value_cache_type == ov::element::u8) {
                executor = std::make_shared<AttentionExecutor<ov::float16, ov::element::u4, ov::element::u8>>(params);
            } else {
                OPENVINO_THROW("make_pa_executor: key_cache_type u4 with value_cache_type ",
                               value_cache_type.to_string(),
                               " is not support");
            }
        } else {
            OPENVINO_ASSERT(key_cache_type == ov::element::f16 && value_cache_type == ov::element::f16,
                            "expect kvcache type f16, current: ",
                            key_cache_type,
                            " , ",
                            value_cache_type);
            executor = std::make_shared<AttentionExecutor<ov::float16, ov::element::f16, ov::element::f16>>();
        }
#    else
        OPENVINO_THROW("make_pa_executor: f16 needs avx512+ hardware.");
#    endif
    } else if (data_type == ov::element::f32) {
        if (key_cache_type == ov::element::i8 && params.is_sage_attn) {
            executor = std::make_shared<AttentionExecutor<float, ov::element::i8, ov::element::u8>>(params);
        } else if (key_cache_type == ov::element::u8) {
            if (value_cache_type == ov::element::u4) {
                executor = std::make_shared<AttentionExecutor<float, ov::element::u8, ov::element::u4>>(params);
            } else if (value_cache_type == ov::element::u8) {
                executor = std::make_shared<AttentionExecutor<float, ov::element::u8, ov::element::u8>>(params);
            } else {
                OPENVINO_THROW("make_pa_executor: key_cache_type u8 with value_cache_type ",
                               value_cache_type.to_string(),
                               " is not support");
            }
        } else if (key_cache_type == ov::element::u4) {
            if (value_cache_type == ov::element::u4) {
                executor = std::make_shared<AttentionExecutor<float, ov::element::u4, ov::element::u4>>(params);
            } else if (value_cache_type == ov::element::u8) {
                executor = std::make_shared<AttentionExecutor<float, ov::element::u4, ov::element::u8>>(params);
            } else {
                OPENVINO_THROW("make_pa_executor: key_cache_type u4 with value_cache_type ",
                               value_cache_type.to_string(),
                               " is not support");
            }
        } else if (key_cache_type == ov::element::f16) {
            OPENVINO_ASSERT(value_cache_type == ov::element::f16,
                            "expect value_cache_type type f16, current: ",
                            value_cache_type);
            executor = std::make_shared<AttentionExecutor<float, ov::element::f16, ov::element::f16>>(params);
        } else {
            OPENVINO_ASSERT(key_cache_type == ov::element::f32 && value_cache_type == ov::element::f32,
                            "expect kvcache type f32, current: ",
                            key_cache_type,
                            " , ",
                            value_cache_type);
            executor = std::make_shared<AttentionExecutor<float, ov::element::f32, ov::element::f32>>(params);
        }
    } else {
        OPENVINO_THROW("make_pa_executor: unsupported precision: ", data_type);
    }
#elif (defined(OPENVINO_ARCH_ARM64) && defined(HAVE_SVE))
    if (data_type == ov::element::f32) {
        if (key_cache_type == ov::element::u8 && value_cache_type == ov::element::u8) {
            executor = std::make_shared<AttentionExecutor<float, ov::element::u8, ov::element::u8>>(params);
        } else {
            OPENVINO_THROW("make_pa_executor: key_cache_type and value_cache_type of u8 is only support");
        }
    }
    if (data_type == ov::element::f16) {
        if (key_cache_type == ov::element::u8 && value_cache_type == ov::element::u8) {
            executor = std::make_shared<AttentionExecutor<ov::float16, ov::element::u8, ov::element::u8>>(params);
        } else {
            OPENVINO_THROW("make_pa_executor: key_cache_type and value_cache_type of u8 is only support");
        }
    }

#else
    OPENVINO_THROW("make_pa_executor: only support x64 platform or ARM with SVE support");
#endif
    return executor;
}

}  // namespace ov::Extensions::Cpu::XARCH<|MERGE_RESOLUTION|>--- conflicted
+++ resolved
@@ -1942,14 +1942,8 @@
         // check by_token_dims parameter of value cache
         OPENVINO_ASSERT(value_group_num != 0U || !v_cache.get_precision().is_integral(),
                         "PagedAttn value cache gets wrong group_size, ",
-<<<<<<< HEAD
                         _helper._params.value_group_size,
-                        " should be smaller than hidden_dims");
-=======
-                        _helper._value_group_size,
                         " should be smaller than token_dims");
-
->>>>>>> 9bf706c8
         size_t S = 0;
         // check parameter of quantized key cache
         if (k_cache.get_precision().is_integral()) {
@@ -1958,13 +1952,8 @@
             } else {
                 OPENVINO_ASSERT(key_group_num,
                                 "PagedAttn key cache gets wrong group_size, ",
-<<<<<<< HEAD
                                 _helper._params.key_group_size,
-                                " should be smaller than hidden_dims");
-=======
-                                _helper._key_group_size,
                                 " should be smaller than token_dims");
->>>>>>> 9bf706c8
                 S = k_cache.size(3) - key_params_size * key_group_num;
                 _helper._params.key_group_size = _helper._params.key_group_size ? _helper._params.key_group_size : S;
             }
@@ -1980,13 +1969,8 @@
             } else {
                 OPENVINO_ASSERT(value_group_num,
                                 "PagedAttn value cache gets wrong group_size, ",
-<<<<<<< HEAD
                                 _helper._params.value_group_size,
-                                " should be smaller than hidden_dims");
-=======
-                                _helper._value_group_size,
                                 " should be smaller than token_dims");
->>>>>>> 9bf706c8
                 SV = v_cache.size(3) - value_params_size * value_group_num;
                 _helper._params.value_group_size =
                     _helper._params.value_group_size ? _helper._params.value_group_size : SV;
