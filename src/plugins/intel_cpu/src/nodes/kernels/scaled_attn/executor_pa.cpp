--- conflicted
+++ resolved
@@ -2158,9 +2158,8 @@
                     auto reorder_sub_work_count = kv_len_in_block;
                     max_kv_len_in_reorder = std::max(max_kv_len_in_reorder, kv_len);
                     for (int32_t block_id = 0; block_id < reorder_sub_work_count; block_id++) {
-                        size_t valid_block_size =
+                        int32_t valid_block_size =
                             block_id == (reorder_sub_work_count - 1) ? kv_len - block_id * block_size : block_size;
-                        printf("init_reoder|valid_len|%ld\n", valid_block_size);
                         reorder_items.emplace_back(ReorderWorkItem{
                             i,                     // batch_in_seq
                             max_batch_in_reorder,  // batch_in_reorder
@@ -2750,15 +2749,10 @@
                                                          ov::element::Type key_cache_type,
                                                          ov::element::Type value_cache_type,
                                                          size_t key_group_size,
-                                                         size_t value_group_size) {
+                                                         size_t value_group_size,
+                                                         bool quant_key_bychannel) {
     std::shared_ptr<PagedAttentionExecutor> executor;
-<<<<<<< HEAD
-    bool quant_key_bychannel = getenv("QUANT_KEY_BYCHANNEL");
-#ifdef OPENVINO_ARCH_X86_64
-=======
-
 #if defined(OPENVINO_ARCH_X86_64)
->>>>>>> e7370141
     if (data_type == ov::element::bf16) {
 #    if defined(HAVE_AVX512F)
         if (key_cache_type == ov::element::u8) {
