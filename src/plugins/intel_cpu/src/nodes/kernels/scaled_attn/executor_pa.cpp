// Copyright (C) 2018-2025 Intel Corporation
// SPDX-License-Identifier: Apache-2.0
//
#include <cfloat>
#include <cmath>
#include <cstring>
#include <iostream>
#include <limits>
#include <type_traits>

#if defined(HAVE_AVX2) || defined(HAVE_AVX512F)
#    include <immintrin.h>
#endif

#include "attn_memcpy.hpp"
#include "attn_quant.hpp"
#include "attn_quant_kernel.hpp"
#include "cache_rotation.hpp"
#include "common.hpp"
#include "executor_pa.hpp"
#include "executor_pa_common.hpp"
#include "openvino/core/parallel.hpp"
#include "openvino/core/type/bfloat16.hpp"
#include "openvino/core/type/float16.hpp"
#include "softmax_kernel.hpp"
#include "transpose_kernel.hpp"
#include "utils/plain_tensor.hpp"
#if defined(OPENVINO_ARCH_X86_64)
#    include "nodes/kernels/x64/brgemm_kernel.hpp"
#elif defined(OPENVINO_ARCH_ARM64) && defined(HAVE_SVE)
#    include "arm_sve.h"
#    include "nodes/kernels/aarch64/brgemm_kernel.hpp"
#endif

namespace ov::Extensions::Cpu::XARCH {

using namespace ov;
using namespace ov::intel_cpu;

// currently depends on brgemm which only support x64
#if defined(OPENVINO_ARCH_X86_64) || (defined(OPENVINO_ARCH_ARM64) && defined(HAVE_SVE))

#    if defined(HAVE_AVX2) || defined(HAVE_AVX512F)

#        define prefetch_bytes(bytes, sel, advance, src) \
            {                                            \
                auto* p = reinterpret_cast<char*>(src);  \
                for (size_t i = 0; i < bytes; i += 64)   \
                    _mm_prefetch(p + i + advance, sel);  \
            }

#    else

#        define prefetch_bytes(bytes, sel, advance, src)

#    endif

template <typename T,
          ov::element::Type_t SRC_PREC,
          std::enable_if_t<(std::is_same_v<T, ov::bfloat16> || std::is_same_v<T, ov::float16> ||
                            std::is_same_v<T, float>)&&(SRC_PREC != ov::element::u8 || SRC_PREC != ov::element::u4),
                           bool> = true>
static void attn_acc_value_block(float* out,
                                 float* weight,
                                 T* v,
                                 const size_t S,
                                 const size_t block_size,
                                 [[maybe_unused]] const size_t group_size) {
#    if defined(HAVE_AVX512F)
    size_t j = 0;
    for (; j + 4 <= block_size; j += 4) {
        auto attn_w_vec0 = _mm512_set1_ps(weight[0]);
        auto attn_w_vec1 = _mm512_set1_ps(weight[1]);
        auto attn_w_vec2 = _mm512_set1_ps(weight[2]);
        auto attn_w_vec3 = _mm512_set1_ps(weight[3]);
        size_t i = 0;
        for (; i + vec_len_f32_avx512 <= S; i += vec_len_f32_avx512) {
            auto v_out = mm512_uni_loadu_ps(out + i);
            v_out = _mm512_fmadd_ps(attn_w_vec0, mm512_uni_loadu_ps(v + i), v_out);
            v_out = _mm512_fmadd_ps(attn_w_vec1, mm512_uni_loadu_ps(v + i + S), v_out);
            v_out = _mm512_fmadd_ps(attn_w_vec2, mm512_uni_loadu_ps(v + i + S * 2), v_out);
            v_out = _mm512_fmadd_ps(attn_w_vec3, mm512_uni_loadu_ps(v + i + S * 3), v_out);

            _mm512_storeu_ps(out + i, v_out);
        }
        for (; i < S; i++) {
            out[i] += weight[0] * v[i];
            out[i] += weight[1] * v[i + S];
            out[i] += weight[2] * v[i + S * 2];
            out[i] += weight[3] * v[i + S * 3];
        }
        v += 4 * S;
        weight += 4;
    }
    if (j + 2 <= block_size) {
        auto attn_w_vec0 = _mm512_set1_ps(weight[0]);
        auto attn_w_vec1 = _mm512_set1_ps(weight[1]);
        size_t i = 0;
        for (; i + vec_len_f32_avx512 <= S; i += vec_len_f32_avx512) {
            auto v_out = mm512_uni_loadu_ps(out + i);
            v_out = _mm512_fmadd_ps(attn_w_vec0, mm512_uni_loadu_ps(v + i), v_out);
            v_out = _mm512_fmadd_ps(attn_w_vec1, mm512_uni_loadu_ps(v + i + S), v_out);

            _mm512_storeu_ps(out + i, v_out);
        }
        for (; i < S; i++) {
            out[i] += weight[0] * v[i];
            out[i] += weight[1] * v[i + S];
        }
        v += 2 * S;
        weight += 2;
        j += 2;
    }
    if (j < block_size) {
        auto attn_w_vec0 = _mm512_set1_ps(weight[0]);
        size_t i = 0;
        for (; i + vec_len_f32_avx512 <= S; i += vec_len_f32_avx512) {
            auto v_out = mm512_uni_loadu_ps(out + i);
            v_out = _mm512_fmadd_ps(attn_w_vec0, mm512_uni_loadu_ps(v + i), v_out);

            _mm512_storeu_ps(out + i, v_out);
        }
        for (; i < S; i++) {
            out[i] += weight[0] * v[i];
        }
    }
    return;
#    elif defined(HAVE_AVX2)
    size_t j = 0;
    for (; j + 4 <= block_size; j += 4) {
        auto attn_w_vec0 = _mm256_set1_ps(weight[0]);
        auto attn_w_vec1 = _mm256_set1_ps(weight[1]);
        auto attn_w_vec2 = _mm256_set1_ps(weight[2]);
        auto attn_w_vec3 = _mm256_set1_ps(weight[3]);
        size_t i = 0;
        for (; i + vec_len_f32_avx2 <= S; i += vec_len_f32_avx2) {
            auto v_out = mm256_uni_loadu_ps(out + i);
            v_out = _mm256_fmadd_ps(attn_w_vec0, mm256_uni_loadu_ps(v + i), v_out);
            v_out = _mm256_fmadd_ps(attn_w_vec1, mm256_uni_loadu_ps(v + i + S), v_out);
            v_out = _mm256_fmadd_ps(attn_w_vec2, mm256_uni_loadu_ps(v + i + S * 2), v_out);
            v_out = _mm256_fmadd_ps(attn_w_vec3, mm256_uni_loadu_ps(v + i + S * 3), v_out);

            mm256_uni_storeu_ps(out + i, v_out);
        }
        for (; i < S; i++) {
            out[i] += weight[0] * v[i];
            out[i] += weight[1] * v[i + S];
            out[i] += weight[2] * v[i + S * 2];
            out[i] += weight[3] * v[i + S * 3];
        }
        v += 4 * S;
        weight += 4;
    }
    if (j + 2 <= block_size) {
        auto attn_w_vec0 = _mm256_set1_ps(weight[0]);
        auto attn_w_vec1 = _mm256_set1_ps(weight[1]);
        size_t i = 0;
        for (; i + vec_len_f32_avx2 <= S; i += vec_len_f32_avx2) {
            auto v_out = mm256_uni_loadu_ps(out + i);
            v_out = _mm256_fmadd_ps(attn_w_vec0, mm256_uni_loadu_ps(v + i), v_out);
            v_out = _mm256_fmadd_ps(attn_w_vec1, mm256_uni_loadu_ps(v + i + S), v_out);

            mm256_uni_storeu_ps(out + i, v_out);
        }
        for (; i < S; i++) {
            out[i] += weight[0] * v[i];
            out[i] += weight[1] * v[i + S];
        }
        v += 2 * S;
        weight += 2;
        j += 2;
    }
    if (j < block_size) {
        auto attn_w_vec0 = _mm256_set1_ps(weight[0]);
        size_t i = 0;
        for (; i + vec_len_f32_avx2 <= S; i += vec_len_f32_avx2) {
            auto v_out = mm256_uni_loadu_ps(out + i);
            v_out = _mm256_fmadd_ps(attn_w_vec0, mm256_uni_loadu_ps(v + i), v_out);

            mm256_uni_storeu_ps(out + i, v_out);
        }
        for (; i < S; i++) {
            out[i] += weight[0] * v[i];
        }
    }
    return;
#    endif
    for (size_t j = 0; j < block_size; j++) {
        for (size_t i = 0; i < S; i++) {
            out[i] += weight[j] * v[i];
        }
        v += S;
    }
}
template <typename T, ov::element::Type_t SRC_PREC, std::enable_if_t<SRC_PREC == ov::element::u8, bool> = true>
static void attn_acc_value_block_by_dim(float* out,
                                        float* weight,
                                        uint8_t* v,
                                        const size_t S,
                                        const size_t block_size,
                                        const size_t group_size) {
    // The layout for per token per head:
    // |scale(f32)|zeropoint(f32)|quantized feature(u8,idx_1)|quantized feature(u8,idx_2)|...|quantized
    // feature(u8,idx_S)| The quantized feature will start from 8bytes=sizeof(float)+sizeof(float)
    size_t src_offset = 0;
    size_t dst_offset = 0;
    const size_t params_offset = sizeof(float) * 2;
    const size_t src_stride = S / group_size * (group_size + params_offset);

#    if defined(HAVE_AVX512F)
    size_t j = 0;
    for (; j + 4 <= block_size; j += 4) {
        dst_offset = 0;
        src_offset = 0;
        while (dst_offset < S) {
            // process group by group
            uint8_t* v_ptr = v + src_offset;
            auto v_f0 = reinterpret_cast<float*>(v_ptr);
            auto v_f1 = reinterpret_cast<float*>(v_ptr + src_stride);
            auto v_f2 = reinterpret_cast<float*>(v_ptr + 2 * src_stride);
            auto v_f3 = reinterpret_cast<float*>(v_ptr + 3 * src_stride);
            auto attn_w_vec0 = _mm512_set1_ps(weight[0] * v_f0[0]);
            auto attn_w_vec1 = _mm512_set1_ps(weight[1] * v_f1[0]);
            auto attn_w_vec2 = _mm512_set1_ps(weight[2] * v_f2[0]);
            auto attn_w_vec3 = _mm512_set1_ps(weight[3] * v_f3[0]);
            auto zp0 = _mm512_set1_ps(v_f0[1]);
            auto zp1 = _mm512_set1_ps(v_f1[1]);
            auto zp2 = _mm512_set1_ps(v_f2[1]);
            auto zp3 = _mm512_set1_ps(v_f3[1]);
            uint8_t* v_data_ptr = v + src_offset + params_offset;
            size_t i = 0;
            for (; i + vec_len_f32_avx512 <= group_size; i += vec_len_f32_avx512) {
                auto v_out = mm512_uni_loadu_ps(out + dst_offset + i);
                auto v0 = _mm512_sub_ps(_mm512_cvtepi32_ps(_mm512_cvtepu8_epi32(
                                            _mm_loadu_si128(reinterpret_cast<__m128i*>(v_data_ptr + i)))),
                                        zp0);
                auto v1 = _mm512_sub_ps(_mm512_cvtepi32_ps(_mm512_cvtepu8_epi32(
                                            _mm_loadu_si128(reinterpret_cast<__m128i*>(v_data_ptr + i + src_stride)))),
                                        zp1);
                auto v2 = _mm512_sub_ps(_mm512_cvtepi32_ps(_mm512_cvtepu8_epi32(_mm_loadu_si128(
                                            reinterpret_cast<__m128i*>(v_data_ptr + i + 2 * src_stride)))),
                                        zp2);
                auto v3 = _mm512_sub_ps(_mm512_cvtepi32_ps(_mm512_cvtepu8_epi32(_mm_loadu_si128(
                                            reinterpret_cast<__m128i*>(v_data_ptr + i + 3 * src_stride)))),
                                        zp3);
                v_out = _mm512_fmadd_ps(attn_w_vec0, v0, v_out);
                v_out = _mm512_fmadd_ps(attn_w_vec1, v1, v_out);
                v_out = _mm512_fmadd_ps(attn_w_vec2, v2, v_out);
                v_out = _mm512_fmadd_ps(attn_w_vec3, v3, v_out);
                _mm512_storeu_ps(out + dst_offset + i, v_out);
            }
            for (; i < group_size; i++) {
                out[i] += weight[0] * (v_data_ptr[i] - v_f0[1]) * v_f0[0];
                out[i] += weight[1] * (v_data_ptr[i + src_stride] - v_f1[1]) * v_f1[0];
                out[i] += weight[2] * (v_data_ptr[i + 2 * src_stride] - v_f2[1]) * v_f2[0];
                out[i] += weight[3] * (v_data_ptr[i + 3 * src_stride] - v_f3[1]) * v_f3[0];
            }
            dst_offset += group_size;
            src_offset += group_size + params_offset;
        }
        weight += 4;
        v += 4 * src_stride;
    }
    for (; j < block_size; j++) {
        dst_offset = 0;
        src_offset = 0;
        while (dst_offset < S) {
            uint8_t* v_ptr = v + src_offset;
            uint8_t* v_data_ptr = v_ptr + params_offset;
            auto v_f0 = reinterpret_cast<float*>(v_ptr);
            auto attn_w_vec0 = _mm512_set1_ps(weight[0] * v_f0[0]);
            auto zp0 = _mm512_set1_ps(v_f0[1]);
            size_t i = 0;
            for (; i + vec_len_f32_avx512 <= group_size; i += vec_len_f32_avx512) {
                auto v_out = mm512_uni_loadu_ps((out + dst_offset + i));
                auto v0 = _mm512_sub_ps(_mm512_cvtepi32_ps(_mm512_cvtepu8_epi32(
                                            _mm_loadu_si128(reinterpret_cast<__m128i*>(v_data_ptr + i)))),
                                        zp0);
                v_out = _mm512_fmadd_ps(attn_w_vec0, v0, v_out);

                _mm512_storeu_ps((out + dst_offset + i), v_out);
            }
            for (; i < group_size; i++) {
                out[dst_offset + i] += weight[0] * (v_data_ptr[i] - v_f0[1]) * v_f0[0];
            }
            dst_offset += group_size;
            src_offset += group_size + params_offset;
        }
        v += src_stride;
        weight++;
    }
    return;
#    elif defined(HAVE_AVX2)
    size_t j = 0;
    for (; j < block_size; j++) {
        dst_offset = 0;
        src_offset = 0;
        while (dst_offset < S) {
            uint8_t* v_ptr = v + src_offset;
            uint8_t* v_data_ptr = v_ptr + params_offset;
            auto v_f0 = reinterpret_cast<float*>(v_ptr);
            auto attn_w_vec0 = _mm256_set1_ps(weight[0] * v_f0[0]);
            auto zp0 = _mm256_set1_ps(v_f0[1]);
            size_t i = 0;
            for (; i + vec_len_f32_avx2 <= group_size; i += vec_len_f32_avx2) {
                auto v_out = mm256_uni_loadu_ps(out + dst_offset + i);
                auto v0 = _mm256_sub_ps(_mm256_cvtepi32_ps(_mm256_cvtepu8_epi32(
                                            _mm_loadl_epi64(reinterpret_cast<__m128i*>(v_data_ptr + i)))),
                                        zp0);
                v_out = _mm256_fmadd_ps(attn_w_vec0, v0, v_out);

                mm256_uni_storeu_ps(out + dst_offset + i, v_out);
            }
            for (; i < group_size; i++) {
                out[dst_offset + i] += weight[0] * (v_data_ptr[i] - v_f0[1]) * v_f0[0];
            }
            dst_offset += group_size;
            src_offset += group_size + params_offset;
        }
        v += src_stride;
        weight++;
    }
    return;
#    endif
    for (size_t j = 0; j < block_size; j++) {
        dst_offset = 0;
        src_offset = 0;
        while (dst_offset < S) {
            auto v0 = reinterpret_cast<float*>(v + src_offset);
            for (size_t i = 0; i < group_size; i++) {
                out[dst_offset + i] += weight[j] * (v[i + src_offset + params_offset] - v0[1]) * v0[0];
            }
            dst_offset += group_size;
            src_offset += group_size + params_offset;
        }
        v += src_stride;
    }
}

template <typename T, ov::element::Type_t SRC_PREC, std::enable_if_t<SRC_PREC == ov::element::u4, bool> = true>
static void attn_acc_value_block_by_dim(float* out,
                                        float* weight,
                                        uint8_t* v_ptr,
                                        const size_t S,
                                        const size_t block_size,
                                        const size_t group_size) {
    size_t src_offset = 0;
    size_t dst_offset = 0;
    const size_t params_offset = sizeof(float) * 2;
    auto sub_byte_multiplier = 8 / 4;
    const size_t src_stride = S / group_size * (group_size / sub_byte_multiplier + params_offset);
    for (size_t j = 0; j < block_size; j++) {
        dst_offset = 0;
        src_offset = 0;
        while (dst_offset < S) {
            auto v0 = reinterpret_cast<float*>(v_ptr + src_offset);
            size_t i = 0;
#    if defined(HAVE_AVX512F)
            auto attn_w_vec0 = _mm512_set1_ps(weight[j] * v0[0]);
            auto v_zp = _mm512_set1_ps(v0[1]);
            for (; i + vec_len_f32_avx512 * 2 <= group_size; i += vec_len_f32_avx512 * 2) {
                auto data = _mm_loadu_si128(reinterpret_cast<__m128i*>(v_ptr + i / 2 + src_offset + params_offset));
                auto v_i32 = _mm512_cvtepu8_epi32(data);

                auto v_512_low_half = _mm512_srli_epi32(v_i32, 4);
                auto v_f32_low_half = _mm512_cvtepi32_ps(v_512_low_half);

                auto mask = _mm512_set1_epi32(0x0F);
                auto v_512_high_half = _mm512_and_si512(v_i32, mask);
                auto v_f32_high_half = _mm512_cvtepi32_ps(v_512_high_half);

                // q - zp
                v_f32_low_half = _mm512_sub_ps(v_f32_low_half, v_zp);
                v_f32_high_half = _mm512_sub_ps(v_f32_high_half, v_zp);

                __m512i idx1 = _mm512_set_epi32(23, 7, 22, 6, 21, 5, 20, 4, 19, 3, 18, 2, 17, 1, 16, 0);
                __m512i idx2 = _mm512_set_epi32(31, 15, 30, 14, 29, 13, 28, 12, 27, 11, 26, 10, 25, 9, 24, 8);
                __m512 first_half = _mm512_permutex2var_ps(v_f32_low_half, idx1, v_f32_high_half);
                __m512 second_half = _mm512_permutex2var_ps(v_f32_low_half, idx2, v_f32_high_half);
                auto v_out0 = mm512_uni_loadu_ps(out + dst_offset + i);
                auto v_out1 = mm512_uni_loadu_ps(out + dst_offset + i + vec_len_f32_avx512);
                v_out0 = _mm512_fmadd_ps(attn_w_vec0, first_half, v_out0);
                v_out1 = _mm512_fmadd_ps(attn_w_vec0, second_half, v_out1);
                mm512_uni_storeu_ps(out + dst_offset + i, v_out0);
                mm512_uni_storeu_ps(out + dst_offset + i + vec_len_f32_avx512, v_out1);
            }
#    elif defined(HAVE_AVX2)
            auto v256_attn_w_vec0 = _mm256_set1_ps(weight[j] * v0[0]);
            auto v256_zp = _mm256_set1_ps(v0[1]);
            for (; i + vec_len_f32_avx2 * 2 <= group_size; i += vec_len_f32_avx2 * 2) {
                auto data = _mm_loadl_epi64(reinterpret_cast<__m128i*>(v_ptr + i / 2 + src_offset + params_offset));

                auto v_i32 = _mm256_cvtepu8_epi32(data);
                auto v_256_low_half = _mm256_srli_epi32(v_i32, 4);
                auto v_f32_low_half = _mm256_cvtepi32_ps(v_256_low_half);

                auto mask = _mm256_set1_epi32(0x0F);
                auto v_256_high_half = _mm256_and_si256(v_i32, mask);
                auto v_f32_high_half = _mm256_cvtepi32_ps(v_256_high_half);
                // q - zp
                v_f32_low_half = _mm256_sub_ps(v_f32_low_half, v256_zp);
                v_f32_high_half = _mm256_sub_ps(v_f32_high_half, v256_zp);

                auto v_out0 = mm256_uni_loadu_ps(out + dst_offset + i);
                auto v_out1 = mm256_uni_loadu_ps(out + dst_offset + i + vec_len_f32_avx2);

                __m256 first_half = _mm256_permute2f128_ps(v_f32_low_half, v_f32_high_half, 0x20);
                auto idx1 = _mm256_set_epi32(7, 3, 6, 2, 5, 1, 4, 0);
                first_half = _mm256_permutevar8x32_ps(first_half, idx1);
                __m256 second_half = _mm256_permute2f128_ps(v_f32_low_half, v_f32_high_half, 0x31);
                second_half = _mm256_permutevar8x32_ps(second_half, idx1);

                v_out0 = _mm256_fmadd_ps(v256_attn_w_vec0, first_half, v_out0);
                v_out1 = _mm256_fmadd_ps(v256_attn_w_vec0, second_half, v_out1);
                mm256_uni_storeu_ps(out + dst_offset + i, v_out0);
                mm256_uni_storeu_ps(out + dst_offset + i + vec_len_f32_avx2, v_out1);
            }
#    endif
            for (; i < group_size; i += 2) {
                uint8_t data = v_ptr[i / 2 + src_offset + params_offset];
                float tmp0 = extract_half_byte(data, static_cast<bool>(i % 2));
                float tmp1 = extract_half_byte(data, static_cast<bool>((i + 1) % 2));
                out[dst_offset + i] += weight[j] * (tmp0 - v0[1]) * v0[0];
                out[dst_offset + i + 1] += weight[j] * (tmp1 - v0[1]) * v0[0];
            }
            dst_offset += group_size;
            src_offset += group_size / sub_byte_multiplier + params_offset;
        }
        v_ptr += src_stride;
    }
}

template <typename T, ov::element::Type_t SRC_PREC, std::enable_if_t<one_of(SRC_PREC, ov::element::u8), bool> = true>
static void attn_acc_value_block_by_channel(float* out,
                                            float* weight,
                                            void* v,
                                            const size_t S,
                                            const size_t block_size) {
    auto p_scales = reinterpret_cast<float*>(v);
    auto p_zps = p_scales + S;
    auto v_data_ptr = reinterpret_cast<uint8_t*>(v) + 2 * sizeof(float) * S;
    size_t src_stride = S;
    size_t j = 0;
    for (; j + 4 <= block_size; j += 4) {
        size_t i = 0;
#    if defined(HAVE_AVX512F)
        auto weight0 = _mm512_set1_ps(weight[j]);
        auto weight1 = _mm512_set1_ps(weight[j + 1]);
        auto weight2 = _mm512_set1_ps(weight[j + 2]);
        auto weight3 = _mm512_set1_ps(weight[j + 3]);
        for (; i + vec_len_f32_avx512 <= S; i += vec_len_f32_avx512) {
            auto scale = _mm512_loadu_ps(p_scales + i);
            auto zp = _mm512_loadu_ps(p_zps + i);

            auto v_out = mm512_uni_loadu_ps(out + i);
            auto v0 = _mm512_sub_ps(_mm512_cvtepi32_ps(_mm512_cvtepu8_epi32(
                                        _mm_loadu_si128(reinterpret_cast<__m128i*>(v_data_ptr + i + j * src_stride)))),
                                    zp);
            v0 = _mm512_mul_ps(v0, scale);
            auto v1 = _mm512_sub_ps(_mm512_cvtepi32_ps(_mm512_cvtepu8_epi32(_mm_loadu_si128(
                                        reinterpret_cast<__m128i*>(v_data_ptr + i + (j + 1) * src_stride)))),
                                    zp);
            v1 = _mm512_mul_ps(v1, scale);
            auto v2 = _mm512_sub_ps(_mm512_cvtepi32_ps(_mm512_cvtepu8_epi32(_mm_loadu_si128(
                                        reinterpret_cast<__m128i*>(v_data_ptr + i + (j + 2) * src_stride)))),
                                    zp);
            v2 = _mm512_mul_ps(v2, scale);
            auto v3 = _mm512_sub_ps(_mm512_cvtepi32_ps(_mm512_cvtepu8_epi32(_mm_loadu_si128(
                                        reinterpret_cast<__m128i*>(v_data_ptr + i + (j + 3) * src_stride)))),
                                    zp);
            v3 = _mm512_mul_ps(v3, scale);
            v_out = _mm512_fmadd_ps(weight0, v0, v_out);
            v_out = _mm512_fmadd_ps(weight1, v1, v_out);
            v_out = _mm512_fmadd_ps(weight2, v2, v_out);
            v_out = _mm512_fmadd_ps(weight3, v3, v_out);
            _mm512_storeu_ps(out + i, v_out);
        }
#    elif defined(HAVE_AVX2)
        auto v256_weight0 = _mm256_set1_ps(weight[j]);
        auto v256_weight1 = _mm256_set1_ps(weight[j + 1]);
        auto v256_weight2 = _mm256_set1_ps(weight[j + 2]);
        auto v256_weight3 = _mm256_set1_ps(weight[j + 3]);
        for (; i + vec_len_f32_avx2 <= S; i += vec_len_f32_avx2) {
            auto scale = mm256_uni_loadu_ps(p_scales + i);
            auto zp = mm256_uni_loadu_ps(p_zps + i);

            auto v_out = mm256_uni_loadu_ps(out + i);
            auto v0 = _mm256_sub_ps(_mm256_cvtepi32_ps(_mm256_cvtepu8_epi32(
                                        _mm_loadl_epi64(reinterpret_cast<__m128i*>(v_data_ptr + i + j * src_stride)))),
                                    zp);
            v0 = _mm256_mul_ps(v0, scale);
            auto v1 = _mm256_sub_ps(_mm256_cvtepi32_ps(_mm256_cvtepu8_epi32(_mm_loadl_epi64(
                                        reinterpret_cast<__m128i*>(v_data_ptr + i + (j + 1) * src_stride)))),
                                    zp);
            v1 = _mm256_mul_ps(v1, scale);
            auto v2 = _mm256_sub_ps(_mm256_cvtepi32_ps(_mm256_cvtepu8_epi32(_mm_loadl_epi64(
                                        reinterpret_cast<__m128i*>(v_data_ptr + i + (j + 2) * src_stride)))),
                                    zp);
            v2 = _mm256_mul_ps(v2, scale);
            auto v3 = _mm256_sub_ps(_mm256_cvtepi32_ps(_mm256_cvtepu8_epi32(_mm_loadl_epi64(
                                        reinterpret_cast<__m128i*>(v_data_ptr + i + (j + 3) * src_stride)))),
                                    zp);
            v3 = _mm256_mul_ps(v3, scale);
            v_out = _mm256_fmadd_ps(v256_weight0, v0, v_out);
            v_out = _mm256_fmadd_ps(v256_weight1, v1, v_out);
            v_out = _mm256_fmadd_ps(v256_weight2, v2, v_out);
            v_out = _mm256_fmadd_ps(v256_weight3, v3, v_out);
            mm256_uni_storeu_ps(out + i, v_out);
        }
#    endif
        for (; i < S; i++) {
            out[i] += weight[j] * (v_data_ptr[i + j * src_stride] - p_zps[i]) * p_scales[i];
            out[i] += weight[j + 1] * (v_data_ptr[i + (j + 1) * src_stride] - p_zps[i]) * p_scales[i];
            out[i] += weight[j + 2] * (v_data_ptr[i + (j + 2) * src_stride] - p_zps[i]) * p_scales[i];
            out[i] += weight[j + 3] * (v_data_ptr[i + (j + 3) * src_stride] - p_zps[i]) * p_scales[i];
        }
    }
    for (; j < block_size; j++) {
        for (size_t i = 0; i < S; i++) {
            out[i] += weight[j] * (v_data_ptr[i + j * src_stride] - p_zps[i]) * p_scales[i];
        }
    }
}

template <typename T, ov::element::Type_t SRC_PREC, std::enable_if_t<one_of(SRC_PREC, ov::element::u4), bool> = true>
static void attn_acc_value_block_by_channel(float* out,
                                            float* weight,
                                            void* v,
                                            const size_t S,
                                            const size_t block_size) {
    auto p_scales = reinterpret_cast<float*>(v);
    auto p_zps = p_scales + S;
    auto v_data_ptr = reinterpret_cast<uint8_t*>(v) + 2 * sizeof(float) * S;
    size_t src_stride = S / get_sub_byte_multiplier(SRC_PREC);
    size_t j = 0;
    for (; j + 4 <= block_size; j += 4) {
        size_t i = 0;
#    if defined(HAVE_AVX512F)
        auto weight0 = _mm512_set1_ps(weight[j]);
        auto weight1 = _mm512_set1_ps(weight[j + 1]);
        auto weight2 = _mm512_set1_ps(weight[j + 2]);
        auto weight3 = _mm512_set1_ps(weight[j + 3]);
        for (; i + vec_len_f32_avx512 * 2 <= S; i += vec_len_f32_avx512 * 2) {
            auto scale00 = _mm512_loadu_ps(p_scales + i);
            auto zp00 = _mm512_loadu_ps(p_zps + i);

            auto scale01 = _mm512_loadu_ps(p_scales + i + vec_len_f32_avx512);
            auto zp01 = _mm512_loadu_ps(p_zps + i + vec_len_f32_avx512);

            auto v_out0 = mm512_uni_loadu_ps(out + i);
            auto v_out1 = mm512_uni_loadu_ps(out + i + vec_len_f32_avx512);
            __m512 v00, v01;
            mm512_loadu_u4_to_f32(v_data_ptr + i / 2 + j * src_stride, v00, v01);
            v00 = _mm512_sub_ps(v00, zp00);
            v00 = _mm512_mul_ps(v00, scale00);
            v01 = _mm512_sub_ps(v01, zp01);
            v01 = _mm512_mul_ps(v01, scale01);

            __m512 v10, v11;
            mm512_loadu_u4_to_f32(v_data_ptr + i / 2 + (j + 1) * src_stride, v10, v11);
            v10 = _mm512_sub_ps(v10, zp00);
            v10 = _mm512_mul_ps(v10, scale00);
            v11 = _mm512_sub_ps(v11, zp01);
            v11 = _mm512_mul_ps(v11, scale01);

            __m512 v20, v21;
            mm512_loadu_u4_to_f32(v_data_ptr + i / 2 + (j + 2) * src_stride, v20, v21);
            v20 = _mm512_sub_ps(v20, zp00);
            v20 = _mm512_mul_ps(v20, scale00);
            v21 = _mm512_sub_ps(v21, zp01);
            v21 = _mm512_mul_ps(v21, scale01);

            __m512 v30, v31;
            mm512_loadu_u4_to_f32(v_data_ptr + i / 2 + (j + 3) * src_stride, v30, v31);
            v30 = _mm512_sub_ps(v30, zp00);
            v30 = _mm512_mul_ps(v30, scale00);
            v31 = _mm512_sub_ps(v31, zp01);
            v31 = _mm512_mul_ps(v31, scale01);

            v_out0 = _mm512_fmadd_ps(weight0, v00, v_out0);
            v_out1 = _mm512_fmadd_ps(weight0, v01, v_out1);

            v_out0 = _mm512_fmadd_ps(weight1, v10, v_out0);
            v_out1 = _mm512_fmadd_ps(weight1, v11, v_out1);

            v_out0 = _mm512_fmadd_ps(weight2, v20, v_out0);
            v_out1 = _mm512_fmadd_ps(weight2, v21, v_out1);

            v_out0 = _mm512_fmadd_ps(weight3, v30, v_out0);
            v_out1 = _mm512_fmadd_ps(weight3, v31, v_out1);
            _mm512_storeu_ps(out + i, v_out0);
            _mm512_storeu_ps(out + i + vec_len_f32_avx512, v_out1);
        }
#    elif defined(HAVE_AVX2)
        auto v256_weight0 = _mm256_set1_ps(weight[j]);
        auto v256_weight1 = _mm256_set1_ps(weight[j + 1]);
        auto v256_weight2 = _mm256_set1_ps(weight[j + 2]);
        auto v256_weight3 = _mm256_set1_ps(weight[j + 3]);
        for (; i + vec_len_f32_avx2 * 2 <= S; i += vec_len_f32_avx2 * 2) {
            auto scale00 = _mm256_loadu_ps(p_scales + i);
            auto zp00 = _mm256_loadu_ps(p_zps + i);

            auto scale01 = _mm256_loadu_ps(p_scales + i + vec_len_f32_avx2);
            auto zp01 = _mm256_loadu_ps(p_zps + i + vec_len_f32_avx2);

            auto v_out0 = mm256_uni_loadu_ps(out + i);
            auto v_out1 = mm256_uni_loadu_ps(out + i + vec_len_f32_avx2);
            __m256 v00, v01;
            mm256_loadu_u4_to_f32(v_data_ptr + i / 2 + j * src_stride, v00, v01);
            v00 = _mm256_sub_ps(v00, zp00);
            v00 = _mm256_mul_ps(v00, scale00);
            v01 = _mm256_sub_ps(v01, zp01);
            v01 = _mm256_mul_ps(v01, scale01);

            __m256 v10, v11;
            mm256_loadu_u4_to_f32(v_data_ptr + i / 2 + (j + 1) * src_stride, v10, v11);
            v10 = _mm256_sub_ps(v10, zp00);
            v10 = _mm256_mul_ps(v10, scale00);
            v11 = _mm256_sub_ps(v11, zp01);
            v11 = _mm256_mul_ps(v11, scale01);

            __m256 v20, v21;
            mm256_loadu_u4_to_f32(v_data_ptr + i / 2 + (j + 2) * src_stride, v20, v21);
            v20 = _mm256_sub_ps(v20, zp00);
            v20 = _mm256_mul_ps(v20, scale00);
            v21 = _mm256_sub_ps(v21, zp01);
            v21 = _mm256_mul_ps(v21, scale01);

            __m256 v30, v31;
            mm256_loadu_u4_to_f32(v_data_ptr + i / 2 + (j + 3) * src_stride, v30, v31);
            v30 = _mm256_sub_ps(v30, zp00);
            v30 = _mm256_mul_ps(v30, scale00);
            v31 = _mm256_sub_ps(v31, zp01);
            v31 = _mm256_mul_ps(v31, scale01);

            v_out0 = _mm256_fmadd_ps(v256_weight0, v00, v_out0);
            v_out1 = _mm256_fmadd_ps(v256_weight0, v01, v_out1);

            v_out0 = _mm256_fmadd_ps(v256_weight1, v10, v_out0);
            v_out1 = _mm256_fmadd_ps(v256_weight1, v11, v_out1);

            v_out0 = _mm256_fmadd_ps(v256_weight2, v20, v_out0);
            v_out1 = _mm256_fmadd_ps(v256_weight2, v21, v_out1);

            v_out0 = _mm256_fmadd_ps(v256_weight3, v30, v_out0);
            v_out1 = _mm256_fmadd_ps(v256_weight3, v31, v_out1);
            _mm256_storeu_ps(out + i, v_out0);
            _mm256_storeu_ps(out + i + vec_len_f32_avx2, v_out1);
        }
#    endif
        for (; i < S; i += 2) {
            uint8_t data0 = v_data_ptr[i / 2 + j * src_stride];
            float tmp00 = extract_half_byte(data0, static_cast<bool>(i % 2));
            float tmp01 = extract_half_byte(data0, static_cast<bool>((i + 1) % 2));

            out[i] += weight[j] * (tmp00 - p_zps[i]) * p_scales[i];
            out[i + 1] += weight[j] * (tmp01 - p_zps[i + 1]) * p_scales[i + 1];

            uint8_t data1 = v_data_ptr[i / 2 + (j + 1) * src_stride];
            float tmp10 = extract_half_byte(data1, static_cast<bool>(i % 2));
            float tmp11 = extract_half_byte(data1, static_cast<bool>((i + 1) % 2));

            out[i] += weight[j + 1] * (tmp10 - p_zps[i]) * p_scales[i];
            out[i + 1] += weight[j + 1] * (tmp11 - p_zps[i + 1]) * p_scales[i + 1];

            uint8_t data2 = v_data_ptr[i / 2 + (j + 2) * src_stride];
            float tmp20 = extract_half_byte(data2, static_cast<bool>(i % 2));
            float tmp21 = extract_half_byte(data2, static_cast<bool>((i + 1) % 2));

            out[i] += weight[j + 2] * (tmp20 - p_zps[i]) * p_scales[i];
            out[i + 1] += weight[j + 2] * (tmp21 - p_zps[i + 1]) * p_scales[i + 1];

            uint8_t data3 = v_data_ptr[i / 2 + (j + 3) * src_stride];
            float tmp30 = extract_half_byte(data3, static_cast<bool>(i % 2));
            float tmp31 = extract_half_byte(data3, static_cast<bool>((i + 1) % 2));

            out[i] += weight[j + 3] * (tmp30 - p_zps[i]) * p_scales[i];
            out[i + 1] += weight[j + 3] * (tmp31 - p_zps[i + 1]) * p_scales[i + 1];
        }
    }
    for (; j < block_size; j++) {
        for (size_t i = 0; i < S; i += 2) {
            uint8_t data = v_data_ptr[i / 2 + j * src_stride];
            float tmp0 = extract_half_byte(data, static_cast<bool>(i % 2));
            float tmp1 = extract_half_byte(data, static_cast<bool>((i + 1) % 2));
            out[i] += weight[j] * (tmp0 - p_zps[i]) * p_scales[i];
            out[i + 1] += weight[j] * (tmp1 - p_zps[i + 1]) * p_scales[i + 1];
        }
    }
}

template <typename TA,
          ov::element::Type_t SRC_PREC,
          std::enable_if_t<(SRC_PREC == ov::element::u8 || SRC_PREC == ov::element::u4), bool> = true>
static void attn_acc_value_block_quantized(float* out,
                                           float* weight,
                                           uint8_t* v,
                                           const size_t S,
                                           const bool is_bychannel,
                                           const size_t block_size,
                                           const size_t group_size) {
    if (is_bychannel) {
        attn_acc_value_block_by_channel<TA, SRC_PREC>(out, weight, v, S, block_size);
    } else {
        attn_acc_value_block_by_dim<TA, SRC_PREC>(out, weight, v, S, block_size, group_size);
    }
}

template <typename TA,
          ov::element::Type_t SRC_PREC,
          std::enable_if_t<(SRC_PREC != ov::element::u8 && SRC_PREC != ov::element::u4), bool> = true>
static void dot_product_block(TA* a,
                              void* b,
                              float* c,
                              const size_t n,
                              const size_t block_size,
<<<<<<< HEAD
                              const size_t group_size) {
    auto* b_src = reinterpret_cast<typename element_type_traits<SRC_PREC>::value_type*>(b);
=======
                              [[maybe_unused]] const size_t group_size) {
>>>>>>> c9fd06a2
#    if defined(HAVE_AVX512F)
    size_t j = 0;
    for (; j + 4 <= block_size; j += 4) {
        auto vsum0 = _mm512_setzero_ps();
        auto vsum1 = _mm512_setzero_ps();
        auto vsum2 = _mm512_setzero_ps();
        auto vsum3 = _mm512_setzero_ps();
        size_t i = 0;
        for (; i + vec_len_f32_avx512 <= n; i += vec_len_f32_avx512) {
            auto va = mm512_uni_loadu_ps(a + i);
            vsum0 = _mm512_fmadd_ps(va, mm512_uni_loadu_ps(b_src + i), vsum0);
            vsum1 = _mm512_fmadd_ps(va, mm512_uni_loadu_ps(b_src + i + n), vsum1);
            vsum2 = _mm512_fmadd_ps(va, mm512_uni_loadu_ps(b_src + i + 2 * n), vsum2);
            vsum3 = _mm512_fmadd_ps(va, mm512_uni_loadu_ps(b_src + i + 3 * n), vsum3);
        }
        float sum0 = _mm512_reduce_add_ps(vsum0);
        float sum1 = _mm512_reduce_add_ps(vsum1);
        float sum2 = _mm512_reduce_add_ps(vsum2);
        float sum3 = _mm512_reduce_add_ps(vsum3);
        for (; i < n; i++) {
            sum0 += a[i] * b_src[i];
            sum1 += a[i] * b_src[i + n];
            sum2 += a[i] * b_src[i + 2 * n];
            sum3 += a[i] * b_src[i + 3 * n];
        }
        c[0] = sum0;
        c[1] = sum1;
        c[2] = sum2;
        c[3] = sum3;
        c += 4;
        b_src += 4 * n;
    }
    for (; j < block_size; j++) {
        auto vsum = _mm512_setzero_ps();
        size_t i = 0;
        for (; i + vec_len_f32_avx512 <= n; i += vec_len_f32_avx512) {
            auto va = mm512_uni_loadu_ps(a + i);
            vsum = _mm512_fmadd_ps(va, mm512_uni_loadu_ps(b_src + i), vsum);
        }
        float sum = _mm512_reduce_add_ps(vsum);
        for (; i < n; i++) {
            sum += a[i] * b_src[i];
        }
        b_src += n;
        *c++ = sum;
    }
    return;
#    elif defined(HAVE_AVX2)
    size_t j = 0;
    for (; j + 4 <= block_size; j += 4) {
        auto vsum0 = _mm256_set1_ps(0.0f);
        auto vsum1 = _mm256_set1_ps(0.0f);
        auto vsum2 = _mm256_set1_ps(0.0f);
        auto vsum3 = _mm256_set1_ps(0.0f);
        size_t i = 0;
        for (; i + vec_len_f32_avx2 <= n; i += vec_len_f32_avx2) {
            auto va = mm256_uni_loadu_ps(a + i);
            vsum0 = _mm256_fmadd_ps(va, mm256_uni_loadu_ps(b_src + i), vsum0);
            vsum1 = _mm256_fmadd_ps(va, mm256_uni_loadu_ps(b_src + i + n), vsum1);
            vsum2 = _mm256_fmadd_ps(va, mm256_uni_loadu_ps(b_src + i + 2 * n), vsum2);
            vsum3 = _mm256_fmadd_ps(va, mm256_uni_loadu_ps(b_src + i + 3 * n), vsum3);
        }
        hsum(vsum0);
        hsum(vsum1);
        hsum(vsum2);
        hsum(vsum3);
        float sum0 = _mm256_cvtss_f32(vsum0);
        float sum1 = _mm256_cvtss_f32(vsum1);
        float sum2 = _mm256_cvtss_f32(vsum2);
        float sum3 = _mm256_cvtss_f32(vsum3);
        for (; i < n; i++) {
            sum0 += a[i] * b_src[i];
            sum1 += a[i] * b_src[i + n];
            sum2 += a[i] * b_src[i + 2 * n];
            sum3 += a[i] * b_src[i + 3 * n];
        }
        c[0] = sum0;
        c[1] = sum1;
        c[2] = sum2;
        c[3] = sum3;
        c += 4;
        b_src += 4 * n;
    }
    for (; j < block_size; j++) {
        auto vsum = _mm256_set1_ps(0.0f);
        size_t i = 0;
        for (; i + vec_len_f32_avx2 <= n; i += vec_len_f32_avx2) {
            auto va = mm256_uni_loadu_ps(a + i);
            vsum = _mm256_fmadd_ps(va, mm256_uni_loadu_ps(b_src + i), vsum);
        }
        hsum(vsum);
        float sum = _mm256_cvtss_f32(vsum);
        for (; i < n; i++) {
            sum += a[i] * b_src[i];
        }
        b_src += n;
        *c++ = sum;
    }
    return;
#    endif
    for (size_t j = 0; j < block_size; j++) {
        float sum = 0;
        for (size_t i = 0; i < n; i++) {
            sum += a[i] * b_src[i];
        }
        b_src += n;
        *c++ = sum;
    }
}

template <typename TA, ov::element::Type_t SRC_PREC, std::enable_if_t<(SRC_PREC == ov::element::u8), bool> = true>
static void dot_product_block_quantized_by_channel(TA* a,
                                                   uint8_t* b,
                                                   float* c,
                                                   const size_t n,
                                                   const size_t block_size) {
    const size_t params_offset = sizeof(float) * 2 * n;
    const size_t src_stride = n;
    auto p_scales = reinterpret_cast<float*>(b);
    auto p_zps = p_scales + n;
    for (size_t j = 0; j < block_size; j++) {
        float sum = 0.0f;
        size_t i = 0;
#    if defined(HAVE_AVX512F)
        auto v512_sum0 = _mm512_set1_ps(0.0f);
        auto v512_sum1 = _mm512_set1_ps(0.0f);
        auto v512_sum2 = _mm512_set1_ps(0.0f);
        auto v512_sum3 = _mm512_set1_ps(0.0f);
        for (; i + 4 * vec_len_f32_avx512 <= n; i += vec_len_f32_avx512 * 4) {
            auto v0_zp = _mm512_loadu_ps(p_zps + i);
            auto v1_zp = _mm512_loadu_ps(p_zps + i + vec_len_f32_avx512);
            auto v2_zp = _mm512_loadu_ps(p_zps + i + vec_len_f32_avx512 * 2);
            auto v3_zp = _mm512_loadu_ps(p_zps + i + vec_len_f32_avx512 * 3);
            auto v0_scale = _mm512_loadu_ps(p_scales + i);
            auto v1_scale = _mm512_loadu_ps(p_scales + i + vec_len_f32_avx512);
            auto v2_scale = _mm512_loadu_ps(p_scales + i + vec_len_f32_avx512 * 2);
            auto v3_scale = _mm512_loadu_ps(p_scales + i + vec_len_f32_avx512 * 3);
            auto va0 = mm512_uni_loadu_ps(a + i);
            auto va1 = mm512_uni_loadu_ps(a + i + vec_len_f32_avx512);
            auto va2 = mm512_uni_loadu_ps(a + i + vec_len_f32_avx512 * 2);
            auto va3 = mm512_uni_loadu_ps(a + i + vec_len_f32_avx512 * 3);

            auto vb0_128 = _mm_loadu_si128(reinterpret_cast<__m128i*>(b + params_offset + i));
            auto vb1_128 = _mm_loadu_si128(reinterpret_cast<__m128i*>(b + params_offset + i + vec_len_f32_avx512));
            auto vb2_128 = _mm_loadu_si128(reinterpret_cast<__m128i*>(b + params_offset + i + vec_len_f32_avx512 * 2));
            auto vb3_128 = _mm_loadu_si128(reinterpret_cast<__m128i*>(b + params_offset + i + vec_len_f32_avx512 * 3));

            auto vb0_256 = _mm512_cvtepu8_epi32(vb0_128);
            auto vb1_256 = _mm512_cvtepu8_epi32(vb1_128);
            auto vb2_256 = _mm512_cvtepu8_epi32(vb2_128);
            auto vb3_256 = _mm512_cvtepu8_epi32(vb3_128);

            auto vb0 = _mm512_cvtepi32_ps(vb0_256);
            auto vb1 = _mm512_cvtepi32_ps(vb1_256);
            auto vb2 = _mm512_cvtepi32_ps(vb2_256);
            auto vb3 = _mm512_cvtepi32_ps(vb3_256);

            vb0 = _mm512_sub_ps(vb0, v0_zp);
            vb1 = _mm512_sub_ps(vb1, v1_zp);
            vb2 = _mm512_sub_ps(vb2, v2_zp);
            vb3 = _mm512_sub_ps(vb3, v3_zp);

            vb0 = _mm512_mul_ps(vb0, v0_scale);
            vb1 = _mm512_mul_ps(vb1, v1_scale);
            vb2 = _mm512_mul_ps(vb2, v2_scale);
            vb3 = _mm512_mul_ps(vb3, v3_scale);

            v512_sum0 = _mm512_fmadd_ps(va0, vb0, v512_sum0);
            v512_sum1 = _mm512_fmadd_ps(va1, vb1, v512_sum1);
            v512_sum2 = _mm512_fmadd_ps(va2, vb2, v512_sum2);
            v512_sum3 = _mm512_fmadd_ps(va3, vb3, v512_sum3);
        }
        if (i + 2 * vec_len_f32_avx512 <= n) {
            auto v0_zp = _mm512_loadu_ps(p_zps + i);
            auto v1_zp = _mm512_loadu_ps(p_zps + i + vec_len_f32_avx512);
            auto v0_scale = _mm512_loadu_ps(p_scales + i);
            auto v1_scale = _mm512_loadu_ps(p_scales + i + vec_len_f32_avx512);

            auto va0 = mm512_uni_loadu_ps(a + i);
            auto va1 = mm512_uni_loadu_ps(a + i + vec_len_f32_avx512);

            auto vb0_128 = _mm_loadu_si128(reinterpret_cast<__m128i*>(b + params_offset + i));
            auto vb1_128 = _mm_loadu_si128(reinterpret_cast<__m128i*>(b + params_offset + i + vec_len_f32_avx512));

            auto vb0_256 = _mm512_cvtepu8_epi32(vb0_128);
            auto vb1_256 = _mm512_cvtepu8_epi32(vb1_128);

            auto vb0 = _mm512_cvtepi32_ps(vb0_256);
            auto vb1 = _mm512_cvtepi32_ps(vb1_256);

            vb0 = _mm512_sub_ps(vb0, v0_zp);
            vb1 = _mm512_sub_ps(vb1, v1_zp);

            vb0 = _mm512_mul_ps(vb0, v0_scale);
            vb1 = _mm512_mul_ps(vb1, v1_scale);

            v512_sum0 = _mm512_fmadd_ps(va0, vb0, v512_sum0);
            v512_sum1 = _mm512_fmadd_ps(va1, vb1, v512_sum1);
            i += 2 * vec_len_f32_avx512;
        }
        if (i + vec_len_f32_avx512 <= n) {
            auto v0_zp = _mm512_loadu_ps(p_zps + i);
            auto v0_scale = _mm512_loadu_ps(p_scales + i);

            auto va0 = mm512_uni_loadu_ps(a + i);
            auto vb0_128 = _mm_loadu_si128(reinterpret_cast<__m128i*>(b + params_offset + i));
            auto vb0_256 = _mm512_cvtepu8_epi32(vb0_128);
            auto vb0 = _mm512_cvtepi32_ps(vb0_256);
            vb0 = _mm512_sub_ps(vb0, v0_zp);
            vb0 = _mm512_mul_ps(vb0, v0_scale);
            v512_sum0 = _mm512_fmadd_ps(va0, vb0, v512_sum0);
            i += vec_len_f32_avx512;
        }
        v512_sum0 = _mm512_add_ps(v512_sum0, v512_sum1);
        v512_sum2 = _mm512_add_ps(v512_sum2, v512_sum3);
        v512_sum0 = _mm512_add_ps(v512_sum0, v512_sum2);
        sum += _mm512_reduce_add_ps(v512_sum0);
#    endif
#    if defined(HAVE_AVX2)
        auto vsum0 = _mm256_set1_ps(0.0f);
        auto vsum1 = _mm256_set1_ps(0.0f);
        auto vsum2 = _mm256_set1_ps(0.0f);
        auto vsum3 = _mm256_set1_ps(0.0f);
        for (; i + 4 * vec_len_f32_avx2 <= n; i += vec_len_f32_avx2 * 4) {
            auto v0_zp = _mm256_loadu_ps(p_zps + i);
            auto v1_zp = _mm256_loadu_ps(p_zps + i + vec_len_f32_avx2);
            auto v2_zp = _mm256_loadu_ps(p_zps + i + vec_len_f32_avx2 * 2);
            auto v3_zp = _mm256_loadu_ps(p_zps + i + vec_len_f32_avx2 * 3);
            auto v0_scale = _mm256_loadu_ps(p_scales + i);
            auto v1_scale = _mm256_loadu_ps(p_scales + i + vec_len_f32_avx2);
            auto v2_scale = _mm256_loadu_ps(p_scales + i + vec_len_f32_avx2 * 2);
            auto v3_scale = _mm256_loadu_ps(p_scales + i + vec_len_f32_avx2 * 3);

            auto va0 = mm256_uni_loadu_ps(a + i);
            auto va1 = mm256_uni_loadu_ps(a + i + vec_len_f32_avx2);
            auto va2 = mm256_uni_loadu_ps(a + i + vec_len_f32_avx2 * 2);
            auto va3 = mm256_uni_loadu_ps(a + i + vec_len_f32_avx2 * 3);

            auto vb0_128 = _mm_loadl_epi64(reinterpret_cast<__m128i*>(b + params_offset + i));
            auto vb1_128 = _mm_loadl_epi64(reinterpret_cast<__m128i*>(b + params_offset + i + vec_len_f32_avx2));
            auto vb2_128 = _mm_loadl_epi64(reinterpret_cast<__m128i*>(b + params_offset + i + vec_len_f32_avx2 * 2));
            auto vb3_128 = _mm_loadl_epi64(reinterpret_cast<__m128i*>(b + params_offset + i + vec_len_f32_avx2 * 3));

            auto vb0_256 = _mm256_cvtepu8_epi32(vb0_128);
            auto vb1_256 = _mm256_cvtepu8_epi32(vb1_128);
            auto vb2_256 = _mm256_cvtepu8_epi32(vb2_128);
            auto vb3_256 = _mm256_cvtepu8_epi32(vb3_128);

            auto vb0 = _mm256_cvtepi32_ps(vb0_256);
            auto vb1 = _mm256_cvtepi32_ps(vb1_256);
            auto vb2 = _mm256_cvtepi32_ps(vb2_256);
            auto vb3 = _mm256_cvtepi32_ps(vb3_256);

            vb0 = _mm256_sub_ps(vb0, v0_zp);
            vb1 = _mm256_sub_ps(vb1, v1_zp);
            vb2 = _mm256_sub_ps(vb2, v2_zp);
            vb3 = _mm256_sub_ps(vb3, v3_zp);

            vb0 = _mm256_mul_ps(vb0, v0_scale);
            vb1 = _mm256_mul_ps(vb1, v1_scale);
            vb2 = _mm256_mul_ps(vb2, v2_scale);
            vb3 = _mm256_mul_ps(vb3, v3_scale);

            vsum0 = _mm256_fmadd_ps(va0, vb0, vsum0);
            vsum1 = _mm256_fmadd_ps(va1, vb1, vsum1);
            vsum2 = _mm256_fmadd_ps(va2, vb2, vsum2);
            vsum3 = _mm256_fmadd_ps(va3, vb3, vsum3);
        }
        if (i + 2 * vec_len_f32_avx2 <= n) {
            auto v0_zp = _mm256_loadu_ps(p_zps + i);
            auto v1_zp = _mm256_loadu_ps(p_zps + i + vec_len_f32_avx2);
            auto v0_scale = _mm256_loadu_ps(p_scales + i);
            auto v1_scale = _mm256_loadu_ps(p_scales + i + vec_len_f32_avx2);

            auto va0 = mm256_uni_loadu_ps(a + i);
            auto va1 = mm256_uni_loadu_ps(a + i + vec_len_f32_avx2);

            auto vb0_128 = _mm_loadl_epi64(reinterpret_cast<__m128i*>(b + params_offset + i));
            auto vb1_128 = _mm_loadl_epi64(reinterpret_cast<__m128i*>(b + params_offset + i + vec_len_f32_avx2));

            auto vb0_256 = _mm256_cvtepu8_epi32(vb0_128);
            auto vb1_256 = _mm256_cvtepu8_epi32(vb1_128);

            auto vb0 = _mm256_cvtepi32_ps(vb0_256);
            auto vb1 = _mm256_cvtepi32_ps(vb1_256);

            vb0 = _mm256_sub_ps(vb0, v0_zp);
            vb1 = _mm256_sub_ps(vb1, v1_zp);

            vb0 = _mm256_mul_ps(vb0, v0_scale);
            vb1 = _mm256_mul_ps(vb1, v1_scale);

            vsum0 = _mm256_fmadd_ps(va0, vb0, vsum0);
            vsum1 = _mm256_fmadd_ps(va1, vb1, vsum1);
            i += 2 * vec_len_f32_avx2;
        }
        if (i + vec_len_f32_avx2 <= n) {
            auto v0_zp = _mm256_loadu_ps(p_zps + i);
            auto v0_scale = _mm256_loadu_ps(p_scales + i);

            auto va0 = mm256_uni_loadu_ps(a + i);
            auto vb0_128 = _mm_loadl_epi64(reinterpret_cast<__m128i*>(b + params_offset + i));
            auto vb0_256 = _mm256_cvtepu8_epi32(vb0_128);
            auto vb0 = _mm256_cvtepi32_ps(vb0_256);

            vb0 = _mm256_sub_ps(vb0, v0_zp);
            vb0 = _mm256_mul_ps(vb0, v0_scale);

            vsum0 = _mm256_fmadd_ps(va0, vb0, vsum0);
            i += vec_len_f32_avx2;
        }
        vsum0 = _mm256_add_ps(vsum0, vsum1);
        vsum2 = _mm256_add_ps(vsum2, vsum3);
        vsum0 = _mm256_add_ps(vsum0, vsum2);
        hsum(vsum0);
        sum += _mm256_cvtss_f32(vsum0);
#    endif
        for (; i < n; i++) {
            sum += a[i] * (b[params_offset + i] - p_zps[i]) * p_scales[i];
        }
        b += src_stride;
        *c++ = sum;
    }
}

template <typename TA, ov::element::Type_t SRC_PREC, std::enable_if_t<(SRC_PREC == ov::element::u4), bool> = true>
static void dot_product_block_quantized_by_channel(TA* a,
                                                   uint8_t* b,
                                                   float* c,
                                                   const size_t n,
                                                   const size_t block_size) {
    const size_t sub_byte_multiplier = 2;
    // parans scale f32 [n] + zp f32[n]
    const size_t params_offset = sizeof(float) * 2 * n;
    // src_stride must / 2 because of u4
    const size_t src_stride = n / sub_byte_multiplier;
    auto p_scales = reinterpret_cast<float*>(b);
    auto p_zps = p_scales + n;
    for (size_t j = 0; j < block_size; j++) {
        float sum = 0.0f;
        size_t i = 0;
#    if defined(HAVE_AVX512F)
        auto v512_sum0 = _mm512_set1_ps(0.0f);
        auto v512_sum1 = _mm512_set1_ps(0.0f);
        __m512 vb0, vb1;
        for (; i + 2 * vec_len_f32_avx512 <= n; i += vec_len_f32_avx512 * 2) {
            auto v0_zp = _mm512_loadu_ps(p_zps + i);
            auto v1_zp = _mm512_loadu_ps(p_zps + i + vec_len_f32_avx512);
            auto v0_scale = _mm512_loadu_ps(p_scales + i);
            auto v1_scale = _mm512_loadu_ps(p_scales + i + vec_len_f32_avx512);
            auto va0 = mm512_uni_loadu_ps(a + i);
            auto va1 = mm512_uni_loadu_ps(a + i + vec_len_f32_avx512);

            mm512_loadu_u4_to_f32(b + params_offset + i / 2, vb0, vb1);

            vb0 = _mm512_sub_ps(vb0, v0_zp);
            vb1 = _mm512_sub_ps(vb1, v1_zp);

            vb0 = _mm512_mul_ps(vb0, v0_scale);
            vb1 = _mm512_mul_ps(vb1, v1_scale);

            v512_sum0 = _mm512_fmadd_ps(va0, vb0, v512_sum0);
            v512_sum1 = _mm512_fmadd_ps(va1, vb1, v512_sum1);
        }
        v512_sum0 = _mm512_add_ps(v512_sum0, v512_sum1);
        sum += _mm512_reduce_add_ps(v512_sum0);
#    endif
#    if defined(HAVE_AVX2)
        auto vsum0 = _mm256_set1_ps(0.0f);
        auto vsum1 = _mm256_set1_ps(0.0f);
        __m256 v256_b0, v256_b1;
        for (; i + 2 * vec_len_f32_avx2 <= n; i += vec_len_f32_avx2 * 2) {
            auto v0_zp = _mm256_loadu_ps(p_zps + i);
            auto v1_zp = _mm256_loadu_ps(p_zps + i + vec_len_f32_avx2);
            auto v0_scale = _mm256_loadu_ps(p_scales + i);
            auto v1_scale = _mm256_loadu_ps(p_scales + i + vec_len_f32_avx2);

            auto va0 = mm256_uni_loadu_ps(a + i);
            auto va1 = mm256_uni_loadu_ps(a + i + vec_len_f32_avx2);

            mm256_loadu_u4_to_f32(b + params_offset + i / 2, v256_b0, v256_b1);

            v256_b0 = _mm256_sub_ps(v256_b0, v0_zp);
            v256_b1 = _mm256_sub_ps(v256_b1, v1_zp);

            v256_b0 = _mm256_mul_ps(v256_b0, v0_scale);
            v256_b1 = _mm256_mul_ps(v256_b1, v1_scale);

            vsum0 = _mm256_fmadd_ps(va0, v256_b0, vsum0);
            vsum1 = _mm256_fmadd_ps(va1, v256_b1, vsum1);
        }
        vsum0 = _mm256_add_ps(vsum0, vsum1);
        hsum(vsum0);
        sum += _mm256_cvtss_f32(vsum0);
#    endif
        for (; i < n; i += 2) {
            uint8_t data = b[i / 2 + params_offset];
            float tmp0 = extract_half_byte(data, static_cast<bool>(i % 2));
            float tmp1 = extract_half_byte(data, static_cast<bool>((i + 1) % 2));
            sum += a[i] * (tmp0 - p_zps[i]) * p_scales[i];
            sum += a[i + 1] * (tmp1 - p_zps[i + 1]) * p_scales[i + 1];
        }
        b += src_stride;
        *c++ = sum;
    }
}

template <typename TA, ov::element::Type_t SRC_PREC, std::enable_if_t<(SRC_PREC == ov::element::u8), bool> = true>
static void dot_product_block_quantized_by_dims(TA* a,
                                                uint8_t* b,
                                                float* c,
                                                const size_t n,
                                                const size_t block_size,
                                                const size_t group_size) {
    // The layout for per token per head:
    // |scale(f32)|zeropoint(f32)|quantized feature(u8,idx_1)|quantized feature(u8,idx_2)|...|quantized
    // feature(u8,idx_S)| The quantized feature will start from 8bytes=sizeof(float)+sizeof(float)
    size_t src_offset = 0;
    size_t dst_offset = 0;
    const size_t params_offset = sizeof(float) * 2;
    const size_t sub_byte_multiplier = get_sub_byte_multiplier(SRC_PREC);
    const size_t src_stride = n / group_size * (group_size / sub_byte_multiplier + params_offset);
#    if defined(HAVE_AVX512F)
    size_t j = 0;
    for (; j + 4 <= block_size; j += 4) {
        src_offset = 0;
        dst_offset = 0;
        float sum0 = 0.0f;
        float sum1 = 0.0f;
        float sum2 = 0.0f;
        float sum3 = 0.0f;
        while (dst_offset < n) {
            auto vsum0 = _mm512_setzero_ps();
            auto vsum1 = _mm512_setzero_ps();
            auto vsum2 = _mm512_setzero_ps();
            auto vsum3 = _mm512_setzero_ps();
            auto b0 = reinterpret_cast<float*>(b + src_offset);
            auto b1 = reinterpret_cast<float*>(b + src_offset + src_stride);
            auto b2 = reinterpret_cast<float*>(b + src_offset + src_stride * 2);
            auto b3 = reinterpret_cast<float*>(b + src_offset + src_stride * 3);
            auto v_zp0 = _mm512_set1_ps(b0[1]);
            auto v_zp1 = _mm512_set1_ps(b1[1]);
            auto v_zp2 = _mm512_set1_ps(b2[1]);
            auto v_zp3 = _mm512_set1_ps(b3[1]);
            size_t i = 0;
            uint8_t* b_data_ptr = b + src_offset + params_offset;
            for (; i + vec_len_f32_avx512 <= group_size; i += vec_len_f32_avx512) {
                auto va = mm512_uni_loadu_ps(a + dst_offset + i);
                auto vb0 = _mm512_sub_ps(_mm512_cvtepi32_ps(_mm512_cvtepu8_epi32(
                                             _mm_loadu_si128(reinterpret_cast<__m128i*>(b_data_ptr + i)))),
                                         v_zp0);
                auto vb1 = _mm512_sub_ps(_mm512_cvtepi32_ps(_mm512_cvtepu8_epi32(
                                             _mm_loadu_si128(reinterpret_cast<__m128i*>(b_data_ptr + i + src_stride)))),
                                         v_zp1);
                auto vb2 = _mm512_sub_ps(_mm512_cvtepi32_ps(_mm512_cvtepu8_epi32(_mm_loadu_si128(
                                             reinterpret_cast<__m128i*>(b_data_ptr + i + 2 * src_stride)))),
                                         v_zp2);
                auto vb3 = _mm512_sub_ps(_mm512_cvtepi32_ps(_mm512_cvtepu8_epi32(_mm_loadu_si128(
                                             reinterpret_cast<__m128i*>(b_data_ptr + i + 3 * src_stride)))),
                                         v_zp3);

                vsum0 = _mm512_fmadd_ps(va, vb0, vsum0);
                vsum1 = _mm512_fmadd_ps(va, vb1, vsum1);
                vsum2 = _mm512_fmadd_ps(va, vb2, vsum2);
                vsum3 = _mm512_fmadd_ps(va, vb3, vsum3);
            }
            float group_sum0 = _mm512_reduce_add_ps(vsum0);
            float group_sum1 = _mm512_reduce_add_ps(vsum1);
            float group_sum2 = _mm512_reduce_add_ps(vsum2);
            float group_sum3 = _mm512_reduce_add_ps(vsum3);
            for (; i < group_size; i++) {
                group_sum0 += a[i + dst_offset] * (b_data_ptr[i] - b0[1]);
                group_sum1 += a[i + dst_offset] * (b_data_ptr[i + src_stride] - b1[1]);
                group_sum2 += a[i + dst_offset] * (b_data_ptr[i + 2 * src_stride] - b2[1]);
                group_sum3 += a[i + dst_offset] * (b_data_ptr[i + 3 * src_stride] - b3[1]);
            }
            sum0 += group_sum0 * b0[0];
            sum1 += group_sum1 * b1[0];
            sum2 += group_sum2 * b2[0];
            sum3 += group_sum3 * b3[0];
            dst_offset += group_size;
            src_offset += group_size + params_offset;
        }
        c[0] = sum0;
        c[1] = sum1;
        c[2] = sum2;
        c[3] = sum3;
        c += 4;
        b += 4 * src_stride;
    }
    for (; j < block_size; j++) {
        src_offset = 0;
        dst_offset = 0;
        float sum = 0;
        while (dst_offset < n) {
            auto vsum = _mm512_setzero_ps();
            auto b0 = reinterpret_cast<float*>(b + src_offset);
            auto v_zp = _mm512_set1_ps(b0[1]);
            size_t i = 0;
            uint8_t* b_data_ptr = b + src_offset + params_offset;
            for (; i + vec_len_f32_avx512 <= group_size; i += vec_len_f32_avx512) {
                auto va = mm512_uni_loadu_ps(a + dst_offset + i);
                auto vb = _mm512_sub_ps(_mm512_cvtepi32_ps(_mm512_cvtepu8_epi32(
                                            _mm_loadu_si128(reinterpret_cast<__m128i*>(b_data_ptr + i)))),
                                        v_zp);
                vsum = _mm512_fmadd_ps(va, vb, vsum);
            }
            float group_sum = _mm512_reduce_add_ps(vsum);
            for (; i < group_size; i++) {
                group_sum += a[i + dst_offset] * (b_data_ptr[i] - b0[1]);
            }
            sum += group_sum * b0[0];
            dst_offset += group_size;
            src_offset += group_size + params_offset;
        }
        b += src_stride;
        *c++ = sum;
    }
    return;
#    elif defined(HAVE_AVX2)
    size_t j = 0;
    for (; j + 4 <= block_size; j += 4) {
        src_offset = 0;
        dst_offset = 0;
        float sum0 = 0.0f;
        float sum1 = 0.0f;
        float sum2 = 0.0f;
        float sum3 = 0.0f;
        while (dst_offset < n) {
            auto vsum0 = _mm256_setzero_ps();
            auto vsum1 = _mm256_setzero_ps();
            auto vsum2 = _mm256_setzero_ps();
            auto vsum3 = _mm256_setzero_ps();
            auto b0 = reinterpret_cast<float*>(b + src_offset);
            auto b1 = reinterpret_cast<float*>(b + src_offset + src_stride);
            auto b2 = reinterpret_cast<float*>(b + src_offset + src_stride * 2);
            auto b3 = reinterpret_cast<float*>(b + src_offset + src_stride * 3);
            auto v_zp0 = _mm256_set1_ps(b0[1]);
            auto v_zp1 = _mm256_set1_ps(b1[1]);
            auto v_zp2 = _mm256_set1_ps(b2[1]);
            auto v_zp3 = _mm256_set1_ps(b3[1]);
            size_t i = 0;
            uint8_t* b_data_ptr = b + src_offset + params_offset;
            for (; i + vec_len_f32_avx2 <= group_size; i += vec_len_f32_avx2) {
                auto va = mm256_uni_loadu_ps(a + dst_offset + i);
                auto vb0 = _mm256_sub_ps(_mm256_cvtepi32_ps(_mm256_cvtepu8_epi32(
                                             _mm_loadl_epi64(reinterpret_cast<__m128i*>(b_data_ptr + i)))),
                                         v_zp0);
                auto vb1 = _mm256_sub_ps(_mm256_cvtepi32_ps(_mm256_cvtepu8_epi32(
                                             _mm_loadl_epi64(reinterpret_cast<__m128i*>(b_data_ptr + i + src_stride)))),
                                         v_zp1);
                auto vb2 = _mm256_sub_ps(_mm256_cvtepi32_ps(_mm256_cvtepu8_epi32(_mm_loadl_epi64(
                                             reinterpret_cast<__m128i*>(b_data_ptr + i + 2 * src_stride)))),
                                         v_zp2);
                auto vb3 = _mm256_sub_ps(_mm256_cvtepi32_ps(_mm256_cvtepu8_epi32(_mm_loadl_epi64(
                                             reinterpret_cast<__m128i*>(b_data_ptr + i + 3 * src_stride)))),
                                         v_zp3);

                vsum0 = _mm256_fmadd_ps(va, vb0, vsum0);
                vsum1 = _mm256_fmadd_ps(va, vb1, vsum1);
                vsum2 = _mm256_fmadd_ps(va, vb2, vsum2);
                vsum3 = _mm256_fmadd_ps(va, vb3, vsum3);
            }
            hsum(vsum0);
            hsum(vsum1);
            hsum(vsum2);
            hsum(vsum3);
            float group_sum0 = _mm256_cvtss_f32(vsum0);
            float group_sum1 = _mm256_cvtss_f32(vsum1);
            float group_sum2 = _mm256_cvtss_f32(vsum2);
            float group_sum3 = _mm256_cvtss_f32(vsum3);
            for (; i < group_size; i++) {
                group_sum0 += a[dst_offset + i] * (b[i] - b0[1]);
                group_sum1 += a[dst_offset + i] * (b[i + src_stride] - b1[1]);
                group_sum2 += a[dst_offset + i] * (b[i + 2 * src_stride] - b2[1]);
                group_sum3 += a[dst_offset + i] * (b[i + 3 * src_stride] - b3[1]);
            }
            sum0 += group_sum0 * b0[0];
            sum1 += group_sum1 * b1[0];
            sum2 += group_sum2 * b2[0];
            sum3 += group_sum3 * b3[0];
            dst_offset += group_size;
            src_offset += group_size + params_offset;
        }
        c[0] = sum0;
        c[1] = sum1;
        c[2] = sum2;
        c[3] = sum3;
        c += 4;
        b += 4 * src_stride;
    }
    for (; j < block_size; j++) {
        src_offset = 0;
        dst_offset = 0;
        float sum = 0;
        while (dst_offset < n) {
            auto vsum = _mm256_setzero_ps();
            auto b0 = reinterpret_cast<float*>(b + src_offset);
            auto v_zp = _mm256_set1_ps(b0[1]);
            size_t i = 0;
            uint8_t* b_data_ptr = b + src_offset + params_offset;
            for (; i + vec_len_f32_avx2 <= group_size; i += vec_len_f32_avx2) {
                auto va = mm256_uni_loadu_ps(a + dst_offset + i);
                auto vb = _mm256_sub_ps(_mm256_cvtepi32_ps(_mm256_cvtepu8_epi32(
                                            _mm_loadl_epi64(reinterpret_cast<__m128i*>(b_data_ptr + i)))),
                                        v_zp);
                vsum = _mm256_fmadd_ps(va, vb, vsum);
            }
            hsum(vsum);
            float group_sum = _mm256_cvtss_f32(vsum);
            for (; i < group_size; i++) {
                group_sum += a[i + dst_offset] * (b_data_ptr[i] - b0[1]);
            }
            sum += group_sum * b0[0];
            dst_offset += group_size;
            src_offset += group_size + params_offset;
        }
        b += src_stride;
        *c++ = sum;
    }
    return;
#    endif
    for (size_t j = 0; j < block_size; j++) {
        float sum = 0;
        dst_offset = 0;
        src_offset = 0;
        while (dst_offset < n) {
            auto b0 = reinterpret_cast<float*>(b + src_offset);
            float group_sum = 0.0f;
            for (size_t i = 0; i < group_size; i++) {
                group_sum += a[dst_offset + i] * (b[src_offset + params_offset + i] - b0[1]);
            }
            sum += group_sum * b0[0];
            dst_offset += group_size;
            src_offset += group_size + params_offset;
        }
        b += src_stride;
        *c++ = sum;
    }
}

template <typename TA, ov::element::Type_t SRC_PREC, std::enable_if_t<(SRC_PREC == ov::element::u4), bool> = true>
static void dot_product_block_quantized_by_dims(TA* a,
                                                uint8_t* b,
                                                float* c,
                                                const size_t n,
                                                const size_t block_size,
                                                const size_t group_size) {
    // The layout for per token per head:
    // |scale(f32)|zeropoint(f32)|quantized feature(u8,idx_1)|quantized feature(u8,idx_2)|...|quantized
    // feature(u8,idx_S)| The quantized feature will start from 8bytes=sizeof(float)+sizeof(float)
    size_t src_offset = 0;
    size_t dst_offset = 0;
    const size_t params_offset = sizeof(float) * 2;
    const size_t sub_byte_multiplier = 2;
    const size_t src_stride = n / group_size * (group_size / sub_byte_multiplier + params_offset);
    size_t j = 0;
#    if defined(HAVE_AVX512F)
    for (; j + 4 <= block_size; j += 4) {
        src_offset = 0;
        dst_offset = 0;
        float sum0 = 0.0f;
        float sum1 = 0.0f;
        float sum2 = 0.0f;
        float sum3 = 0.0f;
        while (dst_offset < n) {
            auto vsum0 = _mm512_setzero_ps();
            auto vsum1 = _mm512_setzero_ps();
            auto vsum2 = _mm512_setzero_ps();
            auto vsum3 = _mm512_setzero_ps();
            auto b0 = reinterpret_cast<float*>(b + src_offset);
            auto b1 = reinterpret_cast<float*>(b + src_offset + src_stride);
            auto b2 = reinterpret_cast<float*>(b + src_offset + src_stride * 2);
            auto b3 = reinterpret_cast<float*>(b + src_offset + src_stride * 3);
            auto v_zp0 = _mm512_set1_ps(b0[1]);
            auto v_zp1 = _mm512_set1_ps(b1[1]);
            auto v_zp2 = _mm512_set1_ps(b2[1]);
            auto v_zp3 = _mm512_set1_ps(b3[1]);
            size_t i = 0;
            uint8_t* b_data_ptr = b + src_offset + params_offset;
            for (; i + vec_len_f32_avx512 * 2 <= group_size; i += vec_len_f32_avx512 * 2) {
                auto va0 = mm512_uni_loadu_ps(a + dst_offset + i);
                auto va1 = mm512_uni_loadu_ps(a + dst_offset + i + vec_len_f32_avx512);
                __m512 vb00, vb01;
                mm512_loadu_u4_to_f32(b_data_ptr + i / 2, vb00, vb01);
                vb00 = _mm512_sub_ps(vb00, v_zp0);
                vb01 = _mm512_sub_ps(vb01, v_zp0);
                __m512 vb10, vb11;
                mm512_loadu_u4_to_f32(b_data_ptr + i / 2 + src_stride, vb10, vb11);
                vb10 = _mm512_sub_ps(vb10, v_zp1);
                vb11 = _mm512_sub_ps(vb11, v_zp1);
                __m512 vb20, vb21;
                mm512_loadu_u4_to_f32(b_data_ptr + i / 2 + 2 * src_stride, vb20, vb21);
                vb20 = _mm512_sub_ps(vb20, v_zp2);
                vb21 = _mm512_sub_ps(vb21, v_zp2);
                __m512 vb30, vb31;
                mm512_loadu_u4_to_f32(b_data_ptr + i / 2 + 3 * src_stride, vb30, vb31);
                vb30 = _mm512_sub_ps(vb30, v_zp3);
                vb31 = _mm512_sub_ps(vb31, v_zp3);

                vsum0 = _mm512_fmadd_ps(va0, vb00, vsum0);
                vsum0 = _mm512_fmadd_ps(va1, vb01, vsum0);

                vsum1 = _mm512_fmadd_ps(va0, vb10, vsum1);
                vsum1 = _mm512_fmadd_ps(va1, vb11, vsum1);

                vsum2 = _mm512_fmadd_ps(va0, vb20, vsum2);
                vsum2 = _mm512_fmadd_ps(va1, vb21, vsum2);

                vsum3 = _mm512_fmadd_ps(va0, vb30, vsum3);
                vsum3 = _mm512_fmadd_ps(va1, vb31, vsum3);
            }
            float group_sum0 = _mm512_reduce_add_ps(vsum0);
            float group_sum1 = _mm512_reduce_add_ps(vsum1);
            float group_sum2 = _mm512_reduce_add_ps(vsum2);
            float group_sum3 = _mm512_reduce_add_ps(vsum3);

            for (; i < group_size; i += 2) {
                uint8_t data = b_data_ptr[i / 2];
                float tmp0 = extract_half_byte(data, static_cast<bool>(i % 2));
                float tmp1 = extract_half_byte(data, static_cast<bool>((i + 1) % 2));
                group_sum0 += a[dst_offset + i] * (tmp0 - b0[1]);
                group_sum0 += a[dst_offset + i + 1] * (tmp1 - b0[1]);

                uint8_t data1 = b_data_ptr[i / 2 + src_stride];
                float tmp10 = extract_half_byte(data1, static_cast<bool>(i % 2));
                float tmp11 = extract_half_byte(data1, static_cast<bool>((i + 1) % 2));
                group_sum1 += a[dst_offset + i] * (tmp10 - b1[1]);
                group_sum1 += a[dst_offset + i + 1] * (tmp11 - b1[1]);

                uint8_t data2 = b_data_ptr[i / 2 + 2 * src_stride];
                float tmp20 = extract_half_byte(data2, static_cast<bool>(i % 2));
                float tmp21 = extract_half_byte(data2, static_cast<bool>((i + 1) % 2));
                group_sum2 += a[dst_offset + i] * (tmp20 - b2[1]);
                group_sum2 += a[dst_offset + i + 1] * (tmp21 - b2[1]);

                uint8_t data3 = b_data_ptr[i / 2 + 3 * src_stride];
                float tmp30 = extract_half_byte(data3, static_cast<bool>(i % 2));
                float tmp31 = extract_half_byte(data3, static_cast<bool>((i + 1) % 2));
                group_sum3 += a[dst_offset + i] * (tmp30 - b0[1]);
                group_sum3 += a[dst_offset + i + 1] * (tmp31 - b0[1]);
            }
            sum0 += group_sum0 * b0[0];
            sum1 += group_sum1 * b1[0];
            sum2 += group_sum2 * b2[0];
            sum3 += group_sum3 * b3[0];
            dst_offset += group_size;
            src_offset += group_size / sub_byte_multiplier + params_offset;
        }
        c[0] = sum0;
        c[1] = sum1;
        c[2] = sum2;
        c[3] = sum3;
        c += 4;
        b += 4 * src_stride;
    }
#    elif defined(HAVE_AVX2)
    for (; j + 4 <= block_size; j += 4) {
        src_offset = 0;
        dst_offset = 0;
        float sum0 = 0.0f;
        float sum1 = 0.0f;
        float sum2 = 0.0f;
        float sum3 = 0.0f;
        while (dst_offset < n) {
            auto vsum0 = _mm256_setzero_ps();
            auto vsum1 = _mm256_setzero_ps();
            auto vsum2 = _mm256_setzero_ps();
            auto vsum3 = _mm256_setzero_ps();
            auto b0 = reinterpret_cast<float*>(b + src_offset);
            auto b1 = reinterpret_cast<float*>(b + src_offset + src_stride);
            auto b2 = reinterpret_cast<float*>(b + src_offset + src_stride * 2);
            auto b3 = reinterpret_cast<float*>(b + src_offset + src_stride * 3);
            auto v_zp0 = _mm256_set1_ps(b0[1]);
            auto v_zp1 = _mm256_set1_ps(b1[1]);
            auto v_zp2 = _mm256_set1_ps(b2[1]);
            auto v_zp3 = _mm256_set1_ps(b3[1]);
            size_t i = 0;
            uint8_t* b_data_ptr = b + src_offset + params_offset;
            for (; i + vec_len_f32_avx2 <= group_size; i += vec_len_f32_avx2 * 2) {
                auto va0 = mm256_uni_loadu_ps(a + dst_offset + i);
                auto va1 = mm256_uni_loadu_ps(a + dst_offset + i + vec_len_f32_avx2);

                __m256 vb00, vb01;
                mm256_loadu_u4_to_f32(b_data_ptr + i / 2, vb00, vb01);
                vb00 = _mm256_sub_ps(vb00, v_zp0);
                vb01 = _mm256_sub_ps(vb01, v_zp0);

                __m256 vb10, vb11;
                mm256_loadu_u4_to_f32(b_data_ptr + i / 2 + src_stride, vb10, vb11);
                vb10 = _mm256_sub_ps(vb10, v_zp1);
                vb11 = _mm256_sub_ps(vb11, v_zp1);

                __m256 vb20, vb21;
                mm256_loadu_u4_to_f32(b_data_ptr + i / 2 + 2 * src_stride, vb20, vb21);
                vb20 = _mm256_sub_ps(vb20, v_zp2);
                vb21 = _mm256_sub_ps(vb21, v_zp2);

                __m256 vb30, vb31;
                mm256_loadu_u4_to_f32(b_data_ptr + i / 2 + 3 * src_stride, vb30, vb31);
                vb30 = _mm256_sub_ps(vb30, v_zp3);
                vb31 = _mm256_sub_ps(vb31, v_zp3);

                vsum0 = _mm256_fmadd_ps(va0, vb00, vsum0);
                vsum0 = _mm256_fmadd_ps(va1, vb01, vsum0);

                vsum1 = _mm256_fmadd_ps(va0, vb10, vsum1);
                vsum1 = _mm256_fmadd_ps(va1, vb11, vsum1);

                vsum2 = _mm256_fmadd_ps(va0, vb20, vsum2);
                vsum2 = _mm256_fmadd_ps(va1, vb21, vsum2);

                vsum3 = _mm256_fmadd_ps(va0, vb30, vsum3);
                vsum3 = _mm256_fmadd_ps(va1, vb31, vsum3);
            }
            hsum(vsum0);
            hsum(vsum1);
            hsum(vsum2);
            hsum(vsum3);
            float group_sum0 = _mm256_cvtss_f32(vsum0);
            float group_sum1 = _mm256_cvtss_f32(vsum1);
            float group_sum2 = _mm256_cvtss_f32(vsum2);
            float group_sum3 = _mm256_cvtss_f32(vsum3);
            for (; i < group_size; i += 2) {
                uint8_t data = b_data_ptr[i / 2];
                float tmp0 = extract_half_byte(data, static_cast<bool>(i % 2));
                float tmp1 = extract_half_byte(data, static_cast<bool>((i + 1) % 2));
                group_sum0 += a[dst_offset + i] * (tmp0 - b0[1]);
                group_sum0 += a[dst_offset + i + 1] * (tmp1 - b0[1]);

                uint8_t data1 = b_data_ptr[i / 2 + src_stride];
                float tmp10 = extract_half_byte(data1, static_cast<bool>(i % 2));
                float tmp11 = extract_half_byte(data1, static_cast<bool>((i + 1) % 2));
                group_sum1 += a[dst_offset + i] * (tmp10 - b1[1]);
                group_sum1 += a[dst_offset + i + 1] * (tmp11 - b1[1]);

                uint8_t data2 = b_data_ptr[i / 2 + 2 * src_stride];
                float tmp20 = extract_half_byte(data2, static_cast<bool>(i % 2));
                float tmp21 = extract_half_byte(data2, static_cast<bool>((i + 1) % 2));
                group_sum2 += a[dst_offset + i] * (tmp20 - b2[1]);
                group_sum2 += a[dst_offset + i + 1] * (tmp21 - b2[1]);

                uint8_t data3 = b_data_ptr[i / 2 + 3 * src_stride];
                float tmp30 = extract_half_byte(data3, static_cast<bool>(i % 2));
                float tmp31 = extract_half_byte(data3, static_cast<bool>((i + 1) % 2));
                group_sum3 += a[dst_offset + i] * (tmp30 - b0[1]);
                group_sum3 += a[dst_offset + i + 1] * (tmp31 - b0[1]);
            }
            sum0 += group_sum0 * b0[0];
            sum1 += group_sum1 * b1[0];
            sum2 += group_sum2 * b2[0];
            sum3 += group_sum3 * b3[0];
            dst_offset += group_size;
            src_offset += group_size + params_offset;
        }
        c[0] = sum0;
        c[1] = sum1;
        c[2] = sum2;
        c[3] = sum3;
        c += 4;
        b += 4 * src_stride;
    }
#    endif

    for (; j < block_size; j++) {
        float sum = 0;
        dst_offset = 0;
        src_offset = 0;
        while (dst_offset < n) {
            auto b0 = reinterpret_cast<float*>(b + src_offset);
            float group_sum = 0.0f;
            for (size_t i = 0; i < group_size; i += 2) {
                uint8_t data = b[i / 2 + src_offset + params_offset];
                float tmp0 = extract_half_byte(data, static_cast<bool>(i % 2));
                float tmp1 = extract_half_byte(data, static_cast<bool>((i + 1) % 2));
                group_sum += a[dst_offset + i] * (tmp0 - b0[1]);
                group_sum += a[dst_offset + i + 1] * (tmp1 - b0[1]);
            }
            sum += group_sum * b0[0];
            dst_offset += group_size;
            src_offset += group_size / sub_byte_multiplier + params_offset;
        }
        b += src_stride;
        *c++ = sum;
    }
}

template <typename TA,
          ov::element::Type_t SRC_PREC,
          std::enable_if_t<(SRC_PREC == ov::element::u8 || SRC_PREC == ov::element::u4), bool> = true>
static void dot_product_block_quantized(TA* a,
                                        uint8_t* b,
                                        float* c,
                                        const size_t n,
                                        const bool is_bychannel,
                                        const size_t block_size,
                                        const size_t group_size) {
    if (is_bychannel) {
        dot_product_block_quantized_by_channel<TA, SRC_PREC>(a, b, c, n, block_size);
    } else {
        dot_product_block_quantized_by_dims<TA, SRC_PREC>(a, b, c, n, block_size, group_size);
    }
}

template <typename T>
static void attn_reduce(T* dst, float* temp, size_t M, size_t S, size_t temp_stride) {
    size_t i = 0;
#    if defined(HAVE_AVX512F)
    for (; i + vec_len_f32_avx512 <= S; i += vec_len_f32_avx512) {
        auto* src = temp + i;
        auto result_vec_fp32 = _mm512_setzero_ps();
        for (size_t m = 0; m < M; m++) {
            auto o_vec_fp32 = _mm512_loadu_ps(src);
            result_vec_fp32 = _mm512_add_ps(result_vec_fp32, o_vec_fp32);
            src += temp_stride;
        }
        // save to bf16
        mm512_uni_storeu_ps(dst + i, result_vec_fp32);
    }
#    elif defined(HAVE_AVX2)
    for (; i + vec_len_f32_avx2 <= S; i += vec_len_f32_avx2) {
        auto* src = temp + i;
        auto result_vec_fp32 = _mm256_set1_ps(0.0f);
        for (size_t m = 0; m < M; m++) {
            auto o_vec_fp32 = mm256_uni_loadu_ps(src);
            result_vec_fp32 = _mm256_add_ps(result_vec_fp32, o_vec_fp32);
            src += temp_stride;
        }
        mm256_uni_storeu_ps(dst + i, result_vec_fp32);
    }
#    endif
    for (; i < S; i++) {
        auto* src = temp + i;
        float sum = 0.0f;
        // sum result from all threads partition
        for (size_t m = 0; m < M; m++) {
            sum += src[0];
            src += temp_stride;
        }
        dst[i] = sum;
    }
}

// N must be multiple of 16
template <typename TDST,
          ov::element::Type_t SRC_PREC,
          std::enable_if_t<(SRC_PREC != ov::element::u8 && SRC_PREC != ov::element::u4), bool> = true>
void transpose_16NxK(TDST* dst,
                     void* src,
                     [[maybe_unused]] TDST* tmp,
                     const size_t N,
                     const size_t K,
                     const size_t dst_stride,
                     const size_t src_stride,
                     [[maybe_unused]] const size_t group_size,
                     [[maybe_unused]] const bool quant_key_bychannel) {
    size_t k = 0;
    auto* src_ptr = reinterpret_cast<typename ov::element_type_traits<SRC_PREC>::value_type*>(src);
    for (; k + 16 <= K; k += 16) {
        for (size_t n = 0; n < N; n += 16) {
            transpose_16x16_kernel(dst + n, src_ptr + n * src_stride, dst_stride, src_stride);
        }

        dst += 16 * dst_stride;
        src_ptr += 16;
    }
    if (k < K) {
        for (size_t n = 0; n < N; n += 16) {
            transpose_16xK_kernel(dst + n, src_ptr + n * src_stride, K - k, dst_stride, src_stride);
        }
    }
}
#    if defined(HAVE_AVX512F)
template <typename T,
          ov::element::Type_t SRC_PREC,
          typename std::enable_if<(SRC_PREC == ov::element::bf16 || SRC_PREC == ov::element::f16) &&
                                      (SRC_PREC == precision_of<T>::value),
                                  bool>::type = true>
static void transpose_16NxK(T* dst,
                            T* src,
                            T* tmp,
                            const size_t N,
                            const size_t K,
                            const size_t dst_stride,
                            const size_t src_stride,
                            const size_t group_size,
                            const bool quant_key_bychannel) {
    // will treat as uint32_t transpose
    auto s = reinterpret_cast<uint32_t*>(src);
    auto d = reinterpret_cast<uint32_t*>(dst);
    transpose_16NxK<uint32_t, ov::element::u32>(d,
                                                s,
                                                reinterpret_cast<uint32_t*>(0),
                                                N,
                                                K >> 1,
                                                dst_stride,
                                                src_stride >> 1,
                                                group_size,
                                                false);
}
#    endif

template <typename TDST,
          ov::element::Type_t SRC_PREC,
          std::enable_if_t<SRC_PREC == ov::element::u8 || SRC_PREC == ov::element::u4, bool> = true>
void transpose_16NxK(TDST* dst,
                     void* src,
                     TDST* tmp,
                     const size_t N,
                     const size_t K,
                     const size_t dst_stride,
                     const size_t src_stride,
                     const size_t group_size,
                     const bool quant_key_bychannel) {
    // The layout for per token per head:
    // |scale(f32)|zeropoint(f32)|quantized feature(u8,idx_1)|quantized feature(u8,idx_2)|...|quantized
    // feature(u8,idx_S)| The quantized feature will start from 8bytes=sizeof(float)+sizeof(float)
    auto s = reinterpret_cast<uint8_t*>(src);
    const auto sub_byte_multiplier = get_sub_byte_multiplier(SRC_PREC);
    auto t = tmp;
    // if group_size not set, the whole row is used as a group
    if (quant_key_bychannel) {
        auto p_scales = reinterpret_cast<float*>(s);
        auto p_zps = p_scales + K;
        s = s + sizeof(float) * 2 * K;
        attn_dequant_by_channel_kernel<TDST,
                                       SRC_PREC>(s, t, N, K, K / sub_byte_multiplier, src_stride, p_scales, p_zps);
    } else {
        for (size_t n = 0; n < N; n++) {
            size_t src_offset = 0;
            size_t dst_offset = 0;
            while (dst_offset < K) {
                auto f = reinterpret_cast<float*>(s + src_offset);
                attn_dequant_kernel<TDST, SRC_PREC>(s + src_offset + sizeof(float) * 2,
                                                    t + dst_offset,
                                                    group_size,
                                                    f[0],
                                                    f[1]);
                src_offset += group_size / sub_byte_multiplier + sizeof(float) * 2;
                dst_offset += group_size;
            }
            s += src_offset;
            t += src_stride;
        }
    }
    transpose_16NxK<TDST, precision_of<TDST>::value>(dst,
                                                     tmp,
                                                     reinterpret_cast<TDST*>(0),
                                                     N,
                                                     K,
                                                     dst_stride,
                                                     src_stride,
                                                     0,
                                                     false);
}

// dequant f16/u8 to float
template <typename T,
          ov::element::Type_t SRC_PREC,
          std::enable_if_t<SRC_PREC != ov::element::u8 && precision_of<T>::value == SRC_PREC, bool> = true>
<<<<<<< HEAD
static inline void dequant(T* dst,
                           void* src,
                           const size_t N,
                           const size_t K,
                           const size_t group_size,
                           const bool quant_bychannel) {
=======
static inline void dequant([[maybe_unused]] T* dst,
                           [[maybe_unused]] void* src,
                           [[maybe_unused]] const size_t N,
                           [[maybe_unused]] const size_t K,
                           [[maybe_unused]] const size_t group_size) {
>>>>>>> c9fd06a2
    // never called
    OPENVINO_THROW("dequant: should not be called.");
}
template <typename T, ov::element::Type_t SRC_PREC, std::enable_if_t<SRC_PREC == ov::element::f16, bool> = true>
static inline void dequant(float* dst,
                           void* src,
                           const size_t N,
                           const size_t K,
<<<<<<< HEAD
                           const size_t group_size,
                           const bool quant_bychannel) {
=======
                           [[maybe_unused]] const size_t group_size) {
>>>>>>> c9fd06a2
    cvt_copy(dst, reinterpret_cast<ov::float16*>(src), 1, K * N, 0, 0);
}

template <typename TDST,
          ov::element::Type_t SRC_PREC,
          std::enable_if_t<SRC_PREC == ov::element::u4 || SRC_PREC == ov::element::u8, bool> = true>
void dequant(TDST* dst,
             void* src,
             const size_t N,
             const size_t K,
             const size_t group_size,
             const bool quant_bychannel) {
    // The layout for per token per head:
    // |scale(f32)|zeropoint(f32)|quantized feature(u8,idx_1)|quantized feature(u8,idx_2)|...|quantized
    // feature(u8,idx_S)| The quantized feature will start from 8bytes=sizeof(float)+sizeof(float)
    auto s = reinterpret_cast<uint8_t*>(src);
    const size_t params_offset = sizeof(float) * 2;
    const size_t sub_byte_multiplier = get_sub_byte_multiplier(SRC_PREC);
    if (quant_bychannel) {
        auto p_scales = reinterpret_cast<float*>(s);
        auto p_zps = p_scales + K;
        s = s + sizeof(float) * 2 * K;
        attn_dequant_by_channel_kernel<TDST, SRC_PREC>(s, dst, N, K, K / sub_byte_multiplier, K, p_scales, p_zps);
    } else {
        for (size_t n = 0; n < N; n++) {
            size_t src_offset = 0;
            size_t dst_offset = 0;
            while (dst_offset < K) {
                auto f = reinterpret_cast<float*>(s + src_offset);
                attn_dequant_kernel<TDST, SRC_PREC>(s + src_offset + params_offset,
                                                    dst + dst_offset,
                                                    group_size,
                                                    f[0],
                                                    f[1]);
                src_offset += group_size / sub_byte_multiplier + params_offset;
                dst_offset += group_size;
            }
            s += src_offset;
            dst += K;
        }
    }
}

#    if defined(HAVE_AVX512F)
template <typename T,
          typename = typename std::
              enable_if<(std::is_same<T, ov::bfloat16>::value || std::is_same<T, ov::float16>::value), bool>::type>
static void pack_32x32_kernel(T* dst, T* src, size_t dst_stride, size_t src_stride) {
    static const uint64_t idx[8] = {0, 4, 1, 5, 2, 6, 3, 7};
    auto midx = _mm512_loadu_si512(idx);
    for (size_t i = 0; i < 16; i++) {
        auto a = _mm512_loadu_si512(src);  // [a1  a2  a3 a4 | a5  a6  a7 a8]   total 512-bits in 8 64bits unit
        auto b = _mm512_loadu_si512(src + src_stride);  // [b1  b2  b3 b4 | b5  b6  b7 b8]   total 512-bits
        a = _mm512_permutexvar_epi64(midx, a);          // [a1 a5 | a2 a6 | a3 a7 | a4 a8]
        b = _mm512_permutexvar_epi64(midx, b);          // [b1 b5 | b2 b6 | b3 b7 | b4 b8]
        auto B0 = _mm512_unpacklo_epi16(
            a,
            b);  // [ a1&b1  a2&b2   a3&b3   a4&b4] for each 128-bits lane, interleave word in low 64 bits
        auto B1 = _mm512_unpackhi_epi16(
            a,
            b);  // [ a5&b5  a6&b6   a7&b7   a8&b8] for each 128-bits lane, interleave word in high 64 bits
        _mm512_storeu_si512(dst, B0);
        _mm512_storeu_si512(dst + 32, B1);
        src += 2 * src_stride;
        dst += 2 * dst_stride;
    }
}

template <typename T,
          typename = typename std::
              enable_if<(std::is_same<T, ov::bfloat16>::value || std::is_same<T, ov::float16>::value), bool>::type>
static void pack_32x16_kernel(T* dst, T* src, size_t dst_stride, size_t src_stride) {
    static const uint64_t idx[8] = {0, 4, 1, 5, 2, 6, 3, 7};
    auto midx = _mm512_loadu_si512(idx);
    for (size_t i = 0; i < 16; i++) {
        auto x =
            _mm256_loadu_si256(reinterpret_cast<__m256i*>(src));  // [a1  a2  a3 a4]   total 256-bits in 4 64bits unit
        auto y = _mm256_loadu_si256(reinterpret_cast<__m256i*>(src + src_stride));  // [b1  b2  b3 b4]   total 256-bits
        auto a = _mm512_castsi256_si512(x);
        auto b = _mm512_castsi256_si512(y);
        a = _mm512_permutexvar_epi64(midx, a);  // [a1 x | a2 x | a3 x | a4 x]
        b = _mm512_permutexvar_epi64(midx, b);  // [b1 x | b2 x | b3 x | b4 x]
        auto B0 = _mm512_unpacklo_epi16(a, b);
        _mm512_storeu_si512(dst, B0);
        src += 2 * src_stride;
        dst += 2 * dst_stride;
    }
}

template <typename T,
          typename = typename std::
              enable_if<(std::is_same<T, ov::bfloat16>::value || std::is_same<T, ov::float16>::value), bool>::type>
static void pack_32xK_kernel(T* dst, T* src, size_t dst_stride, size_t src_stride, size_t K) {
    static const uint64_t idx[8] = {0, 4, 1, 5, 2, 6, 3, 7};
    auto midx = _mm512_loadu_si512(idx);
    __mmask16 mask = (1 << K) - 1;
    for (size_t i = 0; i < 16; i++) {
        auto x = _mm256_maskz_loadu_epi16(mask, src);               // [a1  a2  a3 a4]   total 256-bits in 4 64bits unit
        auto y = _mm256_maskz_loadu_epi16(mask, src + src_stride);  // [b1  b2  b3 b4]   total 256-bits
        auto a = _mm512_castsi256_si512(x);
        auto b = _mm512_castsi256_si512(y);
        a = _mm512_permutexvar_epi64(midx, a);  // [a1 x | a2 x | a3 x | a4 x]
        b = _mm512_permutexvar_epi64(midx, b);  // [b1 x | b2 x | b3 x | b4 x]
        auto B0 = _mm512_unpacklo_epi16(a, b);
        _mm512_mask_storeu_epi32(dst, mask, B0);
        src += 2 * src_stride;
        dst += 2 * dst_stride;
    }
}

template <typename TDST,
          ov::element::Type_t SRC_PREC,
          typename std::enable_if<precision_of<TDST>::value != ov::element::f32 &&
                                      (SRC_PREC == ov::element::bf16 || SRC_PREC == ov::element::f16),
                                  bool>::type = true>
static void pack_32NxK(TDST* dst,
                       void* src,
                       TDST* tmp,
                       const size_t N,
                       const size_t K,
                       const size_t dst_stride,
                       const size_t src_stride,
                       const size_t group_size,
                       const bool quant_bychannel) {
    auto src_ptr = reinterpret_cast<typename ov::element_type_traits<SRC_PREC>::value_type*>(src);
    for (size_t n = 0; n < N; n += 32) {
        size_t k = 0;
        for (; k + 32 <= K; k += 32) {
            pack_32x32_kernel(dst + k * 2, src_ptr + k, dst_stride, src_stride);
        }
        if (k + 16 <= K) {
            pack_32x16_kernel(dst + k * 2, src_ptr + k, dst_stride, src_stride);
            k += 16;
        }
        if (k < K) {
            pack_32xK_kernel(dst + k * 2, src_ptr + k, dst_stride, src_stride, K - k);
        }

        dst += 32 * dst_stride;
        src_ptr += 32 * src_stride;
    }
}

template <typename TDST,
          ov::element::Type_t SRC_PREC,
          typename std::enable_if<precision_of<TDST>::value != ov::element::f32 &&
                                      (SRC_PREC == ov::element::u4 || SRC_PREC == ov::element::u8),
                                  bool>::type = true>
static void pack_32NxK(TDST* dst,
                       void* src,
                       TDST* tmp,
                       const size_t N,
                       const size_t K,
                       const size_t dst_stride,
                       const size_t src_stride,
                       const size_t group_size,
                       bool quant_bychannel) {
    // The layout for per token per head:
    // |scale(f32)|zeropoint(f32)|quantized feature(u8,idx_1)|quantized feature(u8,idx_2)|...|quantized
    // feature(u8,idx_S)| The quantized feature will start from 8bytes=sizeof(float)+sizeof(float)
    auto s = reinterpret_cast<uint8_t*>(src);
    auto t = tmp;
    // if group_size not set, the whole row is used as a group
    const size_t sub_byte_multiplier = get_sub_byte_multiplier(SRC_PREC);
    if (quant_bychannel) {
        auto p_scales = reinterpret_cast<float*>(s);
        auto p_zps = p_scales + K;
        s = s + sizeof(float) * 2 * K;
        attn_dequant_by_channel_kernel<TDST,
                                       SRC_PREC>(s, t, N, K, K / sub_byte_multiplier, src_stride, p_scales, p_zps);
    } else {
        for (size_t n = 0; n < N; n++) {
            size_t src_offset = 0;
            size_t dst_offset = 0;
            while (dst_offset < K) {
                auto f = reinterpret_cast<float*>(s + src_offset);
                attn_dequant_kernel<TDST, SRC_PREC>(s + (src_offset + sizeof(float) * 2),
                                                    t + dst_offset,
                                                    group_size,
                                                    f[0],
                                                    f[1]);
                src_offset += group_size / sub_byte_multiplier + sizeof(float) * 2;
                dst_offset += group_size;
            }
            s += src_offset;
            t += src_stride;
        }
    }

    pack_32NxK<TDST, precision_of<TDST>::value>(dst,
                                                tmp,
                                                reinterpret_cast<TDST*>(0),
                                                N,
                                                K,
                                                dst_stride,
                                                src_stride,
                                                group_size,
                                                quant_bychannel);
}
#    endif

template <typename TDST,
          ov::element::Type_t SRC_PREC,
          std::enable_if_t<precision_of<TDST>::value == ov::element::f32, bool> = true>
<<<<<<< HEAD
static void pack_32NxK(TDST* dst,
                       void* src,
                       TDST* tmp,
                       const size_t N,
                       const size_t K,
                       const size_t dst_stride,
                       const size_t src_stride,
                       const size_t group_size,
                       const bool quant_bychannel) {
=======
static void pack_32NxK([[maybe_unused]] TDST* dst,
                       [[maybe_unused]] void* src,
                       [[maybe_unused]] TDST* tmp,
                       [[maybe_unused]] const size_t N,
                       [[maybe_unused]] const size_t K,
                       [[maybe_unused]] const size_t dst_stride,
                       [[maybe_unused]] const size_t src_stride,
                       [[maybe_unused]] const size_t group_size) {
>>>>>>> c9fd06a2
    // never called
    OPENVINO_THROW("pack_32NxK: should not be called.");
}

template <class T>
void fill_rotation_coefficients_from_lut(T* rotation_coefficients_block_data,
                                         const int32_t* rotation_deltas_block_data,
                                         size_t rotation_deltas_token_stride,
                                         const T* rotation_trig_lut,
                                         size_t block_size,
                                         size_t embedding_size) {
    size_t dst_offset = 0;
    for (size_t tok_idx = 0; tok_idx < block_size; tok_idx++) {
        size_t gather_idx = *(rotation_deltas_block_data + rotation_deltas_token_stride * tok_idx);
        size_t src_offset = gather_idx * embedding_size;
        std::memcpy(rotation_coefficients_block_data + dst_offset,
                    rotation_trig_lut + src_offset,
                    embedding_size * sizeof(T));
        dst_offset += embedding_size;
    }
}

template <class KVCACHE_TYPE>
void rotate_kv_cache(PlainTensor& key_cache,
                     const PlainTensor& rotated_block_indices,
                     const PlainTensor& rotation_deltas,
                     const PlainTensor& rotation_trig_lut,
                     PlainTensor& rotation_coefficients_scratch) {
    size_t num_blocks_in_total = key_cache.size(0);
    size_t num_heads = key_cache.size(1);  // H;
    size_t block_size = key_cache.size(2);
    size_t embedding_size = key_cache.size(3);  // S;

    size_t num_rotated_blocks = rotated_block_indices.size(0);
    auto* rotated_block_indices_data = rotated_block_indices.ptr<int32_t>();
    auto* rotation_trig_lut_data = rotation_trig_lut.ptr<float>();

    size_t rotation_deltas_token_stride = 0;
    size_t rotation_deltas_block_stride = 1;

    bool is_per_token = (rotation_deltas.shape()[1] == block_size);
    if (is_per_token) {
        rotation_deltas_token_stride = 1;
        rotation_deltas_block_stride = block_size;
    }

    for (size_t i = 0; i < num_rotated_blocks; i++) {
        size_t rotated_block_index = *(rotated_block_indices_data + i);
        OPENVINO_ASSERT(rotated_block_index < num_blocks_in_total);

        int32_t* rotation_deltas_block_data = rotation_deltas.ptr<int32_t>() + i * rotation_deltas_block_stride;

        auto* rotation_coefficient_block_data = rotation_coefficients_scratch.ptr<float>();
        fill_rotation_coefficients_from_lut(rotation_coefficient_block_data,
                                            rotation_deltas_block_data,
                                            rotation_deltas_token_stride,
                                            rotation_trig_lut_data,
                                            block_size,
                                            embedding_size);
        auto* cache_block_ptr = key_cache.ptr<KVCACHE_TYPE>(rotated_block_index);
        rotate_kv_cache_block(cache_block_ptr, rotation_coefficient_block_data, num_heads, block_size, embedding_size);
    }
}

template <typename DATA_TYPE, ov::element::Type_t KEY_PREC, ov::element::Type_t VALUE_PREC>
struct MHAHelper {
    // initialize once
    size_t H;
    size_t S;
    size_t SV;
    size_t Hk;
    size_t _h_each_group_len;
    size_t _block_size;
    size_t _nthr;
    size_t _sliding_window;
    float _d_scale;
    size_t _key_group_size = 0;
    size_t _value_group_size = 0;
    bool _quant_key_bychannel = 0;
<<<<<<< HEAD
    bool _quant_value_bychannel = 0;
=======
    size_t _new_score_stride = 0;
>>>>>>> c9fd06a2

    PlainTensor _weight;        // [nthr, H, 32, rnd_up(kv_len, block_size)], shared by first and second loop along bh
    PlainTensor _output;        // [nthr, 32, H, S], shared by first and second loop along bh
    PlainTensor _qk_scratch_a;  // [nthr, scratch_a_size]
    PlainTensor _qk_scratch_b;  // [B, rnd_up(kv_len, block_size), Hk, scratch_b_size]
    PlainTensor _wv_scratch_a;
    PlainTensor _wv_scratch_b;
    PlainTensor _alibi_lookup;
    PlainTensor _score_output;
    std::vector<size_t> _wsp;
    size_t _wsp_size_per_thread = 0;

    std::vector<std::shared_ptr<BrgemmKernel>> _qk_gemm;
    std::vector<std::shared_ptr<BrgemmKernel>> _wv_gemm;
    // will accumulate C buffer
    std::vector<std::shared_ptr<BrgemmKernel>> _wv_gemm_acc;
// second token
#    if defined(OPENVINO_ARCH_X86_64)
    std::shared_ptr<JitMatMulVecAMX> _gemv;
#    endif
    ov::element::Type _fastpath_valid_prec = ov::element::dynamic;
    // second token for bhl loop
    PlainTensor _weight_bhl;
    PlainTensor _output_bhl;
    PlainTensor _score_offsets_aligned;
    PlainTensor _score_offsets;

    PlainTensor _block_rotation_coefficient_scratch;

    MHAHelper() {
        _weight.resize<float>({size_t{1}, size_t{1}, size_t{1}, size_t{1}});
    }

    explicit MHAHelper(size_t key_group_size,
                       size_t value_group_size,
                       bool quant_key_bychannel,
                       bool quant_value_bychannel)
        : _key_group_size(key_group_size),
          _value_group_size(value_group_size),
          _quant_key_bychannel(quant_key_bychannel),
          _quant_value_bychannel(quant_value_bychannel) {
        _weight.resize<float>({size_t{1}, size_t{1}, size_t{1}, size_t{1}});
    }

    void resize_temporary_weight_buffer(const size_t& h) {
        // resize temporary buffers, weight.size(3) will be aligned to block_size
        _weight.resize<float>({static_cast<size_t>(_nthr), h, _block_size, _new_score_stride});
    }

    void init(size_t H,
              size_t S,
              size_t SV,
              size_t Hk,
              size_t h_each_group_len,
              size_t block_size,
              size_t sliding_window,
              float d_scale,
              size_t kv_len,
              bool init_alibi_lookup,
              bool init_rotation_coefficient_scratch) {
        // query shape: [B, H, L, S]
        // present_key shape: [block, H, 32, S]
        // Q*K': [M1, S] * [M2, S]'
        //   kernel: Q:[1~block_size, S] * K':[block_size, S]'
        //   aka: M:1~block_size, N:block_size, K:S
        // (Q*K')*V: [M1, M2] * [M2, S]
        //   kernel: (Q*K'):[1~block_size, block_size] * V:[block_size, S]
        //   aka: M:1~block_size, N:S, K:block_size
        // Because K and V are from cache, can use M2'=rnd_up(M2, block_size) to simplify logic
        auto in_type = precision_of<DATA_TYPE>::value;
        this->H = H;
        this->S = S;
        this->SV = SV;
        this->Hk = Hk;
        _h_each_group_len = h_each_group_len;
        _block_size = block_size;
        _nthr = static_cast<size_t>(parallel_get_max_threads());
        _sliding_window = sliding_window;
        _d_scale = d_scale;

        auto prev_score_stride = _new_score_stride;
        auto want_score_stride = rnd_up(kv_len, _block_size);
        _new_score_stride = std::max(prev_score_stride, want_score_stride);
        // std::max(S, SV) here is to ensure by_channel quantize has enough buffer to use
        if (_quant_key_bychannel || _quant_value_bychannel)
            _output.resize<float>({static_cast<size_t>(_nthr), _block_size, H, std::max(S, SV)});
        else
            _output.resize<float>({static_cast<size_t>(_nthr), _block_size, H, SV});

        // TODO: kernel supports stride
        if (_qk_gemm.empty() || prev_score_stride < _new_score_stride) {
            _qk_gemm.resize(_block_size);
            _wv_gemm.resize(_block_size);
            _wv_gemm_acc.resize(_block_size);
            for (size_t i = 0; i < _block_size; i++) {
                _qk_gemm[i] = std::make_shared<BrgemmKernel>(i + 1,
                                                             _block_size,
                                                             S,
                                                             H * S,
                                                             _block_size,
                                                             _new_score_stride,
                                                             false,
                                                             in_type);
                _wv_gemm[i] =
                    std::make_shared<BrgemmKernel>(i + 1,
                                                   SV,
                                                   _block_size,
                                                   // if it's bf16, the stride needs double due to reuse float buffer
                                                   (in_type == ov::element::Type_t::f32 ? 1 : 2) * _new_score_stride,
                                                   SV,
                                                   _output.stride(1),
                                                   false,
                                                   in_type);
                _wv_gemm_acc[i] =
                    std::make_shared<BrgemmKernel>(i + 1,
                                                   SV,
                                                   _block_size,
                                                   // if it's bf16, the stride needs double due to reuse float buffer
                                                   (in_type == ov::element::Type_t::f32 ? 1 : 2) * _new_score_stride,
                                                   SV,
                                                   _output.stride(1),
                                                   false,
                                                   in_type,
                                                   true);
            }

            // wsp is used to compute beta when K is blocked
            _wsp_size_per_thread = _wv_gemm[0]->get_wsp_size();
            _wsp.resize(_nthr * _wsp_size_per_thread);

            // allocate scratch a/b, notice get_scratch_a_size/get_scratch_b_size returns in bytes
            _qk_scratch_a.resize<DATA_TYPE>(
                {_nthr, _qk_gemm[_block_size - 1]->get_scratch_a_size() / sizeof(DATA_TYPE)});
            _wv_scratch_a.resize<DATA_TYPE>(
                {_nthr, _wv_gemm[_block_size - 1]->get_scratch_a_size() / sizeof(DATA_TYPE)});

#    if defined(OPENVINO_ARCH_X86_64)
            if ((S % 32 == 0) && (block_size % 16 == 0) && (S <= 32 * 6)) {
                if (dnnl::impl::cpu::x64::mayiuse(dnnl::impl::cpu::x64::amx_bf16) &&
                    precision_of<DATA_TYPE>::value == ov::element::bf16 && KEY_PREC == ov::element::bf16 &&
                    VALUE_PREC == ov::element::bf16) {
                    _fastpath_valid_prec = ov::element::bf16;
                } else if (dnnl::impl::cpu::x64::mayiuse(dnnl::impl::cpu::x64::amx_fp16) &&
                           precision_of<DATA_TYPE>::value == ov::element::f16 && KEY_PREC == ov::element::f16 &&
                           VALUE_PREC == ov::element::f16) {
                    _fastpath_valid_prec = ov::element::f16;
                }
            }
            if (one_of(_fastpath_valid_prec, ov::element::bf16, ov::element::f16) && !_gemv) {
                _gemv = std::make_shared<JitMatMulVecAMX>(static_cast<int>(S),
                                                          static_cast<int>(block_size),
                                                          _fastpath_valid_prec);
            }
#    endif
        }

        if (init_alibi_lookup && (!_alibi_lookup || _alibi_lookup.m_dims[0] < kv_len)) {
            _alibi_lookup.resize<float>({kv_len * 2});
            for (size_t i = 0; i < _alibi_lookup.m_dims[0]; i++) {
                _alibi_lookup.ptr<float>()[i] = -static_cast<int>((_alibi_lookup.m_dims[0] - 1 - i));
            }
        }

        if (init_rotation_coefficient_scratch) {
            _block_rotation_coefficient_scratch.resize<DATA_TYPE>({_block_size, S});
        }
    }

    void init_reorder_buffers(size_t batch, size_t kv_len_in_blocks) {
        _qk_scratch_b.resize<DATA_TYPE>({batch, kv_len_in_blocks, Hk, _block_size * S});
        _wv_scratch_b.resize<DATA_TYPE>({batch, kv_len_in_blocks, Hk, _block_size * rnd_up(SV, _block_size)});
    }

    void init_score_buffers(const PlainTensor& past_lens, const PlainTensor& subsequence_begins) {
        static constexpr int cache_line_size = dnnl::impl::cpu::platform::get_cache_line_size();
        auto seq_cout = static_cast<int32_t>(past_lens.m_dims[0]);
        _score_offsets_aligned.resize<int32_t>({past_lens.m_dims[0]});
        _score_offsets.resize<int32_t>({past_lens.m_dims[0]});
        int32_t total_kv_len_aligned = 0;
        int32_t total_kv_len = 0;
        for (int32_t i = 0; i < seq_cout; i++) {
            auto q_len = subsequence_begins.ptr<int32_t>()[i + 1] - subsequence_begins.ptr<int32_t>()[i];
            auto kv_len = past_lens.ptr<int32_t>()[i] + q_len;
            _score_offsets_aligned.ptr<int32_t>()[i] = total_kv_len_aligned;
            _score_offsets.ptr<int32_t>()[i] = total_kv_len;
            // aligned to cache line to avoid false sharing
            total_kv_len_aligned += rnd_up(kv_len, cache_line_size / sizeof(float));
            total_kv_len += kv_len;
        }

        _score_output.resize<float>({total_kv_len_aligned * H});
    }

    // compute one block(such as 32 tokens) of query in M dimension: softmax(q_block*k')*v
    // all tensors such as query... have no batch dimension because batch dimension is varying
    //  query: [H, L, S]
    //  present_value: [block_number, H, 32, S]
    //  output_emb: [L, H * S]
    //  qk_scratch_b: [rnd_up(kv_len, block_size), Hk, scratch_b_size]
    //  wv_scratch_b: [rnd_up(kv_len, block_size), Hk, scratch_b_size]
    void exec_kernel_multiple(const PlainTensor& query,
                              const PlainTensor& present_value,
                              const PlainTensor& output_emb,
                              const PlainTensor& qk_scratch_b,
                              const PlainTensor& wv_scratch_b,
                              const int32_t* block_table,
                              size_t ithr,
                              size_t q_blk,
                              size_t hq_beg,
                              size_t hq_end,
                              size_t hk,
                              size_t q_len,
                              size_t cur_kv_len,
                              const PlainTensor& alibi_slopes,
                              float* score_output) {
        auto q_start = q_blk * _block_size;
        auto q_end = std::min(q_start + _block_size, q_len);
        auto q_cnt = q_end - q_start;
        constexpr bool q_is_xf16 = one_of(precision_of<DATA_TYPE>::value, ov::element::bf16, ov::element::f16);
        constexpr bool q_cache_is_same = precision_of<DATA_TYPE>::value == VALUE_PREC;
        auto cur_kv_len_blocks = div_up(cur_kv_len, _block_size);
        for (size_t h = hq_beg; h < hq_end; h++) {
            auto* q_ptr = query.ptr<DATA_TYPE>(h, q_start, 0);
            auto* c_ptr = _weight.ptr<float>(ithr, h - hq_beg, 0, 0);
            // for each query block, loop through all key block
            // for blocks:
            // 1 0 0 0 ...
            // 1 1 0 0 ...
            // 1 1 1 0 ...
            // just computing the positions of 1 should be enough
            for (size_t k_blk = 0; k_blk < cur_kv_len_blocks; k_blk++) {
                auto* k_ptr = qk_scratch_b.ptr<DATA_TYPE>(k_blk, hk);
                _qk_gemm[q_cnt - 1]->executeGemm(q_cnt < _block_size,
                                                 q_ptr,
                                                 k_ptr,
                                                 c_ptr + k_blk * _block_size,
                                                 _wsp.data() + ithr * _wsp_size_per_thread,
                                                 _qk_scratch_a ? _qk_scratch_a.ptr<DATA_TYPE>(ithr, 0) : nullptr);
            }

            for (size_t m = q_start; m < q_end; m++) {
                // apply attention mask & sofmax
                auto ncausal = (cur_kv_len - q_cnt + (m - q_start) + 1);
                auto score = _weight.ptr<float>(ithr, h - hq_beg, m - q_start);
                if (_sliding_window) {
                    size_t start_idx = 0;
                    auto new_causal = ncausal;
                    float* alibi_lookup = nullptr;
                    if (ncausal > _sliding_window) {
                        start_idx = ncausal - static_cast<size_t>(_sliding_window);
                        new_causal = _sliding_window;
                    }
                    attn_softmax_kernel<float>(score + start_idx,
                                               reinterpret_cast<DATA_TYPE*>(score) + start_idx,
                                               _d_scale,
                                               alibi_lookup,
                                               nullptr,
                                               nullptr,
                                               false,
                                               new_causal,
                                               rnd_up(cur_kv_len, _block_size) - start_idx,
                                               precision_of<DATA_TYPE>::value,
                                               precision_of<DATA_TYPE>::value);

                    memset(score, 0, sizeof(DATA_TYPE) * start_idx);
                } else {
                    // alibi may available when _sliding_window is false
                    float* alibi_lookup = nullptr;
                    float alibi_slope = 0.f;
                    if (alibi_slopes) {
                        alibi_slope = alibi_slopes.ptr<float>()[h];
                        alibi_lookup = _alibi_lookup.ptr<float>() + _alibi_lookup.m_dims[0] - ncausal;
                    }
                    attn_softmax_kernel<float>(score,
                                               reinterpret_cast<DATA_TYPE*>(score),
                                               _d_scale,
                                               alibi_lookup,
                                               nullptr,
                                               nullptr,
                                               false,
                                               ncausal,
                                               rnd_up(cur_kv_len, _block_size),
                                               precision_of<DATA_TYPE>::value,
                                               precision_of<DATA_TYPE>::value,
                                               alibi_slope);
                }
                if (score_output) {
                    cvt_copy(score_output + h * rnd_up(cur_kv_len, 16),
                             reinterpret_cast<DATA_TYPE*>(score),
                             1,
                             cur_kv_len,
                             0,
                             0);
                }
            }

            // reuse float buffer, need to use float to compute offset
            auto* w_ptr = reinterpret_cast<DATA_TYPE*>(_weight.ptr<float>(ithr, h - hq_beg, 0, 0));
            float* fp32_out_ptr =
                q_is_xf16 ? _output.ptr<float>(ithr, 0, h, 0) : output_emb.ptr<float>(q_start, h * SV);

            // for each weight block, loop through all value block
            for (size_t v_blk = 0; v_blk < cur_kv_len_blocks; v_blk++) {
                DATA_TYPE* v_ptr;
                if (q_is_xf16 || !q_cache_is_same) {
                    v_ptr = wv_scratch_b.ptr<DATA_TYPE>(v_blk, hk);
                } else {
                    v_ptr = present_value.ptr<DATA_TYPE>(block_table[v_blk], hk);
                }
                if (v_blk == 0) {
                    _wv_gemm[q_cnt - 1]->executeGemm(q_cnt < _block_size,
                                                     w_ptr + v_blk * _block_size,
                                                     v_ptr,
                                                     fp32_out_ptr,
                                                     _wsp.data() + ithr * _wsp_size_per_thread,
                                                     _wv_scratch_a ? _wv_scratch_a.ptr<DATA_TYPE>(ithr, 0) : nullptr);
                } else {
                    _wv_gemm_acc[q_cnt - 1]->executeGemm(
                        q_cnt < _block_size,
                        w_ptr + v_blk * _block_size,
                        v_ptr,
                        fp32_out_ptr,
                        _wsp.data() + ithr * _wsp_size_per_thread,
                        _wv_scratch_a ? _wv_scratch_a.ptr<DATA_TYPE>(ithr, 0) : nullptr);
                }
            }
            if (q_is_xf16) {
                attn_memcpy2d_kernel(_output.ptr<float>(ithr, 0, h, 0),
                                     output_emb.ptr<DATA_TYPE>(q_start, h * SV),
                                     ov::element::f32,
                                     precision_of<DATA_TYPE>::value,
                                     _output.stride(1),
                                     output_emb.stride(0),
                                     SV,
                                     q_cnt);
            }
        }
    }

    // compute one token, loop along batch and head dimensions
    // all tensors such as query... have no batch dimension because batch dimension is varying
    //  query: [H, L, S]
    //  present_*: [block_number, H, 32, S]
    //  output_emb: [L, H * S]
    //  weight: [nthr, H, 32, rnd_up(kv_len, block_size)]
    //  output: [nthr, 32, H, S]
    void exec_kernel_one_bh(const PlainTensor& query,
                            const PlainTensor& present_key,
                            const PlainTensor& present_value,
                            const PlainTensor& output_emb,
                            const int32_t* block_table,
                            size_t ithr,
                            size_t hq_beg,
                            size_t hq_end,
                            size_t hk,
                            size_t q_len,
                            size_t cur_kv_len,
                            const PlainTensor& alibi_slopes,
                            float* score_output) {
#    if defined(OPENVINO_ARCH_X86_64)
        if (one_of(_fastpath_valid_prec, ov::element::bf16, ov::element::f16)) {
            _gemv->tile_config();
            for (size_t pk = 0, i = 0; pk < cur_kv_len; pk += _block_size, i++) {
                auto block_number = block_table[i];
                for (size_t pq = 0; pq < q_len; pq++) {
                    for (size_t h = hq_beg; h < hq_end; h++) {
<<<<<<< HEAD
                        (*_gemv)(
                            query.ptr<DATA_TYPE>(h, pq),
                            present_key.ptr<typename ov::element_type_traits<KEY_PREC>::value_type>(block_number, hk),
                            _weight.ptr<float>(ithr, h, pq) + pk);
=======
                        (*_gemv)(query.ptr<DATA_TYPE>(h, pq),
                                 present_key.ptr<KEY_CACHE_TYPE>(block_number, hk),
                                 _weight.ptr<float>(ithr, h - hq_beg, pq) + pk);
>>>>>>> c9fd06a2
                    }
                }
            }
            _gemv->tile_release();
        } else {
#    endif
            for (size_t pk = 0, i = 0; pk < cur_kv_len; pk += _block_size, i++) {
                auto block_number = block_table[i];
                for (size_t pq = 0; pq < q_len; pq++) {
                    for (size_t h = hq_beg; h < hq_end; h++) {
<<<<<<< HEAD
                        if constexpr (KEY_PREC == ov::element::u8 || KEY_PREC == ov::element::u4) {
                            dot_product_block_quantized<DATA_TYPE, KEY_PREC>(query.ptr<DATA_TYPE>(h, pq),
                                                                             present_key.ptr<uint8_t>(block_number, hk),
                                                                             _weight.ptr<float>(ithr, h, pq) + pk,
                                                                             S,
                                                                             _quant_key_bychannel,
                                                                             std::min(_block_size, cur_kv_len - pk),
                                                                             _key_group_size);
                        } else {
                            dot_product_block<DATA_TYPE, KEY_PREC>(
                                query.ptr<DATA_TYPE>(h, pq),
                                present_key.ptr<typename ov::element_type_traits<KEY_PREC>::value_type>(block_number,
                                                                                                        hk),
                                _weight.ptr<float>(ithr, h, pq) + pk,
                                S,
                                std::min(_block_size, cur_kv_len - pk),
                                _key_group_size);
=======
                        if (precision_of<KEY_CACHE_TYPE>::value == ov::element::u8 && _quant_key_bychannel) {
                            dot_product_block_by_channel(query.ptr<DATA_TYPE>(h, pq),
                                                         present_key.ptr<uint8_t>(block_number, hk),
                                                         _weight.ptr<float>(ithr, h - hq_beg, pq) + pk,
                                                         S,
                                                         std::min(_block_size, cur_kv_len - pk));
                        } else {
                            dot_product_block(query.ptr<DATA_TYPE>(h, pq),
                                              present_key.ptr<KEY_CACHE_TYPE>(block_number, hk),
                                              _weight.ptr<float>(ithr, h - hq_beg, pq) + pk,
                                              S,
                                              std::min(_block_size, cur_kv_len - pk),
                                              _key_group_size);
>>>>>>> c9fd06a2
                        }
                    }
                }
            }
#    if defined(OPENVINO_ARCH_X86_64)
        }
#    endif

        for (size_t pq = 0; pq < q_len; pq++) {
            for (size_t h = hq_beg; h < hq_end; h++) {
                // apply attention mask & sofmax
                float* alibi_lookup = nullptr;
                float alibi_slope = 0.f;
                if (alibi_slopes) {
                    alibi_slope = alibi_slopes.ptr<float>()[h];
                    alibi_lookup = _alibi_lookup.ptr<float>() + _alibi_lookup.m_dims[0] - cur_kv_len;
                }
                attn_softmax_kernel<float>(_weight.ptr<float>(ithr, h - hq_beg, pq),
                                           _weight.ptr<float>(ithr, h - hq_beg, pq),
                                           _d_scale,
                                           alibi_lookup,
                                           nullptr,
                                           nullptr,
                                           false,
                                           cur_kv_len,
                                           cur_kv_len,
                                           ov::element::f32,
                                           ov::element::f32,
                                           alibi_slope);
                if (score_output) {
                    memcpy(score_output + h * rnd_up(cur_kv_len, 16),
                           _weight.ptr<float>(ithr, h - hq_beg, pq),
                           cur_kv_len * sizeof(float));
                }
            }
        }

        memset(_output.ptr<float>(ithr), 0, q_len * H * SV * sizeof(float));
        for (size_t pv = 0, i = 0; pv < cur_kv_len; pv += _block_size, i++) {
            auto block_number = block_table[i];
            for (size_t pq = 0; pq < q_len; pq++) {
                for (size_t h = hq_beg; h < hq_end; h++) {
<<<<<<< HEAD
                    if constexpr (one_of(VALUE_PREC, ov::element::u8, ov::element::u4)) {
                        attn_acc_value_block_quantized<uint8_t, VALUE_PREC>(
                            _output.ptr<float>(ithr, pq, h),
                            _weight.ptr<float>(ithr, h, pq) + pv,
                            present_value.ptr<uint8_t>(block_number, hk),
                            SV,
                            _quant_value_bychannel,
                            std::min(_block_size, cur_kv_len - pv),
                            _value_group_size);
                    } else {
                        auto* v_ptr =
                            present_value.ptr<typename element_type_traits<VALUE_PREC>::value_type>(block_number, hk);
                        attn_acc_value_block<typename element_type_traits<VALUE_PREC>::value_type, VALUE_PREC>(
                            _output.ptr<float>(ithr, pq, h),
                            _weight.ptr<float>(ithr, h, pq) + pv,
                            v_ptr,
                            SV,
                            std::min(_block_size, cur_kv_len - pv),
                            _value_group_size);
                    }
=======
                    auto sub_byte_multiplier = get_sub_byte_multiplier(present_value.get_precision());
                    size_t v_stride = (block_number * present_value.m_strides[0] + hk * present_value.m_strides[1]) *
                                      present_value.get_precision().size() / sub_byte_multiplier;
                    auto* v_ptr = reinterpret_cast<typename element_type_traits<VALUE_PREC>::value_type*>(
                        present_value.m_ptr.get() + v_stride);
                    attn_acc_value_block<typename element_type_traits<VALUE_PREC>::value_type, VALUE_PREC>(
                        _output.ptr<float>(ithr, pq, h),
                        _weight.ptr<float>(ithr, h - hq_beg, pq) + pv,
                        v_ptr,
                        SV,
                        std::min(_block_size, cur_kv_len - pv),
                        _value_group_size);
>>>>>>> c9fd06a2
                }
            }
        }
        // convert to dst
        for (size_t pq = 0; pq < q_len; pq++) {
            for (size_t h = hq_beg; h < hq_end; h++) {
                cvt_copy(output_emb.ptr<DATA_TYPE>(pq, h * SV), _output.ptr<float>(ithr, pq, h), 1, SV, 0, 0);
            }
        }
    }

    // compute one token, loop along batch, head dimensions and kv_len, it's special for very long kv_len with small
    // batch tokens. It will assume NO mixture execution of first and second token. all tensors such as query... have
    // batch dimension which is DIFFERENT from above
    //  query: [B, H, L, S]
    //  key_cache: [block_number, H, _block_size, S]
    //  value_cache: [block_number, H, _block_size, Sv]
    //  output_emb: [B, L, H * S]
    // 3 loops along batch, head, kv cache length dimensions
    void exec_loop_bhl(const PlainTensor& query,
                       PlainTensor& key_cache,
                       PlainTensor& value_cache,
                       const PlainTensor& output_emb,
                       const PlainTensor& output_score,
                       size_t max_context_len,
                       const PlainTensor& past_lens,
                       [[maybe_unused]] const PlainTensor& subsequence_begins,
                       const PlainTensor& block_indices,
                       const PlainTensor& block_indices_begins,
                       const PlainTensor& alibi_slopes) {
        auto B = past_lens.size(0);
        auto q_len = query.size(2);
        auto kv_len_in_blocks = div_up(max_context_len, _block_size);
        // aligned to cache line (64bytes=16*sizeof(float)) to avoid false sharing
        _weight_bhl.resize<float>({B, H, q_len, rnd_up(max_context_len, std::max(_block_size, size_t{16}))});

        // for small batches dynamic scheduler has notable overhead
        bool prefer_static_loop;
        // if less than 2 work items per thread, loop H
        bool loop_hk = B * kv_len_in_blocks * Hk <= 2 * _nthr ? false : true;
        if (B <= 32) {
            prefer_static_loop = true;
            // small batch and all batch size is same(like SDPA case)
            auto kv_len = past_lens.ptr<int32_t>()[0];
            for (size_t b = 1; b < B; b++) {
                if (past_lens.ptr<int32_t>()[b] != kv_len) {
                    prefer_static_loop = false;
                }
            }
        } else {
            // for bigger batch skip the test to save the cost
            prefer_static_loop = false;
        }
        auto get_h_params =
            [](bool loop_hk, size_t hx, size_t h_each_group_len, size_t& hq_beg, size_t& hq_end, size_t& hk) {
                if (loop_hk) {
                    hk = hx;
                    hq_beg = hk * h_each_group_len;
                    hq_end = (hk + 1) * h_each_group_len;
                } else {
                    hq_beg = hx;
                    hq_end = hx + 1;
                    hk = hx / h_each_group_len;
                }
            };
        auto loop_qk = [&](size_t b, size_t pk_in_blocks, size_t hx) {
            auto context_len = static_cast<size_t>(past_lens.ptr<int32_t>()[b]) + 1;
            size_t hk, hq_beg, hq_end;
            get_h_params(loop_hk, hx, _h_each_group_len, hq_beg, hq_end, hk);

            // kv_len must be valid
            auto pk = pk_in_blocks * _block_size;
            if (pk < context_len) {
                auto block_number = block_indices.ptr<int32_t>()[block_indices_begins.ptr<int32_t>()[b] + pk_in_blocks];
#    if defined(OPENVINO_ARCH_X86_64)
                if (one_of(_fastpath_valid_prec, ov::element::bf16, ov::element::f16)) {
                    _gemv->tile_config();
                    for (size_t pq = 0; pq < q_len; pq++) {
                        for (size_t h = hq_beg; h < hq_end; h++) {
                            (*_gemv)(
                                query.ptr<DATA_TYPE>(b, h, pq),
                                key_cache.ptr<typename ov::element_type_traits<KEY_PREC>::value_type>(block_number, hk),
                                _weight_bhl.ptr<float>(b, h, pq) + pk);
                        }
                    }
                    _gemv->tile_release();
                } else {
#    endif
                    for (size_t pq = 0; pq < q_len; pq++) {
                        for (size_t h = hq_beg; h < hq_end; h++) {
                            if constexpr (KEY_PREC == ov::element::u8 || KEY_PREC == ov::element::u4) {
                                dot_product_block_quantized<DATA_TYPE, KEY_PREC>(
                                    query.ptr<DATA_TYPE>(b, h, pq),
                                    key_cache.ptr<uint8_t>(block_number, hk),
                                    _weight_bhl.ptr<float>(b, h, pq) + pk,
                                    S,
                                    _quant_key_bychannel,
                                    std::min(_block_size, context_len - pk),
                                    _key_group_size);
                            } else {
                                dot_product_block<DATA_TYPE, KEY_PREC>(
                                    query.ptr<DATA_TYPE>(b, h, pq),
                                    key_cache.ptr<typename ov::element_type_traits<KEY_PREC>::value_type>(block_number,
                                                                                                          hk),
                                    _weight_bhl.ptr<float>(b, h, pq) + pk,
                                    S,
                                    std::min(_block_size, context_len - pk),
                                    _key_group_size);
                            }
                        }
                    }
#    if defined(OPENVINO_ARCH_X86_64)
                }
#    endif
            }
        };

        auto loop_softmax = [&](size_t b, size_t h, size_t pq) {
            auto cur_kv_len = static_cast<size_t>(past_lens.ptr<int32_t>()[b]) + 1;
            auto ncausal = cur_kv_len;
            // apply attention mask & sofmax
            float* alibi_lookup = nullptr;
            float alibi_slope = 0.f;
            if (alibi_slopes) {
                alibi_slope = alibi_slopes.ptr<float>()[h];
                alibi_lookup = _alibi_lookup.ptr<float>() + _alibi_lookup.m_dims[0] - cur_kv_len;
            }
            attn_softmax_kernel<float>(_weight_bhl.ptr<float>(b, h, pq),
                                       _weight_bhl.ptr<float>(b, h, pq),
                                       _d_scale,
                                       alibi_lookup,
                                       nullptr,
                                       nullptr,
                                       false,
                                       ncausal,
                                       cur_kv_len,
                                       ov::element::f32,
                                       ov::element::f32,
                                       alibi_slope);
        };

        size_t h_dims = loop_hk ? Hk : H;
        if (prefer_static_loop) {
            parallel_for3d(B, kv_len_in_blocks, h_dims, loop_qk);
            parallel_for3d(B, H, q_len, loop_softmax);
        } else {
            parallel_for3d_dynamic(B, kv_len_in_blocks, h_dims, loop_qk);
            parallel_for3d_dynamic(B, H, q_len, loop_softmax);
        }

        if (output_score) {
            parallel_for2d_dynamic(B, q_len, [&](size_t b, size_t pq) {
                auto cur_kv_len = static_cast<size_t>(past_lens.ptr<int32_t>()[b]) + 1;
                auto* src = _weight_bhl.ptr<float>(b, 0, pq);
                size_t src_stride = _weight_bhl.stride(2);
                auto* dst = output_score.ptr<float>() + _score_offsets.ptr<int32_t>()[b];
                attn_reduce(dst, src, H, cur_kv_len, src_stride);
            });
        }

        // attn_w * V
        _output_bhl.resize<float>({static_cast<size_t>(_nthr), B, q_len, H, SV});
        // m_attn_w {B, H, q_len, kv_len}
        parallel_nt_static(_nthr, [&](const size_t ithr, [[maybe_unused]] const size_t nthr) {
            memset(_output_bhl.ptr<float>(ithr, 0, 0, 0, 0), 0, _output_bhl.stride(0) * sizeof(float));
        });

        auto loop_wk = [&](size_t b, size_t pv_in_blocks, size_t hx) {
            auto ithr = parallel_get_thread_num();
            auto context_len = static_cast<size_t>(past_lens.ptr<int32_t>()[b]) + 1;
            auto pv = pv_in_blocks * _block_size;
            size_t hk, hq_beg, hq_end;
            get_h_params(loop_hk, hx, _h_each_group_len, hq_beg, hq_end, hk);

            // kv_len must be valid
            if (pv < context_len) {
                auto block_number = block_indices.ptr<int32_t>()[block_indices_begins.ptr<int32_t>()[b] + pv_in_blocks];
                for (size_t pq = 0; pq < q_len; pq++) {
                    for (size_t h = hq_beg; h < hq_end; h++) {
                        if constexpr (one_of(VALUE_PREC, ov::element::u8, ov::element::u4)) {
                            attn_acc_value_block_quantized<uint8_t, VALUE_PREC>(
                                _output_bhl.ptr<float>(ithr, b, pq, h),
                                _weight_bhl.ptr<float>(b, h, pq) + pv,
                                value_cache.ptr<uint8_t>(block_number, hk),
                                SV,
                                _quant_value_bychannel,
                                std::min(_block_size, context_len - pv),
                                _value_group_size);
                        } else {
                            auto* v_ptr =
                                value_cache.ptr<typename element_type_traits<VALUE_PREC>::value_type>(block_number, hk);
                            attn_acc_value_block<typename element_type_traits<VALUE_PREC>::value_type, VALUE_PREC>(
                                _output_bhl.ptr<float>(ithr, b, pq, h),
                                _weight_bhl.ptr<float>(b, h, pq) + pv,
                                v_ptr,
                                SV,
                                std::min(_block_size, context_len - pv),
                                _value_group_size);
                        }
                    }
                }
            }
        };

        if (prefer_static_loop) {
            parallel_for3d(B, kv_len_in_blocks, loop_hk ? Hk : H, loop_wk);
        } else {
            parallel_for3d_dynamic(B, kv_len_in_blocks, loop_hk ? Hk : H, loop_wk);
        }

        parallel_for3d(B, H, q_len, [&](size_t b, size_t h, size_t pq) {
            auto* temp = _output_bhl.ptr<float>(0, b, pq, h);
            size_t temp_stride = _output_bhl.stride(0);
            auto* dst = output_emb.ptr<DATA_TYPE>(b, pq, h * SV);
            attn_reduce(dst, temp, _nthr, SV, temp_stride);
        });
    }
};

template <typename DATA_TYPE, ov::element::Type_t KEY_PREC, ov::element::Type_t VALUE_PREC>
struct MHA {
    MHAHelper<DATA_TYPE, KEY_PREC, VALUE_PREC>& _helper;
    struct AttnWorkItem {
        int32_t batch_in_reorder;  // which batch in reorder buffer will be used
        int32_t batch_in_seq;      // batch idx in sequence
        int32_t q_len;             // current sequence length, 1 for second token, 2+ for first token
        int32_t q_block_id;        // block id in this seq, valid at first token
    };
    struct ReorderWorkItem {
        int32_t batch_in_seq;      // batch idx in sequence
        int32_t batch_in_reorder;  // which batch in reorder buffer will be used
        int32_t kv_block_id;       // block id in this kv cache seq
    };
    struct WorkItems {
    private:
        std::vector<AttnWorkItem> attn_items;
        std::vector<ReorderWorkItem> reorder_items;
        int32_t max_kv_len_in_reorder;  // max kv len between first tokens
        int32_t max_batch_in_reorder;
        int32_t total_kv_len;

    public:
        void reset([[maybe_unused]] const PlainTensor& query,
                   const PlainTensor& past_lens,
                   const PlainTensor& subsequence_begins,
                   size_t block_size) {
            attn_items.clear();
            reorder_items.clear();
            max_kv_len_in_reorder = 0;
            max_batch_in_reorder = 0;
            total_kv_len = 0;

            auto seq_cout = static_cast<int32_t>(past_lens.m_dims[0]);
            for (int32_t i = 0; i < seq_cout; i++) {
                auto q_len = subsequence_begins.ptr<int32_t>()[i + 1] - subsequence_begins.ptr<int32_t>()[i];
                auto kv_len = past_lens.ptr<int32_t>()[i] + q_len;
                auto kv_len_in_block = static_cast<int32_t>(div_up(kv_len, block_size));
                if (q_len == 1) {
                    attn_items.emplace_back(AttnWorkItem{0,     // batch_in_reorder
                                                         i,     // batch_in_seq
                                                         1ull,  // q_len
                                                         // kv_len in blocks, used in the sort function
                                                         kv_len_in_block - 1});
                } else {
                    auto reorder_sub_work_count = kv_len_in_block;
                    max_kv_len_in_reorder = std::max(max_kv_len_in_reorder, kv_len);
                    for (int32_t block_id = 0; block_id < reorder_sub_work_count; block_id++) {
                        reorder_items.emplace_back(ReorderWorkItem{
                            i,                     // batch_in_seq
                            max_batch_in_reorder,  // batch_in_reorder
                            block_id               // kv_block_id
                        });
                    }

                    // workitems for attention
                    auto attn_sub_work_count = static_cast<int32_t>(div_up(q_len, block_size));
                    for (int32_t block_id = 0; block_id < attn_sub_work_count; block_id++) {
                        attn_items.emplace_back(AttnWorkItem{
                            max_batch_in_reorder,  // batch_in_reorder
                            i,                     // batch_in_seq
                            q_len,                 // q_len
                            block_id               // q_block_id
                        });
                    }
                    max_batch_in_reorder++;
                }
                total_kv_len += kv_len;
            }
            // std::sort(attn_items.begin(), attn_items.end(), [] (const AttnWorkItem& left, const AttnWorkItem& right)
            // {
            //     // kv block number which will be acessed later
            //     auto left_kv_blocks = left.q_block_id;
            //     auto right_kv_blocks = right.q_block_id;
            //     return left_kv_blocks > right_kv_blocks;
            // });
        }
        [[nodiscard]] const AttnWorkItem& get_attn_work_item(size_t idx) const {
            return attn_items[idx];
        }
        [[nodiscard]] size_t attn_work_size() const {
            return attn_items.size();
        }
        [[nodiscard]] const ReorderWorkItem& get_reorder_work_item(size_t idx) const {
            return reorder_items[idx];
        }
        [[nodiscard]] size_t reorder_work_size() const {
            return reorder_items.size();
        }
        [[nodiscard]] size_t get_reorder_max_batch_size() const {
            return static_cast<size_t>(max_batch_in_reorder);
        }
        [[nodiscard]] size_t get_reorder_max_kv_len() const {
            return static_cast<size_t>(max_kv_len_in_reorder);
        }
        [[nodiscard]] size_t get_total_kv_len() const {
            return static_cast<size_t>(total_kv_len);
        }
    };

    WorkItems _workitems;

    MHA(MHAHelper<DATA_TYPE, KEY_PREC, VALUE_PREC>& helper) : _helper(helper) {}

    // one loop to handle first and second tokens
    void exec_loop_mixed(const PlainTensor& q,
                         PlainTensor& k_cache,
                         const PlainTensor& v_cache,
                         const PlainTensor& output_emb,
                         const PlainTensor& output_score,
                         [[maybe_unused]] size_t max_context_len,
                         const PlainTensor& past_lens,
                         const PlainTensor& subsequence_begins,
                         const PlainTensor& block_indices,
                         const PlainTensor& block_indices_begins,
                         const PlainTensor& alibi_slopes) {
        auto Hk = v_cache.m_dims[1];

        constexpr bool q_is_xf16 = one_of(precision_of<DATA_TYPE>::value, ov::element::bf16, ov::element::f16);
        constexpr bool q_cache_is_same = precision_of<DATA_TYPE>::value == VALUE_PREC;
        auto attn_work_count = _workitems.attn_work_size();
        auto reorder_work_count = _workitems.reorder_work_size();

        // buffer for transpose and repack
        _helper.init_reorder_buffers(_workitems.get_reorder_max_batch_size(),
                                     div_up(_workitems.get_reorder_max_kv_len(), _helper._block_size));

        // packed k, v
        parallel_for2d_dynamic(reorder_work_count, Hk, [&](size_t w, size_t hk) {
            const auto& item = _workitems.get_reorder_work_item(w);
            const auto batch_in_seq = item.batch_in_seq;
            const auto batch_in_reorder = item.batch_in_reorder;
            const auto kv_block = item.kv_block_id;
            auto block_number =
                block_indices.ptr<int32_t>()[block_indices_begins.ptr<int32_t>()[batch_in_seq] + kv_block];
            if (block_number < 0) {
                return;
            }

            auto ithr = parallel_get_thread_num();
            auto* k_ptr = k_cache.ptr<typename ov::element_type_traits<KEY_PREC>::value_type>(block_number, hk);

            transpose_16NxK<DATA_TYPE, KEY_PREC>(
                _helper._qk_scratch_b.template ptr<DATA_TYPE>(batch_in_reorder, kv_block, hk),
                k_ptr,
                _helper._output.template ptr<DATA_TYPE>(ithr),
                _helper._block_size,            // N
                _helper.S,                      // K
                _helper._block_size,            // dst_stride
                _helper.S,                      // src_stride
                _helper._key_group_size,        // group_size
                _helper._quant_key_bychannel);  // quant_by_channel

            if (q_is_xf16) {
                auto* v_ptr = v_cache.ptr<typename element_type_traits<VALUE_PREC>::value_type>(block_number, hk);
                pack_32NxK<DATA_TYPE, VALUE_PREC>(
                    _helper._wv_scratch_b.template ptr<DATA_TYPE>(batch_in_reorder, kv_block, hk),
                    v_ptr,
                    _helper._output.template ptr<DATA_TYPE>(ithr),
                    _helper._block_size,
                    _helper.SV,
                    rnd_up(_helper.SV, _helper._block_size),
                    _helper.SV,
                    _helper._value_group_size,
                    _helper._quant_value_bychannel);
            } else {
                // need to decompress
                if (!q_cache_is_same) {
                    auto* v_ptr =
                        v_cache.ptr<typename ov::element_type_traits<VALUE_PREC>::value_type>(block_number, hk);
                    dequant<DATA_TYPE, VALUE_PREC>(
                        _helper._wv_scratch_b.template ptr<DATA_TYPE>(batch_in_reorder, kv_block, hk),
                        v_ptr,
                        _helper._block_size,
                        _helper.SV,
                        _helper._value_group_size,
                        _helper._quant_value_bychannel);
                }
            }
        });

        // loop along HK dimension: if mixed first/second token and elements count is enough, loop HK to reuse KV in the
        // CPU cache
        //    else if elements count is small, prefer to loop H to get more work to avoid thread imbalance
        bool loop_hk = _workitems.get_reorder_max_batch_size() == past_lens.m_dims[0] ||  // if only first token, loop H
                               attn_work_count * Hk <= 2 * _helper._nthr
                           ? false
                           : true;  // or less than 2 work items per thread, loop H
        auto weight_h = loop_hk ? _helper.H / Hk : 1;
        _helper.resize_temporary_weight_buffer(weight_h);

        parallel_for2d_dynamic(attn_work_count, loop_hk ? Hk : _helper.H, [&](size_t w, size_t hx) {
            size_t hk, hq_beg, hq_end;
            if (loop_hk) {
                hk = hx;
                hq_beg = hk * _helper._h_each_group_len;
                hq_end = (hk + 1) * _helper._h_each_group_len;
            } else {
                hq_beg = hx;
                hq_end = hx + 1;
                hk = hx / _helper._h_each_group_len;
            }

            const auto& item = _workitems.get_attn_work_item(w);
            const auto batch_in_seq = item.batch_in_seq;
            const auto batch_in_token = subsequence_begins.ptr<int32_t>()[batch_in_seq];
            const auto q_len = static_cast<size_t>(item.q_len);
            size_t ithr = parallel_get_thread_num();

            if (q_len == 1) {
                const auto cur_kv_len = static_cast<size_t>(past_lens.ptr<int32_t>()[batch_in_seq]) + 1;
                float* score_output = nullptr;
                if (output_score) {
                    auto score_offset = _helper._score_offsets_aligned.template ptr<int32_t>()[batch_in_seq];
                    score_output = _helper._score_output.template ptr<float>() + score_offset * _helper.H;
                }

                _helper.exec_kernel_one_bh(
                    q.slice(0, batch_in_token, batch_in_token),
                    k_cache,
                    v_cache,
                    output_emb.slice(0, batch_in_token, batch_in_token),
                    block_indices.ptr<int32_t>() + block_indices_begins.ptr<int32_t>()[batch_in_seq],
                    ithr,
                    hq_beg,
                    hq_end,
                    hk,
                    1ul,
                    cur_kv_len,
                    alibi_slopes,
                    score_output);
            } else {
                const auto batch_in_reorder = item.batch_in_reorder;
                const auto q_blk = item.q_block_id;
                const auto q_cnt = std::min(_helper._block_size, q_len - q_blk * _helper._block_size);
                const auto cur_kv_len =
                    static_cast<size_t>(past_lens.ptr<int32_t>()[batch_in_seq]) + q_blk * _helper._block_size + q_cnt;
                float* score_output = nullptr;
                if (output_score) {
                    // last block
                    if (q_len - q_blk * _helper._block_size <= _helper._block_size) {
                        auto score_offset = _helper._score_offsets_aligned.template ptr<int32_t>()[batch_in_seq];
                        score_output = _helper._score_output.template ptr<float>() + score_offset * _helper.H;
                    }
                }

                PlainTensor sub_query;
                sub_query.resize({q_len, _helper.H, _helper.S}, q.ptr<DATA_TYPE>(batch_in_token));
                sub_query = sub_query.permute({1, 0, 2});
                _helper.exec_kernel_multiple(
                    sub_query,
                    v_cache,
                    output_emb.slice(0, batch_in_token, batch_in_token + q_len)
                        .reshape({q_len, _helper.H * _helper.SV}),
                    _helper._qk_scratch_b.slice(0, batch_in_reorder, batch_in_reorder),
                    _helper._wv_scratch_b.slice(0, batch_in_reorder, batch_in_reorder),
                    block_indices.ptr<int32_t>() + block_indices_begins.ptr<int32_t>()[batch_in_seq],
                    ithr,
                    q_blk,
                    hq_beg,
                    hq_end,
                    hk,
                    q_len,
                    cur_kv_len,
                    alibi_slopes,
                    score_output);
            }
        });
        if (output_score) {
            parallel_for2d_dynamic(past_lens.m_dims[0], 1, [&](size_t b, [[maybe_unused]] size_t pq) {
                auto seq_len = static_cast<size_t>(subsequence_begins.ptr<int32_t>()[b + 1] -
                                                   subsequence_begins.ptr<int32_t>()[b]);
                auto cur_kv_len = static_cast<size_t>(past_lens.ptr<int32_t>()[b]) + seq_len;
                auto src_offset = _helper._score_offsets_aligned.template ptr<int32_t>()[b];
                auto* src = _helper._score_output.template ptr<float>() + src_offset * _helper.H;
                size_t src_stride = rnd_up(cur_kv_len, 16);
                auto dst_offset = _helper._score_offsets.template ptr<int32_t>()[b];
                auto* dst = output_score.ptr<float>() + dst_offset;
                attn_reduce(dst, src, _helper.H, cur_kv_len, src_stride);
            });
        }
    }

    // Q, K, V is ready, do attention
    void operator()(PlainTensor& query,
                    PlainTensor& present_key,
                    PlainTensor& present_value,
                    PlainTensor& output_emb,
                    PlainTensor& output_score,
                    size_t max_context_len,
                    const PlainTensor& past_lens,
                    const PlainTensor& subsequence_begins,
                    const PlainTensor& block_indices,
                    const PlainTensor& block_indices_begins,
                    const PlainTensor& alibi_slopes) {
        _workitems.reset(query, past_lens, subsequence_begins, _helper._block_size);
        if (output_score) {
            _helper.init_score_buffers(past_lens, subsequence_begins);
        }

        auto nthr = static_cast<size_t>(parallel_get_max_threads());

        if (past_lens.m_dims[0] >= nthr || _workitems.get_reorder_max_batch_size() > 0) {
            exec_loop_mixed(query,
                            present_key,
                            present_value,
                            output_emb,
                            output_score,
                            max_context_len,
                            past_lens,
                            subsequence_begins,
                            block_indices,
                            block_indices_begins,
                            alibi_slopes);
        } else {
            _helper.exec_loop_bhl(query,
                                  present_key,
                                  present_value,
                                  output_emb,
                                  output_score,
                                  max_context_len,
                                  past_lens,
                                  subsequence_begins,
                                  block_indices,
                                  block_indices_begins,
                                  alibi_slopes);
        }
    }
};

template <typename DATA_TYPE, ov::element::Type_t KEY_PREC, ov::element::Type_t VALUE_PREC>
struct AttentionExecutor : public PagedAttentionExecutor {
    MHAHelper<DATA_TYPE, KEY_PREC, VALUE_PREC> _helper;
    MHA<DATA_TYPE, KEY_PREC, VALUE_PREC> _kernel;
    PlainTensor _slot_mapping;

    AttentionExecutor() : _kernel(_helper) {}

    explicit AttentionExecutor(size_t key_group_size,
                               size_t value_group_size,
                               bool quant_key_bychannel,
                               bool quant_value_bychannel)
        : _helper(MHAHelper<DATA_TYPE, KEY_PREC, VALUE_PREC>(key_group_size,
                                                             value_group_size,
                                                             quant_key_bychannel,
                                                             quant_value_bychannel)),
          _kernel(_helper) {}

    void init(const std::vector<MemoryPtr>& inputs,
              const std::vector<MemoryPtr>& outputs,
              PlainTensor& q,
              PlainTensor& k,
              PlainTensor& v,
              PlainTensor& k_cache,
              PlainTensor& v_cache,
              PlainTensor& past_lens,
              PlainTensor& subsequence_begins,
              PlainTensor& block_indices,
              PlainTensor& block_indices_begins,
              float& scale,
              size_t& sliding_window,
              PlainTensor& alibi_slopes,
              size_t& max_context_len,
              PlainTensor& rotated_block_indices,
              PlainTensor& rotation_deltas,
              PlainTensor& rotation_trig_lut,
              PlainTensor& output_emb,
              PlainTensor& output_score) {
        q.reset(inputs[ID_Q]);  // [B_token, H * S]
        k.reset(inputs[ID_K]);
        v.reset(inputs[ID_V]);
        k_cache.reset(inputs[ID_KCACHE]);                             // [NUM_BLOCKS, H, 32, S]
        v_cache.reset(inputs[ID_VCACHE]);                             // [NUM_BLOCKS, H, 32, S]
        past_lens.reset(inputs[ID_PAST_LENS]);                        // [B_seq]
        subsequence_begins.reset(inputs[ID_SUBSEQUENCE_BEGINS]);      // [B_seq+1]
        block_indices.reset(inputs[ID_BLOCK_INDICES]);                // [num_blocks]
        block_indices_begins.reset(inputs[ID_BLOCK_INDICES_BEGINS]);  // [B_seq+1]
        scale = *inputs[ID_SCALE]->getDataAs<float>();
        sliding_window = static_cast<size_t>(*inputs[ID_SLIDING_WINDOW]->getDataAs<int32_t>());
        if (!inputs[ID_ALIBI_SLOPES]->getShape().hasZeroDims()) {
            alibi_slopes.reset(inputs[ID_ALIBI_SLOPES]);
        }
        max_context_len = static_cast<size_t>(*inputs[ID_MAX_CONTEXT_LEN]->getDataAs<int32_t>());

        size_t inputs_size = inputs.size();
        if (inputs_size > ID_ROTATED_BLOCK_INDICES) {
            OPENVINO_ASSERT(inputs_size >= ID_ROTATION_TRIG_LUT);
            if (!inputs[ID_ROTATED_BLOCK_INDICES]->getShape().hasZeroDims()) {
                rotated_block_indices.reset(inputs[ID_ROTATED_BLOCK_INDICES]);  // [num_blocks]
            }
            if (!inputs[ID_ROTATION_DELTAS]->getShape().hasZeroDims()) {
                rotation_deltas.reset(inputs[ID_ROTATION_DELTAS]);  // [num_blocks,  block_size (32) || 1]
            }
            if (!inputs[ID_ROTATION_TRIG_LUT]->getShape().hasZeroDims()) {
                rotation_trig_lut.reset(
                    inputs[ID_ROTATION_TRIG_LUT]);  // [max_context_len * embedding_size], row-major layout
            }
        }

        output_emb.reset(outputs[0]);
        if (outputs.size() == 2) {
            output_score.reset(outputs[1]);
        }

        auto B_token = q.size(0);
        auto Hk = k_cache.size(1);
        /* The layout for kv cache:

           by-hidden, quantized by S(hidden dims) group_num = N
           N * f32(scale + zp)|group_0|group_1|...|group_N
           adjusted_S = S + N * f32(scale + zp) * sub_byte_multiplier

           by channel, quantized by channel [block_size, S], group_num = block_size
           adjusted block consists 3 parts
           f32[scale, S]
           f32[zp, S]
           u8[block_size, S]
           adjusted key cache block u8[block_size + 2 * sizeof(float) * sub_byte_multiplier, S]
        */

        const size_t key_sub_byte_multiplier = get_sub_byte_multiplier(k_cache.get_precision());
        const size_t value_sub_byte_multiplier = get_sub_byte_multiplier(v_cache.get_precision());
        const size_t key_params_size = sizeof(float) * 2 * key_sub_byte_multiplier;
        // u4 needs scale + zp. s4 needs scale.
        const size_t param_size =
            one_of(v_cache.get_precision(), ov::element::u4, ov::element::u8) ? sizeof(float) * 2 : sizeof(float);
        const size_t value_params_size = param_size * value_sub_byte_multiplier;
        size_t key_group_num =
            _helper._key_group_size ? k_cache.size(3) / (_helper._key_group_size + key_params_size) : 1;
        size_t value_group_num =
            _helper._value_group_size ? v_cache.size(3) / (_helper._value_group_size + value_params_size) : 1;
        // auto SV = v_cache.size(3) - (v_cache.get_precision().is_real() ? 0 : value_params_size * value_group_num);
        // // revise group_size if it's zero.
        // _helper._value_group_size = _helper._value_group_size ? _helper._value_group_size : SV;

        // check by_hidden_dims parameter of value cache
        if (!value_group_num && v_cache.get_precision().is_integral())
            OPENVINO_THROW("PagedAttn value cache gets wrong group_size, ",
                           _helper._value_group_size,
                           " should be smaller than hidden_dims");
        size_t S = 0;
        // check parameter of quantized key cache
        if (k_cache.get_precision().is_integral()) {
            if (_helper._quant_key_bychannel) {
                S = k_cache.size(3);
            } else {
                if (!key_group_num)
                    OPENVINO_THROW("PagedAttn key cache gets wrong group_size, ",
                                   _helper._key_group_size,
                                   " should be smaller than hidden_dims");
                S = k_cache.size(3) - key_params_size * key_group_num;
                _helper._key_group_size = _helper._key_group_size ? _helper._key_group_size : S;
            }
        } else {
            S = k_cache.size(3);
        }

        size_t SV = 0;
        // check parameter of quantized value cache
        if (v_cache.get_precision().is_integral()) {
            if (_helper._quant_value_bychannel) {
                SV = v_cache.size(3);
            } else {
                if (!value_group_num)
                    OPENVINO_THROW("PagedAttn value cache gets wrong group_size, ",
                                   _helper._value_group_size,
                                   " should be smaller than hidden_dims");
                SV = v_cache.size(3) - value_params_size * value_group_num;
                _helper._value_group_size = _helper._value_group_size ? _helper._value_group_size : SV;
            }
        } else {
            SV = v_cache.size(3);
        }
        auto block_size = (_helper._quant_key_bychannel && k_cache.get_precision().is_integral())
                              ? (k_cache.size(2) - key_params_size)
                              : k_cache.size(2);
        auto H = q.size(1) / S;
        auto h_each_group_len = 1;
        if (Hk != H) {
            h_each_group_len = H / Hk;
        }
        auto B_seq = past_lens.size(0);
        q.assert_dims({B_token, H * S});
        k.assert_dims({B_token, Hk * S});
        v.assert_dims({B_token, Hk * SV});
        q = q.reshape({B_token, H, 1, S});
        k = k.reshape({B_token, Hk, 1, S});
        v = v.reshape({B_token, Hk, 1, SV});
        if (k_cache.get_precision().is_integral()) {
            if (_helper._quant_key_bychannel) {
                k_cache.assert_dims({0, Hk, block_size + key_params_size, S}, true);
            } else {
                k_cache.assert_dims({0, Hk, block_size, S + key_params_size * key_group_num}, true);
            }

        } else {
            k_cache.assert_dims({0, Hk, block_size, S}, true);
        }
        if (v_cache.get_precision().is_integral()) {
            if (_helper._quant_value_bychannel) {
                v_cache.assert_dims({0, Hk, block_size + value_params_size, SV}, true);
            } else {
                v_cache.assert_dims({k_cache.m_dims[0], Hk, block_size, SV + value_params_size * value_group_num},
                                    true);
            }
        } else {
            v_cache.assert_dims({k_cache.m_dims[0], Hk, block_size, SV});
        }
        past_lens.assert_dims({B_seq});
        subsequence_begins.assert_dims({B_seq + 1});
        block_indices.assert_dims({0}, true);
        block_indices_begins.assert_dims({B_seq + 1});
        if (scale == 0.0f) {
            scale = 1.0f / sqrt(S);
        }
        if (alibi_slopes) {
            alibi_slopes.assert_dims({H});
        }

        bool init_rotation_coefficient_scratch = false;
        if (rotated_block_indices) {
            // Only K entries are needed to be rotated, since position is encoded at the Q^T @ (effective_RoPE_matrix) @
            // K matrix multiplication
            rotation_deltas.assert_dims({rotated_block_indices.size(0), 0}, /* special_zero = */ true);
            OPENVINO_ASSERT(rotation_deltas.shape()[1] == 1 ||
                            rotation_deltas.shape()[1] == block_size);  // per-block or per-token granularity
            rotation_trig_lut.assert_dims({0, S}, /* special_zero = */ true);
            init_rotation_coefficient_scratch = true;
        }
        output_emb.assert_dims({B_token, H * SV});
        output_emb = output_emb.reshape({B_token, 1, H * SV});

        // TODO: enable block_size to be multiple of 32
        OPENVINO_ASSERT(block_size == 32, "CPU: block size must be 32, current: ", block_size);

        _helper.init(H,
                     S,
                     SV,
                     Hk,
                     h_each_group_len,
                     block_size,
                     sliding_window,
                     scale,
                     max_context_len,
                     alibi_slopes,
                     init_rotation_coefficient_scratch);
    }

    void concat_pastkv(const PlainTensor& k,
                       const PlainTensor& v,
                       PlainTensor& k_cache,
                       PlainTensor& v_cache,
                       const PlainTensor& past_lens,
                       const PlainTensor& subsequence_begins,
                       const PlainTensor& block_indices,
                       const PlainTensor& block_indices_begins) {
        auto B_token = k.size(0);
        _slot_mapping.resize<int32_t>({B_token});

        size_t idx = 0;
        for (size_t i = 0; i < past_lens.size(0); i++) {
            auto q_len = subsequence_begins.ptr<int32_t>()[i + 1] - subsequence_begins.ptr<int32_t>()[i];
            auto kv_len = past_lens.ptr<int32_t>()[i] + q_len;
            auto block_number_start = block_indices_begins.ptr<int32_t>()[i];
            auto block_offset_start = kv_len - q_len;
            for (int32_t j = 0; j < q_len; j++) {
                auto block_offset = block_offset_start + j;
                auto block_number =
                    block_indices.ptr<int32_t>()[block_number_start + block_offset / _helper._block_size];
                _slot_mapping.ptr<int32_t>()[idx++] =
                    block_number * _helper._block_size + block_offset % _helper._block_size;
            }
            // To simplify tails of the kernels for Q*K and W*V:
            // for first token kernels:
            //    Q*K aka [m, k0] * [n0, k0]', there is already tails logic for m, k0, but no(always assume n0 is
            //    block_size) for n0 which means the tail of k_cache need to be set to zero.
            //    W*V aka [m, k1] * [n1, k1]', there is no tails handing for n1, so tails of v_cache need to be set to
            //    zero.
            // for second token, the kernels have tails handling logic
            if (q_len != 1 && kv_len % _helper._block_size != 0) {
                // block no. which contains tails
                auto block_number = block_indices.ptr<int32_t>()[block_number_start + kv_len / _helper._block_size];
                // tails start position
                auto block_offset = kv_len % _helper._block_size;
                // tails number
                auto zero_tokens = _helper._block_size - block_offset;
                auto S = k_cache.m_dims[3];
                auto SV = v_cache.m_dims[3];
                auto Hk = k_cache.m_dims[1];  // shape: [block, H, 32, S]
                parallel_for2d(Hk, zero_tokens, [&](size_t h, size_t l) {
                    // zero out key cache
                    auto* key_cache_ptr =
                        k_cache.ptr<typename ov::element_type_traits<KEY_PREC>::value_type>(block_number,
                                                                                            h,
                                                                                            block_offset + l);
                    std::memset(key_cache_ptr,
                                0,
                                S * k_cache.m_element_size / get_sub_byte_multiplier(k_cache.get_precision()));
                    // zero out value cache
                    auto* value_cache_ptr =
                        v_cache.ptr<typename ov::element_type_traits<VALUE_PREC>::value_type>(block_number,
                                                                                              h,
                                                                                              block_offset + l);
                    std::memset(value_cache_ptr,
                                0,
                                SV * v_cache.m_element_size / get_sub_byte_multiplier(v_cache.get_precision()));
                });
            }
        }

        if constexpr (one_of(KEY_PREC, ov::element::u8, ov::element::u4)) {
            // slot_mapping could only be used for per token quantization
            // by_channel needs all data to calculation block info.
            paged_attn_quantkv(k,
                               v,
                               k_cache,
                               v_cache,
                               past_lens,
                               subsequence_begins,
                               block_indices,
                               block_indices_begins,
                               _slot_mapping,
                               _helper._output,
                               _helper._quant_key_bychannel,
                               _helper._quant_value_bychannel,
                               _helper._key_group_size,
                               _helper._value_group_size);
        } else {
            paged_attn_memcpy(k, v, k_cache, v_cache, _slot_mapping);
        }
    }

    void execute(const std::vector<MemoryPtr>& inputs, const std::vector<MemoryPtr> outputs) override {
        PlainTensor q, k, v, k_cache, v_cache;
        PlainTensor past_lens, subsequence_begins, block_indices, block_indices_begins;
        float scale;
        size_t sliding_window;
        PlainTensor alibi_slopes;
        size_t max_context_len;
        PlainTensor rotated_block_indices;
        PlainTensor rotation_deltas;
        PlainTensor rotation_trig_lut;

        PlainTensor output_emb;
        PlainTensor output_score;

        init(inputs,
             outputs,
             q,
             k,
             v,
             k_cache,
             v_cache,
             past_lens,
             subsequence_begins,
             block_indices,
             block_indices_begins,
             scale,
             sliding_window,
             alibi_slopes,
             max_context_len,
             rotated_block_indices,
             rotation_deltas,
             rotation_trig_lut,
             output_emb,
             output_score);

        if (rotated_block_indices) {
            // Rotate kv cache currently doesn't support quantized cache.
            // for u8 it only supports compilation but throws exception in the runtime
            // TODO: implement u4/u8
            if constexpr (KEY_PREC != ov::element::u4)
                rotate_kv_cache<typename ov::element_type_traits<KEY_PREC>::value_type>(
                    k_cache,
                    rotated_block_indices,
                    rotation_deltas,
                    rotation_trig_lut,
                    _helper._block_rotation_coefficient_scratch);
        }

        concat_pastkv(k, v, k_cache, v_cache, past_lens, subsequence_begins, block_indices, block_indices_begins);

        _kernel(q,
                k_cache,
                v_cache,
                output_emb,
                output_score,
                max_context_len,
                past_lens,
                subsequence_begins,
                block_indices,
                block_indices_begins,
                alibi_slopes);
    }
};
#endif

std::shared_ptr<PagedAttentionExecutor> make_pa_executor(ov::element::Type data_type,
                                                         ov::element::Type key_cache_type,
                                                         ov::element::Type value_cache_type,
                                                         size_t key_group_size,
                                                         size_t value_group_size,
                                                         bool quant_key_bychannel,
                                                         bool quant_value_bychannel) {
    std::shared_ptr<PagedAttentionExecutor> executor;
#if defined(OPENVINO_ARCH_X86_64)
    if (data_type == ov::element::bf16) {
#    if defined(HAVE_AVX512F)
        if (key_cache_type == ov::element::u8) {
            if (value_cache_type == ov::element::u4) {
                executor = std::make_shared<AttentionExecutor<ov::bfloat16, ov::element::u8, ov::element::u4>>(
                    key_group_size,
                    value_group_size,
                    quant_key_bychannel,
                    quant_value_bychannel);
            } else if (value_cache_type == ov::element::u8) {
                executor = std::make_shared<AttentionExecutor<ov::bfloat16, ov::element::u8, ov::element::u8>>(
                    key_group_size,
                    value_group_size,
                    quant_key_bychannel,
                    quant_value_bychannel);
            } else {
                OPENVINO_THROW("make_pa_executor: key_cache_type u8 with value_cache_type ",
                               value_cache_type.to_string(),
                               " is not support");
            }

        } else if (key_cache_type == ov::element::u4) {
            if (value_cache_type == ov::element::u4) {
                executor = std::make_shared<AttentionExecutor<ov::bfloat16, ov::element::u4, ov::element::u4>>(
                    key_group_size,
                    value_group_size,
                    quant_key_bychannel,
                    quant_value_bychannel);
            } else if (value_cache_type == ov::element::u8) {
                executor = std::make_shared<AttentionExecutor<ov::bfloat16, ov::element::u4, ov::element::u8>>(
                    key_group_size,
                    value_group_size,
                    quant_key_bychannel,
                    quant_value_bychannel);
            } else {
                OPENVINO_THROW("make_pa_executor: key_cache_type u4 with value_cache_type ",
                               value_cache_type.to_string(),
                               " is not support");
            }
        } else {
            OPENVINO_ASSERT(key_cache_type == ov::element::bf16 && value_cache_type == ov::element::bf16,
                            "expect kvcache type bf16, current: ",
                            key_cache_type,
                            " , ",
                            value_cache_type);
            executor = std::make_shared<AttentionExecutor<ov::bfloat16, ov::element::bf16, ov::element::bf16>>();
        }
#    else
        OPENVINO_THROW("make_pa_executor: bf16 needs avx512+ hardware.");
#    endif
    } else if (data_type == ov::element::f16) {
#    if defined(HAVE_AVX512F)
        if (key_cache_type == ov::element::u8) {
            if (value_cache_type == ov::element::u4) {
                executor = std::make_shared<AttentionExecutor<ov::float16, ov::element::u8, ov::element::u4>>(
                    key_group_size,
                    value_group_size,
                    quant_key_bychannel,
                    quant_value_bychannel);
            } else if (value_cache_type == ov::element::u8) {
                executor = std::make_shared<AttentionExecutor<ov::float16, ov::element::u8, ov::element::u8>>(
                    key_group_size,
                    value_group_size,
                    quant_key_bychannel,
                    quant_value_bychannel);
            } else {
                OPENVINO_THROW("make_pa_executor: key_cache_type u8 with value_cache_type ",
                               value_cache_type.to_string(),
                               " is not support");
            }
        } else if (key_cache_type == ov::element::u4) {
            if (value_cache_type == ov::element::u4) {
                executor = std::make_shared<AttentionExecutor<ov::float16, ov::element::u4, ov::element::u4>>(
                    key_group_size,
                    value_group_size,
                    quant_key_bychannel,
                    quant_value_bychannel);
            } else if (value_cache_type == ov::element::u8) {
                executor = std::make_shared<AttentionExecutor<ov::float16, ov::element::u4, ov::element::u8>>(
                    key_group_size,
                    value_group_size,
                    quant_key_bychannel,
                    quant_value_bychannel);
            } else {
                OPENVINO_THROW("make_pa_executor: key_cache_type u4 with value_cache_type ",
                               value_cache_type.to_string(),
                               " is not support");
            }
        } else {
            OPENVINO_ASSERT(key_cache_type == ov::element::f16 && value_cache_type == ov::element::f16,
                            "expect kvcache type f16, current: ",
                            key_cache_type,
                            " , ",
                            value_cache_type);
            executor = std::make_shared<AttentionExecutor<ov::float16, ov::element::f16, ov::element::f16>>();
        }
#    else
        OPENVINO_THROW("make_pa_executor: f16 needs avx512+ hardware.");
#    endif
    } else if (data_type == ov::element::f32) {
        if (key_cache_type == ov::element::u8) {
            if (value_cache_type == ov::element::u4) {
                executor =
                    std::make_shared<AttentionExecutor<float, ov::element::u8, ov::element::u4>>(key_group_size,
                                                                                                 value_group_size,
                                                                                                 quant_key_bychannel,
                                                                                                 quant_value_bychannel);
            } else if (value_cache_type == ov::element::u8) {
                executor =
                    std::make_shared<AttentionExecutor<float, ov::element::u8, ov::element::u8>>(key_group_size,
                                                                                                 value_group_size,
                                                                                                 quant_key_bychannel,
                                                                                                 quant_value_bychannel);
            } else {
                OPENVINO_THROW("make_pa_executor: key_cache_type u8 with value_cache_type ",
                               value_cache_type.to_string(),
                               " is not support");
            }
        } else if (key_cache_type == ov::element::u4) {
            if (value_cache_type == ov::element::u4) {
                executor =
                    std::make_shared<AttentionExecutor<float, ov::element::u4, ov::element::u4>>(key_group_size,
                                                                                                 value_group_size,
                                                                                                 quant_key_bychannel,
                                                                                                 quant_value_bychannel);
            } else if (value_cache_type == ov::element::u8) {
                executor =
                    std::make_shared<AttentionExecutor<float, ov::element::u4, ov::element::u8>>(key_group_size,
                                                                                                 value_group_size,
                                                                                                 quant_key_bychannel,
                                                                                                 quant_value_bychannel);
            } else {
                OPENVINO_THROW("make_pa_executor: key_cache_type u4 with value_cache_type ",
                               value_cache_type.to_string(),
                               " is not support");
            }
        } else if (key_cache_type == ov::element::f16) {
            OPENVINO_ASSERT(value_cache_type == ov::element::f16,
                            "expect value_cache_type type f16, current: ",
                            value_cache_type);
            executor =
                std::make_shared<AttentionExecutor<float, ov::element::f16, ov::element::f16>>(key_group_size,
                                                                                               value_group_size,
                                                                                               quant_key_bychannel,
                                                                                               quant_value_bychannel);
        } else {
            OPENVINO_ASSERT(key_cache_type == ov::element::f32 && value_cache_type == ov::element::f32,
                            "expect kvcache type f32, current: ",
                            key_cache_type,
                            " , ",
                            value_cache_type);
            executor =
                std::make_shared<AttentionExecutor<float, ov::element::f32, ov::element::f32>>(key_group_size,
                                                                                               value_group_size,
                                                                                               quant_key_bychannel,
                                                                                               quant_value_bychannel);
        }
    } else {
        OPENVINO_THROW("make_pa_executor: unsupported precision: ", data_type);
    }
#elif (defined(OPENVINO_ARCH_ARM64) && defined(HAVE_SVE))
    if (data_type == ov::element::f32) {
        if (key_cache_type == ov::element::u8 && value_cache_type == ov::element::u8) {
            executor =
                std::make_shared<AttentionExecutor<float, ov::element::u8, ov::element::u8>>(key_group_size,
                                                                                             value_group_size,
                                                                                             quant_key_bychannel,
                                                                                             quant_value_bychannel);
        } else {
            OPENVINO_THROW("make_pa_executor: key_cache_type and value_cache_type of u8 is only support");
        }
    }

#else
    OPENVINO_THROW("make_pa_executor: only support x64 platform or ARM with SVE support");
#endif
    return executor;
}

}  // namespace ov::Extensions::Cpu::XARCH<|MERGE_RESOLUTION|>--- conflicted
+++ resolved
@@ -714,12 +714,8 @@
                               float* c,
                               const size_t n,
                               const size_t block_size,
-<<<<<<< HEAD
-                              const size_t group_size) {
+                              [[maybe_unused]] const size_t group_size) {
     auto* b_src = reinterpret_cast<typename element_type_traits<SRC_PREC>::value_type*>(b);
-=======
-                              [[maybe_unused]] const size_t group_size) {
->>>>>>> c9fd06a2
 #    if defined(HAVE_AVX512F)
     size_t j = 0;
     for (; j + 4 <= block_size; j += 4) {
@@ -1780,20 +1776,12 @@
 template <typename T,
           ov::element::Type_t SRC_PREC,
           std::enable_if_t<SRC_PREC != ov::element::u8 && precision_of<T>::value == SRC_PREC, bool> = true>
-<<<<<<< HEAD
-static inline void dequant(T* dst,
-                           void* src,
-                           const size_t N,
-                           const size_t K,
-                           const size_t group_size,
-                           const bool quant_bychannel) {
-=======
 static inline void dequant([[maybe_unused]] T* dst,
                            [[maybe_unused]] void* src,
                            [[maybe_unused]] const size_t N,
                            [[maybe_unused]] const size_t K,
-                           [[maybe_unused]] const size_t group_size) {
->>>>>>> c9fd06a2
+                           [[maybe_unused]] const size_t group_size,
+                           [[maybe_unused]] const bool quant_bychannel) {
     // never called
     OPENVINO_THROW("dequant: should not be called.");
 }
@@ -1802,12 +1790,8 @@
                            void* src,
                            const size_t N,
                            const size_t K,
-<<<<<<< HEAD
-                           const size_t group_size,
-                           const bool quant_bychannel) {
-=======
-                           [[maybe_unused]] const size_t group_size) {
->>>>>>> c9fd06a2
+                           [[maybe_unused]] const size_t group_size,
+                           [[maybe_unused]] const bool quant_bychannel) {
     cvt_copy(dst, reinterpret_cast<ov::float16*>(src), 1, K * N, 0, 0);
 }
 
@@ -2012,17 +1996,6 @@
 template <typename TDST,
           ov::element::Type_t SRC_PREC,
           std::enable_if_t<precision_of<TDST>::value == ov::element::f32, bool> = true>
-<<<<<<< HEAD
-static void pack_32NxK(TDST* dst,
-                       void* src,
-                       TDST* tmp,
-                       const size_t N,
-                       const size_t K,
-                       const size_t dst_stride,
-                       const size_t src_stride,
-                       const size_t group_size,
-                       const bool quant_bychannel) {
-=======
 static void pack_32NxK([[maybe_unused]] TDST* dst,
                        [[maybe_unused]] void* src,
                        [[maybe_unused]] TDST* tmp,
@@ -2030,8 +2003,8 @@
                        [[maybe_unused]] const size_t K,
                        [[maybe_unused]] const size_t dst_stride,
                        [[maybe_unused]] const size_t src_stride,
-                       [[maybe_unused]] const size_t group_size) {
->>>>>>> c9fd06a2
+                       [[maybe_unused]] const size_t group_size,
+                       [[maybe_unused]] const bool quant_bychannel) {
     // never called
     OPENVINO_THROW("pack_32NxK: should not be called.");
 }
@@ -2111,11 +2084,8 @@
     size_t _key_group_size = 0;
     size_t _value_group_size = 0;
     bool _quant_key_bychannel = 0;
-<<<<<<< HEAD
     bool _quant_value_bychannel = 0;
-=======
     size_t _new_score_stride = 0;
->>>>>>> c9fd06a2
 
     PlainTensor _weight;        // [nthr, H, 32, rnd_up(kv_len, block_size)], shared by first and second loop along bh
     PlainTensor _output;        // [nthr, 32, H, S], shared by first and second loop along bh
@@ -2482,16 +2452,10 @@
                 auto block_number = block_table[i];
                 for (size_t pq = 0; pq < q_len; pq++) {
                     for (size_t h = hq_beg; h < hq_end; h++) {
-<<<<<<< HEAD
                         (*_gemv)(
                             query.ptr<DATA_TYPE>(h, pq),
                             present_key.ptr<typename ov::element_type_traits<KEY_PREC>::value_type>(block_number, hk),
-                            _weight.ptr<float>(ithr, h, pq) + pk);
-=======
-                        (*_gemv)(query.ptr<DATA_TYPE>(h, pq),
-                                 present_key.ptr<KEY_CACHE_TYPE>(block_number, hk),
-                                 _weight.ptr<float>(ithr, h - hq_beg, pq) + pk);
->>>>>>> c9fd06a2
+                            _weight.ptr<float>(ithr, h - hq_beg, pq) + pk);
                     }
                 }
             }
@@ -2502,39 +2466,24 @@
                 auto block_number = block_table[i];
                 for (size_t pq = 0; pq < q_len; pq++) {
                     for (size_t h = hq_beg; h < hq_end; h++) {
-<<<<<<< HEAD
                         if constexpr (KEY_PREC == ov::element::u8 || KEY_PREC == ov::element::u4) {
-                            dot_product_block_quantized<DATA_TYPE, KEY_PREC>(query.ptr<DATA_TYPE>(h, pq),
-                                                                             present_key.ptr<uint8_t>(block_number, hk),
-                                                                             _weight.ptr<float>(ithr, h, pq) + pk,
-                                                                             S,
-                                                                             _quant_key_bychannel,
-                                                                             std::min(_block_size, cur_kv_len - pk),
-                                                                             _key_group_size);
+                            dot_product_block_quantized<DATA_TYPE, KEY_PREC>(
+                                query.ptr<DATA_TYPE>(h, pq),
+                                present_key.ptr<uint8_t>(block_number, hk),
+                                _weight.ptr<float>(ithr, h - hq_beg, pq) + pk,
+                                S,
+                                _quant_key_bychannel,
+                                std::min(_block_size, cur_kv_len - pk),
+                                _key_group_size);
                         } else {
                             dot_product_block<DATA_TYPE, KEY_PREC>(
                                 query.ptr<DATA_TYPE>(h, pq),
                                 present_key.ptr<typename ov::element_type_traits<KEY_PREC>::value_type>(block_number,
                                                                                                         hk),
-                                _weight.ptr<float>(ithr, h, pq) + pk,
+                                _weight.ptr<float>(ithr, h - hq_beg, pq) + pk,
                                 S,
                                 std::min(_block_size, cur_kv_len - pk),
                                 _key_group_size);
-=======
-                        if (precision_of<KEY_CACHE_TYPE>::value == ov::element::u8 && _quant_key_bychannel) {
-                            dot_product_block_by_channel(query.ptr<DATA_TYPE>(h, pq),
-                                                         present_key.ptr<uint8_t>(block_number, hk),
-                                                         _weight.ptr<float>(ithr, h - hq_beg, pq) + pk,
-                                                         S,
-                                                         std::min(_block_size, cur_kv_len - pk));
-                        } else {
-                            dot_product_block(query.ptr<DATA_TYPE>(h, pq),
-                                              present_key.ptr<KEY_CACHE_TYPE>(block_number, hk),
-                                              _weight.ptr<float>(ithr, h - hq_beg, pq) + pk,
-                                              S,
-                                              std::min(_block_size, cur_kv_len - pk),
-                                              _key_group_size);
->>>>>>> c9fd06a2
                         }
                     }
                 }
@@ -2577,11 +2526,10 @@
             auto block_number = block_table[i];
             for (size_t pq = 0; pq < q_len; pq++) {
                 for (size_t h = hq_beg; h < hq_end; h++) {
-<<<<<<< HEAD
                     if constexpr (one_of(VALUE_PREC, ov::element::u8, ov::element::u4)) {
                         attn_acc_value_block_quantized<uint8_t, VALUE_PREC>(
                             _output.ptr<float>(ithr, pq, h),
-                            _weight.ptr<float>(ithr, h, pq) + pv,
+                            _weight.ptr<float>(ithr, h - hq_beg, pq) + pv,
                             present_value.ptr<uint8_t>(block_number, hk),
                             SV,
                             _quant_value_bychannel,
@@ -2592,26 +2540,12 @@
                             present_value.ptr<typename element_type_traits<VALUE_PREC>::value_type>(block_number, hk);
                         attn_acc_value_block<typename element_type_traits<VALUE_PREC>::value_type, VALUE_PREC>(
                             _output.ptr<float>(ithr, pq, h),
-                            _weight.ptr<float>(ithr, h, pq) + pv,
+                            _weight.ptr<float>(ithr, h - hq_beg, pq) + pv,
                             v_ptr,
                             SV,
                             std::min(_block_size, cur_kv_len - pv),
                             _value_group_size);
                     }
-=======
-                    auto sub_byte_multiplier = get_sub_byte_multiplier(present_value.get_precision());
-                    size_t v_stride = (block_number * present_value.m_strides[0] + hk * present_value.m_strides[1]) *
-                                      present_value.get_precision().size() / sub_byte_multiplier;
-                    auto* v_ptr = reinterpret_cast<typename element_type_traits<VALUE_PREC>::value_type*>(
-                        present_value.m_ptr.get() + v_stride);
-                    attn_acc_value_block<typename element_type_traits<VALUE_PREC>::value_type, VALUE_PREC>(
-                        _output.ptr<float>(ithr, pq, h),
-                        _weight.ptr<float>(ithr, h - hq_beg, pq) + pv,
-                        v_ptr,
-                        SV,
-                        std::min(_block_size, cur_kv_len - pv),
-                        _value_group_size);
->>>>>>> c9fd06a2
                 }
             }
         }
