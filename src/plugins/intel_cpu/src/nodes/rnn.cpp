--- conflicted
+++ resolved
@@ -800,13 +800,6 @@
     const size_t ie_w_vec_size = getInputShapeAtPort(wIdx).getElementsCount();
     const size_t ie_r_vec_size = getInputShapeAtPort(rIdx).getElementsCount();
 
-<<<<<<< HEAD
-    auto wInputNode = getWeightPtr(getParentEdgeAt(wIdx)->getParent());
-    auto wConstBlob = wInputNode->getMemoryPtr();
-
-    auto rInputNode = getWeightPtr(getParentEdgeAt(rIdx)->getParent());
-    auto rConstBlob = rInputNode->getMemoryPtr();
-=======
     if (getParentEdgeAt(wIdx)->getParent()->getType() != Type::Input) {
         THROW_CPU_NODE_ERR("expects Constant for port ", wIdx);
     }
@@ -816,7 +809,6 @@
         THROW_CPU_NODE_ERR("expects Constant for port ", rIdx);
     }
     auto rConstBlob = static_cast<Input *>(getParentEdgeAt(rIdx)->getParent().get())->getMemoryPtr();
->>>>>>> 5a119fb2
 
     std::vector<Prec> ie_w_vec(ie_w_vec_size), ie_r_vec(ie_r_vec_size);
 
@@ -864,14 +856,9 @@
     MemoryPtr w_bias_data_mem = std::make_shared<Memory>(getEngine(), w_bias_data_desc);
     auto b_ptr = static_cast<dataType*>(w_bias_data_mem->getData());
     if (b_ptr == nullptr)
-<<<<<<< HEAD
-        OPENVINO_THROW("NotAllocated: Internal blob was not allocated for node ", getName(), ".");
-    auto *constInputNode = getWeightPtr(getParentEdgeAt(bIdx)->getParent());
-=======
         THROW_CPU_NODE_ERR("has unallocated internal blob.");
 
     auto *constInputNode = dynamic_cast<Input *>(getParentEdgeAt(bIdx)->getParent().get());
->>>>>>> 5a119fb2
     auto constBlob = constInputNode->getMemoryPtr();
     auto const elementsCount = constBlob->getSize() / constBlob->getDesc().getPrecision().size();
 
