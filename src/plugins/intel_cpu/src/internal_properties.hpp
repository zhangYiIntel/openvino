// Copyright (C) 2018-2025 Intel Corporation
// SPDX-License-Identifier: Apache-2.0
//

#pragma once

#include <cstdint>
#include <istream>
#include <ostream>
#include <string>

#include "openvino/core/except.hpp"
#include "openvino/runtime/properties.hpp"

namespace ov::intel_cpu {

/**
 * @brief Defines how many records can be stored in the CPU runtime parameters cache per CPU runtime parameter type per
 * stream.
 */
static constexpr Property<int32_t, PropertyMutability::RW> cpu_runtime_cache_capacity{"CPU_RUNTIME_CACHE_CAPACITY"};

/**
 * @brief Enum to define possible snippets mode hints.
 */
enum class SnippetsMode : uint8_t {
    ENABLE = 0,           //!<  Enable
    IGNORE_CALLBACK = 1,  //!<  Ignore callback
    DISABLE = 2,          //!<  Disable
};

/** @cond INTERNAL */
inline std::ostream& operator<<(std::ostream& os, const SnippetsMode& mode) {
    switch (mode) {
    case SnippetsMode::ENABLE:
        return os << "ENABLE";
    case SnippetsMode::IGNORE_CALLBACK:
        return os << "IGNORE_CALLBACK";
    case SnippetsMode::DISABLE:
        return os << "DISABLE";
    default:
        OPENVINO_THROW("Unsupported snippets mode value");
    }
}

inline std::istream& operator>>(std::istream& is, SnippetsMode& mode) {
    std::string str;
    is >> str;
    if (str == "ENABLE") {
        mode = SnippetsMode::ENABLE;
    } else if (str == "IGNORE_CALLBACK") {
        mode = SnippetsMode::IGNORE_CALLBACK;
    } else if (str == "DISABLE") {
        mode = SnippetsMode::DISABLE;
    } else {
        OPENVINO_THROW("Unsupported snippets mode: ", str);
    }
    return is;
}
/** @endcond */

/**
 * @brief Define tokenization mode for Snippets.
 * @param ENABLE - default pipeline
 * @param IGNORE_CALLBACK - disable the Snippets markup transformation and tokenization callback
 * @param DISABLE - turn off the Snippets
 */
static constexpr Property<SnippetsMode, PropertyMutability::RW> snippets_mode{"SNIPPETS_MODE"};

/**
 * @brief Enum to define possible cache quant schema hints.
 */
enum class CacheQuantMode : uint8_t {
    AUTO,
    BY_CHANNEL,
    BY_HIDDEN,
};

/** @cond INTERNAL */
inline std::ostream& operator<<(std::ostream& os, const CacheQuantMode& mode) {
    switch (mode) {
    case CacheQuantMode::AUTO:
        return os << "AUTO";
    case CacheQuantMode::BY_CHANNEL:
        return os << "BY_CHANNEL";
    case CacheQuantMode::BY_HIDDEN:
        return os << "BY_HIDDEN";
    default:
        OPENVINO_THROW("Unsupported snippets mode value");
    }
}

inline std::istream& operator>>(std::istream& is, CacheQuantMode& mode) {
    std::string str;
    is >> str;
    if (str == "AUTO") {
        mode = CacheQuantMode::AUTO;
    } else if (str == "BY_CHANNEL") {
        mode = CacheQuantMode::BY_CHANNEL;
    } else if (str == "BY_HIDDEN") {
        mode = CacheQuantMode::BY_HIDDEN;
    } else {
        OPENVINO_THROW("Unsupported cache quant mode: ", str);
    }
    return is;
}
/** @endcond */

/**
 * @brief Define cache quant mode.
 * @param AUTO - default mode by primitive
 * @param BY_CHANNEL - quant by channel
 * @param BY_HIDDEN - quant by hidden
 */
static constexpr Property<CacheQuantMode, PropertyMutability::RW> key_cache_quant_mode{"KEY_CACHE_QUANT_MODE"};

/**
 * @brief Define cache quant mode.
 * @param AUTO - default mode by primitive
 * @param BY_CHANNEL - quant by channel
 * @param BY_HIDDEN - quant by hidden
 */
static constexpr Property<CacheQuantMode, PropertyMutability::RW> value_cache_quant_mode{"VALUE_CACHE_QUANT_MODE"};

/**
<<<<<<< HEAD
 * @brief Define whether to enable sage_attn
 * @param true - enable
 * @param false - disable
 */
static constexpr Property<bool, PropertyMutability::RW> enable_sage_attn{"ENABLE_SAGE_ATTN"};
=======
 * @brief This property used to test accurcay of setting model_distribution_policy to TENSOR_PARALLEL in functional
 * tests.
 */
static constexpr Property<bool, PropertyMutability::RW> enable_tensor_parallel{"ENABLE_TENSOR_PARALLEL"};
>>>>>>> a4744b17

}  // namespace ov::intel_cpu<|MERGE_RESOLUTION|>--- conflicted
+++ resolved
@@ -123,17 +123,16 @@
 static constexpr Property<CacheQuantMode, PropertyMutability::RW> value_cache_quant_mode{"VALUE_CACHE_QUANT_MODE"};
 
 /**
-<<<<<<< HEAD
+ * @brief This property used to test accurcay of setting model_distribution_policy to TENSOR_PARALLEL in functional
+ * tests.
+ */
+static constexpr Property<bool, PropertyMutability::RW> enable_tensor_parallel{"ENABLE_TENSOR_PARALLEL"};
+
+/**
  * @brief Define whether to enable sage_attn
  * @param true - enable
  * @param false - disable
  */
 static constexpr Property<bool, PropertyMutability::RW> enable_sage_attn{"ENABLE_SAGE_ATTN"};
-=======
- * @brief This property used to test accurcay of setting model_distribution_policy to TENSOR_PARALLEL in functional
- * tests.
- */
-static constexpr Property<bool, PropertyMutability::RW> enable_tensor_parallel{"ENABLE_TENSOR_PARALLEL"};
->>>>>>> a4744b17
 
 }  // namespace ov::intel_cpu