--- conflicted
+++ resolved
@@ -69,12 +69,9 @@
 #include "transpose_shape_inference.hpp"
 #include "utils.hpp"
 #include "variadic_split_shape_inference.hpp"
-<<<<<<< HEAD
 #include "matmul_shape_inference.hpp"
 #include "eye_shape_inference.hpp"
 #include "transpose_shape_inference.hpp"
-=======
->>>>>>> 0552d988
 
 namespace ov {
 namespace intel_cpu {
@@ -559,15 +556,10 @@
         return std::make_shared<entryFallbackWithPadding<ov::op::v1::DeformableConvolution>>(node);
     } else if (auto node = ov::as_type_ptr<ov::op::v8::DeformableConvolution>(op)) {
         return std::make_shared<entryFallbackWithPadding<ov::op::v8::DeformableConvolution>>(node);
-<<<<<<< HEAD
     } else if (auto node = ov::as_type_ptr<ov::opset1::Concat>(op)) {
         return make_shared_entryIO(node);
     } else if (auto node = ov::as_type_ptr<ov::opset1::Transpose>(op)) {
         return make_shared_entryIO(node);
-=======
-    } else if (auto node = ov::as_type_ptr<ov::opset8::Transpose>(op)) {
-        return make_shared_entryIOC(node);
->>>>>>> 0552d988
     } else {
         return std::make_shared<entryFallback>(op);
     }
