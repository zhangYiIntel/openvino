// Copyright (C) 2018-2024 Intel Corporation
// SPDX-License-Identifier: Apache-2.0
//

#include "graph.h"

#include <algorithm>
#include <limits>
#include <map>
#include <memory>
#include <string>
#include <tuple>
#include <unordered_map>
#include <unordered_set>
#include <utility>
#include <vector>

#include "edge.h"
#include "graph_dumper.h"
#include "graph_optimizer.h"
#include "infer_request.h"
#include "itt.h"
#include "memory_desc/cpu_memory_desc_utils.h"
#include "memory_desc/dnnl_blocked_memory_desc.h"
#include "node.h"
#include "nodes/common/cpu_convert.h"
#include "nodes/common/cpu_memcpy.h"
#include "nodes/convert.h"
#include "nodes/input.h"
#include "nodes/reorder.h"
#include "nodes/memory.hpp"
#include "openvino/core/except.hpp"
#include "openvino/core/model.hpp"
#include "openvino/core/node.hpp"
#include "openvino/core/type/element_type.hpp"
#include "utils/debug_capabilities.h"
#include "utils/general_utils.h"
#include "utils/ngraph_utils.hpp"
#include "utils/node_dumper.h"
#include "utils/verbose.h"
#include "utils/precision_support.h"

#include <oneapi/dnnl/dnnl.hpp>
#include "common/primitive_desc_iface.hpp"

#include "openvino/runtime/memory_solver.hpp"

#include "openvino/runtime/threading/cpu_streams_executor.hpp"
#include "openvino/core/parallel.hpp"

#if (OV_THREAD == OV_THREAD_TBB || OV_THREAD == OV_THREAD_TBB_AUTO)
#    include <tbb/task.h>
#endif

using namespace dnnl;
namespace ov {
namespace intel_cpu {

typedef std::unordered_set<EdgePtr> edge_cluster_t;
typedef std::vector<edge_cluster_t> edge_clusters_t;

Graph::~Graph() {
    CPU_DEBUG_CAP_ENABLE(summary_perf(*this));
}

template<typename NET>
void Graph::CreateGraph(NET &net, const GraphContext::CPtr ctx) {
    OV_ITT_SCOPE(FIRST_INFERENCE, itt::domains::intel_cpu_LT, "CreateGraph");

    if (IsReady())
        ForgetGraphData();

    context = ctx;
    m_stream = dnnl::stream(getEngine());

    Replicate(net);

    InitGraph();

    CPU_DEBUG_CAP_ENABLE(serialize(*this));
}

void Graph::CreateGraph(const std::vector<NodePtr>& graphNodes,
                        const std::vector<EdgePtr>& graphEdges,
                        const GraphContext::CPtr ctx,
                        std::string name) {
    if (IsReady())
        ForgetGraphData();

    context = ctx;
    m_stream = dnnl::stream(getEngine());

    this->_name = std::move(name);
    this->reuse_io_tensors = false;

    this->graphNodes = graphNodes;
    this->graphEdges = graphEdges;

    std::size_t parameter_index = 0;
    std::size_t result_index = 0;
    for (auto node : graphNodes) {
        if ("Parameter" == node->getTypeStr()) {
            inputNodesMap[parameter_index] = node;
            parameter_index++;
        } else if ("Result" == node->getTypeStr()) {
            outputNodesMap[result_index] = node;
            result_index++;
        }
    }

    InitGraph();

    CPU_DEBUG_CAP_ENABLE(serialize(*this));
}

template void Graph::CreateGraph(const std::shared_ptr<const ov::Model>&, const GraphContext::CPtr);
void Graph::Replicate(const std::shared_ptr<const ov::Model> &model) {
    OV_ITT_SCOPE_CHAIN(FIRST_INFERENCE, taskChain, itt::domains::intel_cpu_LT, "Graph::Replicate", "ov::Model");
    this->_name = model->get_friendly_name();
    this->reuse_io_tensors = false;

    // Map data object onto producer node
    std::map<std::shared_ptr<ov::Node>, NodePtr> op2node;

    // nodes which has no consumers (output or just unused). But doesn't marked as graph output.
    // Will be stored as fake output separately.
    std::deque<ov::Output<ov::Node>> unusedOutputs;

    auto getParentOutputPort = [](const std::shared_ptr<ov::Node> childOp,
                                  const std::shared_ptr<ov::Node> parentOp,
                                  const size_t childInputPort) -> int {
        for (size_t parentPort = 0; parentPort < parentOp->get_output_size(); parentPort++) {
            if (childOp->input(childInputPort).get_tensor_ptr() == parentOp->output(parentPort).get_tensor_ptr()) {
                return static_cast<int>(parentPort);
            }
        }

        return -1;
    };

    for (const auto& op : model->get_ordered_ops()) {
        const NodePtr node {Node::factory().create(op, context)};

        AddNode(node);
        if (op->get_type_info() == op::v0::Parameter::get_type_info_static()) {
            auto input_index = model->get_parameter_index(std::dynamic_pointer_cast<op::v0::Parameter>(op));
            OPENVINO_ASSERT(input_index >= 0,
                            "CPU plugin cannot find op: ",
                            op->get_friendly_name(),
                            " in model parameter list!");
            inputNodesMap[input_index] = node;
            if (node->isDynamicNode()) {
                graphHasDynamicInput = true;
            }
        }

        if (op->get_type_info() == op::v0::Result::get_type_info_static()) {
            auto output_index = model->get_result_index(std::dynamic_pointer_cast<op::v0::Result>(op));
            OPENVINO_ASSERT(output_index >= 0,
                            "CPU plugin cannot find op: ",
                            op->get_friendly_name(),
                            " in model result list!");
            outputNodesMap[output_index] = node;
        }

        op2node[op] = node;

        for (size_t port = 0; port < op->get_input_size(); port++) {
            auto parentOp = op->get_input_node_shared_ptr(port);
            auto parentNode = op2node[parentOp];

            CreateEdge(parentNode, node, getParentOutputPort(op, parentOp, port), static_cast<int>(port));
        }

        if (!one_of(op->get_type_info(),
                op::v0::Result::get_type_info_static(),
                op::v3::Assign::get_type_info_static(),
                op::v6::Assign::get_type_info_static())) {
            for (size_t oi = 0; oi < op->get_output_size(); oi++) {
                if (op->get_output_target_inputs(oi).empty()) {
                    unusedOutputs.push_back(op->output(oi));
                }
            }
        }
    }

    // Add stub output node for unused data
    for (auto unusedOutput : unusedOutputs) {
        auto parentNode = op2node[unusedOutput.get_node_shared_ptr()];
        const auto port = unusedOutput.get_index();
        const auto nodeName = std::string("stub_") + std::to_string(unusedOutput.get_index()) + "_" + parentNode->getName();
        const NodePtr outNode = std::make_shared<node::Input>(parentNode->outputShapes[port],
                                                                        parentNode->getOriginalOutputPrecisionAtPort(port),
                                                                        nodeName, "Result", context);
        CreateEdge(parentNode, outNode, port, 0);
        AddNode(outNode);
    }

    auto hasSubgraphConsumers = [](const NodePtr& node) -> bool {
        const auto& childEdges = node->getChildEdges();
        return std::any_of(childEdges.begin(), childEdges.end(), [](const EdgeWeakPtr& edge) -> bool {
            auto edgePtr = edge.lock();
            if (!edgePtr)
                return false;
            return edgePtr->getChild()->getType() == Type::Subgraph;
        });
    };


    // also we need to change input/output precisions for consumers/producers to avoid inserting reorder
    for (auto &input : inputNodesMap) {
        const auto& inputNode = input.second;
        const auto precToSet = inputNode->getOriginalOutputPrecisionAtPort(0);
        const auto childEdges = inputNode->getChildEdgesAtPort(0);
        for (size_t i = 0; i < childEdges.size(); i++) {
            const auto child = childEdges[i]->getChild();
            const auto child_prec = child->getOriginalInputPrecisionAtPort(childEdges[i]->getOutputNum());
            if (!one_of(child_prec, ov::element::bf16, ov::element::f16) &&
                // remove this WA when #78939 is resolved
                !hasSubgraphConsumers(child))
                child->setOriginalInputPrecisionAtPort(childEdges[i]->getOutputNum(), precToSet);
        }
    }

    for (auto &output : outputNodesMap) {
        const auto& outputNode = output.second;
        const auto precToSet = outputNode->getOriginalInputPrecisionAtPort(0);
        const auto parentEdge = outputNode->getParentEdgeAt(0);
        const auto parent = parentEdge->getParent();
        parent->setOriginalOutputPrecisionAtPort(parentEdge->getInputNum(), precToSet);
    }
}

void Graph::GroupParallelNodes() {
    std::map<std::string, std::vector<NodePtr>> pdomain_nodes;
    for (size_t k = 0; k < graphNodes.size(); k++) {
        auto& node = graphNodes[k];
        auto& domain = node->getParallelDomain();
        if (domain.empty())
            continue;
        if (pdomain_nodes.count(domain) == 0)
            pdomain_nodes[domain] = {};
        pdomain_nodes[domain].push_back(node);
    }

    // record valid paralell_nodes
    for (auto& pn : pdomain_nodes) {
        auto& node_ptrs = pn.second;
        if (node_ptrs.size() > 1) {
            // parallelWith includes pointer to itself
            for (auto& pnode : node_ptrs) {
                pnode->parallelWith = node_ptrs;
            }
        }
    }
}

static std::vector<size_t> IdentifySyncPoints(const std::vector<NodePtr>& graphNodes) {
    OV_ITT_SCOPE(FIRST_INFERENCE, itt::domains::intel_cpu_LT, "Graph::IdentifySyncPoints");
    std::vector<size_t> syncNodesInds;

    for (size_t i = 0; i < graphNodes.size(); ++i) {
        const auto& node = graphNodes[i];

        if (!node->isDynamicNode())
            continue;

        if (node->outputShapeDataDependency() ||
            // WA: for convolution plus sum(broadcast). Due to the fact that a convolution with sum use the same memory for second sum term and the output
            // tensors (inPlace) resizing the output tensor, may lead to reallocation of this second term memory and possible data lost. The reallocation
            // may happen when the second term shape is broadcasted to the output tensor shape. To avoid the data loss, we have a special processing for
            // such cases inside the convolution node, but it works properly only when dynamic shapes inference, preparation and execution a called
            // for this node sequentially.
            (node->getType() == Type::Convolution && node->isInPlace()) ||
            // Due to the special handling of the internal states and initialization subgraphs, MemoryInput nodes must
            // be processed as a internal dynamism node, allowing to hide the aforementioned complexity inside the
            // MemoryInput::executeDynamic implementation
            (node->getType() == Type::MemoryInput)) {
            syncNodesInds.push_back(i);
        }
    }

    return syncNodesInds;
}

static std::tuple<std::vector<NodePtr>, std::vector<size_t>> ExtractExecutableNodesAndSyncPoints(const std::vector<size_t>& syncNodesInds,
                                                                                                 const std::vector<NodePtr>& graphNodes) {
    OV_ITT_SCOPE(FIRST_INFERENCE, itt::domains::intel_cpu_LT, "Graph::ExtractExecutableNodesAndSyncPoints");
    std::unordered_map<size_t, size_t> graphIdToExecutableId;
    std::vector<NodePtr> executableGraphNodes;
    for (size_t i = 0; i < graphNodes.size(); i++) {
        const auto& graphNode = graphNodes[i];
        if ((!graphNode->isConstant() && CPU_DEBUG_CAPS_ALWAYS_TRUE(graphNode->isExecutable())) || // non-constant executable or
            (graphNode->isDynamicNode() && !one_of(graphNode->getType(), Type::Input, Type::Output))) { // dynamic, except inputs / outputs
            /* @todo
             * Revise implementation.
             * With current way it is possible that with debug_caps enabled
             * we execute a node, which is not ready to be executed
             */
            graphIdToExecutableId[i] = executableGraphNodes.size();
            executableGraphNodes.emplace_back(graphNode);
        }
    }

    // use set to ensure sorted unique sync entries
    std::set<size_t> uniqueExecutableSyncNodesInds;
    for (const auto& syncNodesInd : syncNodesInds) {
        auto it = graphIdToExecutableId.find(syncNodesInd);
        if (it != graphIdToExecutableId.end()) {
            uniqueExecutableSyncNodesInds.insert(it->second);
            // since sometimes we need to run the synchronization node  alone (for example in the case of internal dynamism)
            // let's add another sync index after the sync point node
            uniqueExecutableSyncNodesInds.insert(it->second + 1);
        }
    }
    uniqueExecutableSyncNodesInds.insert(executableGraphNodes.size());
    // convert to a vector to reduce runtime overhead
    std::vector<size_t> executableSyncNodesInds(uniqueExecutableSyncNodesInds.begin(), uniqueExecutableSyncNodesInds.end());

    return std::make_tuple(std::move(executableGraphNodes),
                           std::move(executableSyncNodesInds));
}

void Graph::InitGraph(bool optimize) {
    DEBUG_LOG("Initializing graph with name: ",  GetName());

    GraphOptimizer optimizer;

    SortTopologically();
    InitNodes();

    optimizer.ApplyCommonGraphOptimizations(*this);

    SortTopologically();

    InitDescriptors();

    ResolveInplaceDirections();

    InitOptimalPrimitiveDescriptors();

    ResolveEdgeConflicts();

    optimizer.ShareReorders(*this);
    RemoveDroppedNodes();

    SortTopologically();

    ResolveComplexInplaceConflicts();

    optimizer.ApplyImplSpecificGraphOptimizations(*this);

    GroupParallelNodes();

    SortTopologically();

    const bool hasDynNodes = ProcessDynNodes();
    const auto syncNodesInds = hasDynNodes ? IdentifySyncPoints(graphNodes) : std::vector<size_t>{};

    Allocate(syncNodesInds);

    CreatePrimitivesAndExecConstants();

#ifndef CPU_DEBUG_CAPS
    for (auto &graphNode : graphNodes) {
        graphNode->cleanup();
    }
#endif

    std::tie(m_executableGraphNodes, m_executableSyncNodesInds) = ExtractExecutableNodesAndSyncPoints(syncNodesInds, graphNodes);

    status = hasDynNodes ? (parallel_get_max_threads() > 1 ? Status::ReadyDynamic : Status::ReadyDynamicSeq)
        : Status::ReadyStatic;

    CPU_DEBUG_CAP_ENABLE(serialize(*this));
}

void Graph::InitNodes() {
    OV_ITT_SCOPE(FIRST_INFERENCE, itt::domains::intel_cpu_LT, "Graph::InitNodes");
    for (auto &node : graphNodes) {
        node->init();
    }
}

void Graph::InitDescriptors() {
    OV_ITT_SCOPE_CHAIN(FIRST_INFERENCE, taskChain, itt::domains::intel_cpu_LT, "InitDescriptors", "Prepare");

    for (auto &node : graphNodes) {
        OV_ITT_SCOPE_NEXT(FIRST_INFERENCE, taskChain, node->profiling.getSupportedDescriptors);
        DEBUG_LOG("Get supported primitive descriptors for node: ", node->getName());
        node->getSupportedDescriptors();

        OV_ITT_SCOPE_NEXT(FIRST_INFERENCE, taskChain, node->profiling.initSupportedPrimitiveDescriptors);
        DEBUG_LOG("Init supported primitive descriptors for node: ", node->getName());
        node->initSupportedPrimitiveDescriptors();
#ifdef CPU_DEBUG_CAPS
        {
            const auto& SPDs = node->getSupportedPrimitiveDescriptors();
            for (size_t i = 0; i < SPDs.size(); i++) {
                DEBUG_LOG("#",
                        node->getExecIndex(),
                        " ",
                        node->getName(),
                        " Before filter, SupportedPrimitiveDescriptors [",
                        i,
                        "/",
                        SPDs.size(),
                        "]: \n",
                        SPDs[i]);
            }
        }
#endif
        OV_ITT_SCOPE_NEXT(FIRST_INFERENCE, taskChain, node->profiling.filterSupportedPrimitiveDescriptors);
        DEBUG_LOG("Filter supported primitive descriptors for node: ", node->getName());
        node->filterSupportedPrimitiveDescriptors();

#ifdef CPU_DEBUG_CAPS
        const auto& SPDs = node->getSupportedPrimitiveDescriptors();
        for (size_t i = 0; i < SPDs.size(); i++) {
            DEBUG_LOG("#",
                      node->getExecIndex(),
                      " ",
                      node->getName(),
                      " After filter,  SupportedPrimitiveDescriptors [",
                      i,
                      "/",
                      SPDs.size(),
                      "]: \n",
                      SPDs[i]);
        }
#endif
    }

    for (auto &node : graphNodes) {
        OV_ITT_SCOPE_NEXT(FIRST_INFERENCE, taskChain, node->profiling.selectOptimalPrimitiveDescriptor);
        DEBUG_LOG("Select optimal primitive descriptors for node: ", node->getName());
        node->selectOptimalPrimitiveDescriptor();
    }
}

void Graph::ResolveInplaceDirections() {
    OV_ITT_SCOPED_TASK(itt::domains::intel_cpu, "Graph::ResolveInplaceDirections");

    for (auto& node : graphNodes) {
        node->resolveInPlaceDirection();
    }
}

void Graph::InitOptimalPrimitiveDescriptors() {
    OV_ITT_SCOPED_TASK(itt::domains::intel_cpu, "Graph::InitOptimalPrimitiveDescriptors");
    for (auto &node : graphNodes) {
        OV_ITT_SCOPE(FIRST_INFERENCE, itt::domains::intel_cpu_LT, node->profiling.initOptimalPrimitiveDescriptor);
        DEBUG_LOG("Init optimal primitive descriptors for node: ", node->getName());
        node->initOptimalPrimitiveDescriptor();
        DEBUG_LOG("#", node->getExecIndex(), " ", node->getName(), "\n",
                  *node->getSelectedPrimitiveDescriptor(), "selectedPrimitiveDescriptorIdx = ", node->selectedPrimitiveDescriptorIndex);
    }
}

void Graph::CreatePrimitivesAndExecConstants() const {
    OV_ITT_SCOPE(FIRST_INFERENCE, itt::domains::intel_cpu_LT, "Graph::CreatePrimitivesAndExecConstants");
    using shared_memory_ptr = WeightsSharing::SharedMemory::Ptr;

    auto acquireSharedOutputs = [this](const NodePtr & node) {
        std::vector<shared_memory_ptr> outputs;
        bool hasLocalAllocatedEdges = false;
        bool hasExternalInvalidEdges = false;

        for (size_t i = 0; i < node->getChildEdges().size(); ++i) {
            auto edgePtr = node->getChildEdgeAt(i);
            if (edgePtr) {
                if (edgePtr->isUseExternalMemory()) {
                    auto ptr = context->getWeightsCache()->get(edgePtr->name());
                    outputs.emplace_back(ptr);
                    if (!ptr->isValid())
                        hasExternalInvalidEdges = true;
                } else {
                    hasLocalAllocatedEdges = true;
                }
            }
        }

        return std::make_tuple(hasExternalInvalidEdges, hasLocalAllocatedEdges, outputs);
    };

    for (const auto &node : graphNodes) {
        {
            OV_ITT_SCOPE(FIRST_INFERENCE, itt::domains::intel_cpu_LT, node->profiling.createPrimitive);
            DEBUG_LOG(*node);
            node->createPrimitive();
        }

        if (!node->isConstant()) {
            continue;
        }

        if (context->getWeightsCache()) {
            auto sharedOutputs = acquireSharedOutputs(node);

            if (std::get<0>(sharedOutputs) || std::get<1>(sharedOutputs)) {
                ExecuteNode(node, m_stream);

                for (auto & output : std::get<2>(sharedOutputs))
                    output->valid(true);
            }
        } else {
            ExecuteNode(node, m_stream);
        }
    }
}

static bool isReorderAvailable(const MemoryDescPtr& parentDesc, const MemoryDescPtr& childDesc, const dnnl::engine& eng) {
    auto definedParentDesc = parentDesc->isDefined() ? parentDesc : MemoryDescUtils::makeDummyDesc(*parentDesc);
    memory::desc srcMemDesc = MemoryDescUtils::convertToDnnlMemoryDesc(definedParentDesc)->getDnnlDesc();

    auto definedChildDesc = childDesc->isDefined() ? childDesc : MemoryDescUtils::makeDummyDesc(*childDesc);
    memory::desc dstMemDesc = MemoryDescUtils::convertToDnnlMemoryDesc(definedChildDesc)->getDnnlDesc();

    dnnl::primitive_attr attr;

    dnnl_primitive_desc_t result = nullptr;
    auto status = dnnl_reorder_primitive_desc_create(&result, srcMemDesc.get(), eng.get(), dstMemDesc.get(), eng.get(),
                                                     attr.get());
#if defined(OPENVINO_ARCH_ARM) || defined(OPENVINO_ARCH_ARM64)
    // temporary WA for slow FP32->FP16 conversion reorder in oneDNN on ARM
    // pretend the reorder is not available to use Convert node instead
    if (hasHardwareSupport(ov::element::f16) &&
        result &&
        parse_impl_name(result->impl()->name()) == ref_any) {
        dnnl_primitive_desc_destroy(result);
        return false;
    }
#endif
    if (result) {
        dnnl_primitive_desc_destroy(result);
    }

    return dnnl_success == status;
}

void Graph::insertReorder(EdgePtr& edge, bool isOptimized, std::unordered_set<std::string>& uniqueLayerNames) {
    std::string basicLayerName = edge->getParent()->getName() + "_" +
                                    node::Reorder::getReorderArgs(edge->getInputDesc(), edge->getOutputDesc()) + "_" +
                                    edge->getChild()->getName();
    std::string layerName = basicLayerName;
    int idx = 0;
    while (uniqueLayerNames.find(layerName) != uniqueLayerNames.end()) {
        idx++;
        layerName = basicLayerName + "_" + std::to_string(idx);
    }
    uniqueLayerNames.insert(layerName);

    // optimized flag indicate that just desc update w/o actual physical memory movement.
    InsertReorder(edge, layerName, edge->getInputDesc(), edge->getOutputDesc(), isOptimized);
}

void Graph::ResolveEdgeConflicts() {
    OV_ITT_SCOPE(FIRST_INFERENCE, itt::domains::intel_cpu_LT, "Graph::ResolveEdgeConflicts");

    ptrdiff_t numberOfEdges = static_cast<ptrdiff_t>(graphEdges.size());

    std::unordered_set<std::string> uniqueLayerNames;
    for (auto node : graphNodes) {
        uniqueLayerNames.insert(node->getName());
    }

    auto updateEdge = [&](ptrdiff_t& i) {
        graphEdges.erase(graphEdges.begin() + i);
        i--;
        numberOfEdges--;
    };

    for (ptrdiff_t i = 0; i < numberOfEdges; i++) {
        auto edge = graphEdges[i];
        auto reorderStatus = graphEdges[i]->needReorder();
        DEBUG_LOG(graphEdges[i]->name(), " reorderStatus = ", reorderStatus);
        if (reorderStatus == Edge::ReorderStatus::Regular) {
            Edge::ReorderStatus reorderStatusInternal = Edge::ReorderStatus::Regular;
            // Check if there is a reorder that needs the precision conversion
            if (edge->getInputDesc().getPrecision() != edge->getOutputDesc().getPrecision() &&
                    !isReorderAvailable(edge->getInputPortDesc()->getMemDesc(),
                                        edge->getOutputPortDesc()->getMemDesc(),
                                        this->getEngine())) {
                // If we are here, then we need to insert Convert, because there are no reorders that support such type conversion
                const auto& inDesc = edge->getInputDesc();
                const auto& outDesc = edge->getOutputDesc();

                std::string convertName = edge->getParent()->getName() + "_" +
                                          inDesc.getPrecision().get_type_name() + "_" + outDesc.getPrecision().get_type_name();

                auto convertNode = std::make_shared<node::Convert>(inDesc.getShape(), inDesc.getPrecision(), outDesc.getPrecision(),
                                                                   convertName, context);
                convertNode->setDescs(inDesc, outDesc);
                InsertNode(edge, convertNode, true);

                //Check if reorder is still needed
                reorderStatusInternal = convertNode->getChildEdgeAt(0)->needReorder();
                if (reorderStatusInternal != Edge::ReorderStatus::No)
                    edge = convertNode->getChildEdgeAt(0);
            }
            if (reorderStatusInternal != Edge::ReorderStatus::No) {
                insertReorder(edge, reorderStatusInternal == Edge::ReorderStatus::Optimized, uniqueLayerNames);
            }
            updateEdge(i);
        } else if (reorderStatus == Edge::ReorderStatus::Optimized) {
            insertReorder(edge, true, uniqueLayerNames);
            updateEdge(i);
        }
    }
}

void Graph::ResolveComplexInplaceConflicts() {
    OV_ITT_SCOPE(FIRST_INFERENCE, itt::domains::intel_cpu_LT, "Graph::ResolveComplexInplaceConflicts");

    ptrdiff_t numberOfEdges = static_cast<ptrdiff_t>(graphEdges.size());

    std::unordered_set<std::string> uniqueLayerNames;
    for (auto node : graphNodes) {
        uniqueLayerNames.insert(node->getName());
    }

    auto updateEdge = [&](ptrdiff_t& i) {
        graphEdges.erase(graphEdges.begin() + i);
        i--;
        numberOfEdges--;
    };

    // secondary pass to eliminate complex inplace conflicts
    auto needReorder = [](const EdgePtr& edge) -> bool {
        int inNumber = edge->getInputNum();
        const auto portChildEdges = edge->getParent()->getChildEdgesAtPort(inNumber);
        if (portChildEdges.size() > 1) {
            if (auto modifyingNode = edge->modifiedInPlace()) {
                auto execIndex = modifyingNode->getExecIndex();
                for (auto pEdgePeer : portChildEdges) {
                    if (pEdgePeer == edge)
                        continue;
                    std::vector<NodePtr> vecConsumers;
                    pEdgePeer->collectConsumers(vecConsumers);

                    for (auto node : vecConsumers) {
                        if (node->getExecIndex() >= execIndex ||
                            one_of(node->getType(), Type::MemoryOutput, Type::Output)) {
                            return true;
                        }
                    }
                }
            }
        }
        return false;
    };

    for (ptrdiff_t i = 0; i < numberOfEdges; i++) {
        auto edge = graphEdges[i];
        if (needReorder(edge)) {
            insertReorder(edge, false, uniqueLayerNames);
            updateEdge(i);
        }
    }
}

static inline bool isConstOutput(EdgePtr edge) {
    return edge->getParent()->isConstant() && !edge->getChild()->isConstant();
}

static edge_clusters_t findEdgeClusters(const std::vector<EdgePtr> & graphEdges) {
    typedef std::unordered_map<EdgePtr, size_t> edge_cluster_idx_map_t;

    edge_clusters_t edge_clusters;
    edge_cluster_idx_map_t edge_cluster_indices;

    for (auto &edge : graphEdges) {
        auto edge_it = edge_cluster_indices.find(edge);
        if (edge_it != edge_cluster_indices.end())
            continue;   // edge is visited

        size_t cluster_idx = edge_clusters.size();
        EdgePtr last_shared_edge = nullptr;

        // find cluster index
        for (auto shared_edge = edge->getSharedEdge(std::nothrow);
            shared_edge;
            shared_edge = shared_edge->getSharedEdge(std::nothrow)) {
            auto shared_edge_it = edge_cluster_indices.find(shared_edge);
            if (shared_edge_it != edge_cluster_indices.end()) {
                cluster_idx = shared_edge_it->second;
                last_shared_edge = shared_edge;
                break;
            }
        }

        // add shared edges to cluster
        edge_cluster_indices.emplace(edge, cluster_idx);

        if (cluster_idx == edge_clusters.size())
            edge_clusters.emplace_back(edge_cluster_t { edge });
        else
            edge_clusters[cluster_idx].emplace(edge);

        for (auto shared_edge = edge->getSharedEdge(std::nothrow);
            shared_edge != last_shared_edge;
            shared_edge = shared_edge->getSharedEdge(std::nothrow)) {
            edge_cluster_indices.emplace(shared_edge, cluster_idx);
            edge_clusters[cluster_idx].emplace(shared_edge);
        }
    }

    return edge_clusters;
}

void Graph::AllocateWithReuse(const std::vector<size_t>& syncNodesInds) {
    edge_clusters_t edge_clusters = findEdgeClusters(graphEdges);

    size_t remaining_edge_clusters_count = edge_clusters.size();

    // Resolve special cases:
    for (size_t i = 0; i < remaining_edge_clusters_count;) {
        auto &cluster = edge_clusters[i];
        bool erase = false;
        for (auto &edge : cluster) {
            // Remove already allocated edges from the mem reuse algo
            if (edge->getStatus() == Edge::Status::Allocated) {
                erase = true;
                break;
            }

            // Special allocation for string tensors
            if (edge->getDesc().getPrecision() == element::string && edge->getStatus() == Edge::Status::NeedAllocation) {
                StringMemory::StringMemoryMngrPtr mngr;
                if (edge->getParent()->isConstant()) {
                    if (edge->getParent()->getType() == Type::Input) {
                        auto constNode = static_cast<node::Input *>(edge->getParent().get());
                        edge->reuse(std::const_pointer_cast<IMemory>(constNode->getMemoryPtr()));
                    } else {
                        edge->externalAllocate(context->getWeightsCache());
                    }
                    auto stringMemory = dynamic_cast<StringMemory *>(edge->getMemoryPtr().get());
                    OPENVINO_ASSERT(stringMemory, "[CPU] Edge between nodes '",
                            edge->getParent()->getName(), "' and '", edge->getChild()->getName(), "' must have StringMemory.");
                    mngr = stringMemory->getStringMemoryMngrPtr();
                } else {
                    auto memory = std::make_shared<StringMemory>(getEngine(), edge->getDesc());
                    edge->reuse(memory);
                    mngr = memory->getStringMemoryMngrPtr();
                }
                for (auto& edge_c : cluster) {
                    if (edge_c == edge) {
                        continue;
                    }
                    OPENVINO_ASSERT(edge_c->getDesc().getPrecision() == element::string, "All edges in the cluster must be string.");
                    if (edge_c->getStatus() == Edge::Status::NotAllocated) {
                        auto memory = std::make_shared<StringMemory>(getEngine(), edge_c->getDesc(), mngr);
                        edge_c->reuse(memory);
                    } else {
                        OPENVINO_THROW("[CPU] String tensors allocation in the cluster. Edge between nodes '", edge_c->getParent()->getName(), "' and '",
                            edge_c->getChild()->getName(), "' has an unexpected status: ", static_cast<int>(edge_c->getStatus()));
                    }
                }
                erase = true;
                continue;
            }

            // Special allocation for constants
            if (edge->getStatus() != Edge::Status::NeedAllocation || !edge->getParent()->isConstant()) {
                continue;
            }
            if (edge->getParent()->getType() == Type::Input) {
                auto constNode = std::static_pointer_cast<node::Input>(edge->getParent());
                edge->reuse(std::const_pointer_cast<IMemory>(constNode->getMemoryPtr()));
            } else {
                edge->externalAllocate(context->getWeightsCache());
            }
            erase = true;
        }

        if (erase) {
            std::swap(edge_clusters[i], edge_clusters[remaining_edge_clusters_count - 1]);
            --remaining_edge_clusters_count;
        } else {
            ++i;
        }
    }

    const int64_t alignment = 32;  // 32 bytes

    // Markup the boxes
    std::vector<ov::MemorySolver::Box> definedBoxes;
    std::vector<ov::MemorySolver::Box> undefinedBoxes;
    for (size_t i = 0; i < remaining_edge_clusters_count; i++) {
        ov::MemorySolver::Box box = { std::numeric_limits<int>::max(), 0, 0, static_cast<int64_t>(i) };
        int64_t boxSize = 0;
        for (auto &edge : edge_clusters[i]) {
            int e_start = edge->getParent()->execIndex;
            int e_finish = edge->getChild()->execIndex;

            if (boxSize != -1 && edge->getDesc().isDefined()) {
                int64_t e_size = edge->getDesc().getCurrentMemSize();  // size in bytes (from the beginning of data to the last element)
                boxSize = std::max(e_size, boxSize);
            } else {
                boxSize = -1;
            }

            box.start = std::min(e_start, box.start);
            box.finish = std::max(e_finish, box.finish);
        }

        // Constant data are filled once on load.
        // So we need it untouchable during all execution time
        // -1 is a place holder for a max timestamp.
        bool isConst = false, isOutput = false, isInput = false;
        for (auto &edge : edge_clusters[i]) {
            isConst  |= isConstOutput(edge);
            isOutput |= edge->getChild()->getType() == Type::Output;
            isInput  |= edge->getParent()->getType() == Type::Input;
        }

        if (reuse_io_tensors) {
            if (isInput | isConst) box.start = 0;
            if (isOutput | isConst) box.finish = -1;
        } else {
            if (isInput  | isOutput | isConst) {
                box.start = 0;
                box.finish = -1;
            }
        }

        if (boxSize != -1) {
            box.size = div_up(boxSize, alignment);
            definedBoxes.push_back(box);
        } else {
            box.size = boxSize;
            undefinedBoxes.push_back(box);
        }
    }

    // Process defined boxes (static shapes)
    ov::MemorySolver staticMemSolver(definedBoxes);
    size_t total_size = static_cast<size_t>(staticMemSolver.solve()) * alignment;

    memWorkspace = std::make_shared<Memory>(getEngine(), DnnlBlockedMemoryDesc(ov::element::i8, Shape(VectorDims{total_size})));

    if (edge_clusters.empty())
        return;

    auto* workspace_ptr = static_cast<int8_t*>(memWorkspace->getData());

    for (const auto& box : definedBoxes) {
        int count = 0;
        for (auto& edge : edge_clusters[box.id]) {
            if (edge->getStatus() == Edge::Status::NeedAllocation) {
                int64_t offset = staticMemSolver.get_offset(box.id);
                // !! Fallback to individual memory allocation !!
                // if you like to check infer without reuse just call this function without arguments.
                edge->allocate(workspace_ptr + offset * alignment);  // alignment in byte

                // TODO: WA for some test (like strided_slice_test) which use tensors with
                //       shapes {0}. And it is implicitly converted into {1} tensor.
                //       Zeroing of input data allow pass tests.
                if (edge->getParent()->type == Type::Input && edge->hasDefinedMaxSize())
                    edge->getMemoryPtr()->nullify();

                count++;
            }
        }
        OPENVINO_ASSERT(count == 1);
    }

    //Process undefined boxes (dynamic shapes)
    if (!undefinedBoxes.empty()) {
        // Use proxy memory manager for output edges
        for (const auto& box : undefinedBoxes) {
            for (auto& edge : edge_clusters[box.id]) {
                const auto child = edge->getChild();
                if (child->getType() == Type::Output &&
                    edge->getStatus() == Edge::Status::NeedAllocation) {
                    auto proxyMemMngr =
                        std::make_shared<ProxyMemoryMngr>();
                    DEBUG_LOG("ProxyMemoryMngr ", proxyMemMngr, " ", this);
                    edge->allocate(proxyMemMngr);

                    // Store the output memory managers.
                    // So that, the infer requests can be able to access them.
                    int count = 0;
                    for (auto &output : outputNodesMap) {
                        if (output.second == child) {
                            outputNodesMemMngrMap[output.first] = proxyMemMngr;
                            count++;
                        }
                    }
                    // sometimes there are unused output ports.
                    OPENVINO_ASSERT(count <= 1, "CPU plugin cannot find output node. count ", count);
                }
            }
        }

        if (!syncNodesInds.empty()) {
            //We have to extend the lifespan of tensors that are crossing a sync point border in order to save
            //the intermediate computation results from possible loss due to the tensor resize
            for (auto& box : undefinedBoxes) {
                if (-1 == box.finish) {
                    continue;
                }
                auto itr_upper = std::upper_bound(syncNodesInds.begin(), syncNodesInds.end(), box.finish, [](int y, int x) { return y <= x;});
                auto itr_lower = std::lower_bound(syncNodesInds.begin(), syncNodesInds.end(), box.start);
                if (itr_lower != itr_upper) { // across sections
                    if (itr_upper == syncNodesInds.end()) {
                        box.finish = -1;
                    } else {
                        box.finish = *itr_upper;
                    }
                }
            }
        }

        ov::MemorySolver::normalize_boxes(undefinedBoxes);

        std::vector<std::vector<ov::MemorySolver::Box>> groups; //groups of nonoverlapping boxes
        constexpr bool enableMemReuse = true; // set false to disable mem reuse for debug purposes
        if (enableMemReuse) {
            groups.push_back({undefinedBoxes.front()});
            for (size_t i = 1; i < undefinedBoxes.size(); ++i) {
                const auto& box = undefinedBoxes[i];
                bool groupFound = false;
                for (auto& group : groups) {
                    const auto& lastBox = group.back();
                    if (lastBox.start > box.finish || lastBox.finish < box.start) {
                        group.push_back(box);
                        groupFound = true;
                        break;
                    }
                }

                if (!groupFound) {
                    groups.push_back({box});
                }
            }
        } else {
            for (auto& box : undefinedBoxes) {
                groups.push_back({box});
            }
        }
        for (auto& group : groups) {
            auto grpMemMngr =
                std::make_shared<DnnlMemoryMngr>(make_unique<MemoryMngrWithReuse>());
            for (auto& box : group) {
                for (auto& edge : edge_clusters[box.id]) {
                    if (edge->getStatus() == Edge::Status::NeedAllocation) {
                        edge->allocate(grpMemMngr);
                    }
                }
            }
        }
    }

    // Resolve all other edges with status NotAllocated and in-place
    for (auto& cluster : edge_clusters) {
        for (auto& edge : cluster) {
            if (edge->getStatus() != Edge::Status::NotAllocated) {
                continue;
            }
            std::vector<EdgePtr> edges_to_process;
            edges_to_process.push_back(edge);
            for (auto next_edge = edge->getSharedEdge(std::nothrow);
                next_edge;
                next_edge = next_edge->getSharedEdge(std::nothrow)) {
                edges_to_process.push_back(next_edge);
            }
            std::for_each(edges_to_process.rbegin(), edges_to_process.rend(), [](const EdgePtr& edge) {
                if (edge->getStatus() == Edge::Status::NotAllocated) {
                    if (edge->inPlace(Edge::LOOK_DOWN)) {
                        edge->getChild()->resolveInPlaceEdges(Edge::LOOK_DOWN);
                    } else if (edge->inPlace(Edge::LOOK_UP)) {
                        edge->getParent()->resolveInPlaceEdges(Edge::LOOK_UP);
                    } else {
                        auto sharedEdge = edge->getSharedEdge();
                        auto sharedEdgeParent = sharedEdge->getParent();
                        edge->allocate(sharedEdge->getMemoryPtr()->getMemoryMngr());
                        DEBUG_LOG(*edge, " sharedEdge with ", *sharedEdge);
                    }
                }
            });
        }
    }
}

void Graph::Allocate(const std::vector<size_t>& syncNodesInds) {
    OV_ITT_SCOPE(FIRST_INFERENCE, itt::domains::intel_cpu_LT, "Graph::Allocate");

    //resolve inplace dead end nodes
    for (const auto& edge : graphEdges) {
        if (edge->getStatus() == Edge::Status::Uninitialized) {
            if (edge->getParent()->getParentEdges().empty() &&
                one_of(edge->getParent()->getType(), Type::Input, Type::MemoryInput) &&
                edge->inPlace(Edge::LOOK_UP)) {
                edge->getParent()->resolveInPlaceEdges(Edge::LOOK_UP);
            } else if (edge->getChild()->getChildEdges().empty() &&
                one_of(edge->getChild()->getType(), Type::Output, Type::MemoryOutput) &&
                edge->inPlace(Edge::LOOK_DOWN)) {
                edge->getChild()->resolveInPlaceEdges(Edge::LOOK_DOWN);
            }
        }
    }

    // resolve edges. Define which will be a view on others
    //   NeedAllocation - real blob
    //   NotAllocated - view on other blob, peer or in-place
    for (auto& edge : graphEdges) edge->init();

    // Allocate memory space for all edges marked with NeedAllocation
    AllocateWithReuse(syncNodesInds);

    // Check all getters. Should work.
    for (auto& edge : graphEdges) edge->validate();
}

bool Graph::ProcessDynNodes() {
    OV_ITT_SCOPE(FIRST_INFERENCE, itt::domains::intel_cpu_LT, "Graph::ProcessDynNodes");

    const bool containsDynamicNodes = std::any_of(graphNodes.begin(), graphNodes.end(), [](const NodePtr& node) {
        return node->isDynamicNode();
    });
    // In case of dynamic shapes, tensors may be resized due to the shapes variations.
    // If the input tensor is included to memory reuse, it means that its memory manager is shared with other tensors in the graph, which in turn may cause data
    // loss when one of the tensors down the graph requests mem resize, while the input data have not been yet read by the consumers. To avoid such situations
    // we disable io mem reuse for the case of dynamic shapes.
    if (containsDynamicNodes) {
        this->reuse_io_tensors = false;
    }

    return containsDynamicNodes;
}

void Graph::PushInputData(const std::size_t& index, const ov::SoPtr<ITensor>& input) {
    if (!IsReady()) OPENVINO_THROW("Wrong state. Topology not ready.");
    auto input_itr = inputNodesMap.find(index);
    if (input_itr != inputNodesMap.end()) {
        auto node = input_itr->second;
        auto childEdge = node->getChildEdgeAt(0);
        auto edgeMemory = childEdge->getMemoryPtr();

        const void* ext_data_ptr = input->data();
        void* inter_data_ptr = edgeMemory->getData();

        if (ext_data_ptr != inter_data_ptr) {
            auto ext_tensor_desc = MemoryDescUtils::generateCpuBlockedMemoryDesc(input);
            auto actualDesc = edgeMemory->getDescPtr();

            if (actualDesc->getPrecision() == element::string) {
                StringMemory ext_mem(getEngine(), ext_tensor_desc, ext_data_ptr);
                edgeMemory->load(ext_mem);
            } else if (!actualDesc->isCompatible(*ext_tensor_desc)) {
                Memory ext_mem(getEngine(), ext_tensor_desc, ext_data_ptr, false);
                edgeMemory->load(ext_mem, false);
            } else {
                size_t size_to_copy = ext_tensor_desc->getCurrentMemSize();
                cpu_parallel_memcpy(inter_data_ptr, ext_data_ptr, size_to_copy);
            }
        }
    } else {
        OPENVINO_THROW("Input tensor with index '", index, "' is not available in the model");
    }
}

// suppose always being shared infer_request intel_cpu::Tensor to Graph if isDynamic.
void Graph::PullOutputData(std::unordered_map<std::size_t, ov::SoPtr<ITensor>>& output) {
    if (!IsReady())
        OPENVINO_THROW("Wrong state. Topology not ready.");

    for (auto &outputMap : outputNodesMap) {
        auto output_index = outputMap.first;
        auto node = outputMap.second;
        auto parentEdge = node->getParentEdgeAt(0);
        const auto& intr_blob = parentEdge->getMemory();

        const auto ext_blob_map = output.find(output_index);
        OPENVINO_ASSERT(ext_blob_map != output.end(),
                        "The CPU plugin graph doesn't contain output node with output_index: ",
                        output_index);
        const auto ext_blob = ext_blob_map->second;
        auto expected_desc_ptr = MemoryDescUtils::generateCpuBlockedMemoryDesc(ext_blob);
        const auto actualDesc = intr_blob.getDescWithType<BlockedMemoryDesc>();

        DEBUG_LOG(output_index, ", tensor data addr ", static_cast<void*>(output[output_index]->data()));

        // TODO [NM]: need to create universal reorder which will be detect cases when we really need to use it
        // WA: for cases when output shape after transformation will be 1x1x1x1 but model output is scalar
        bool isScalarOutput = false;
        if (ext_blob->get_shape().empty() && ext_blob->get_size() == 1) {
            const auto& actualDims = expected_desc_ptr->getShape().getStaticDims();
            isScalarOutput =
                !actualDims.empty() &&
                std::accumulate(actualDims.begin(), actualDims.end(), (size_t)1, std::multiplies<size_t>()) == 1;
        }

        auto outDims = intr_blob.getStaticDims();
        if (ext_blob->get_shape() != outDims && !isScalarOutput) {
            // WA: because input/output info initially contains non empty dims, order etc.
            // and setDims (called inside setShape) can't correct modify blocked desc for desc with blocked layout
            DEBUG_LOG(output_index, ", tensor data addr ", static_cast<void*>(output[output_index]->data()),
            " dims ", PartialShape(output[output_index]->get_shape()), " -> ", PartialShape(outDims),
            ", intr ptr ", intr_blob.getData(), " , parentedge's memory object ", parentEdge->getMemoryPtr().get());
            ext_blob->set_shape(outDims);
            DEBUG_LOG(output_index, ", tensor data addr ", static_cast<void*>(output[output_index]->data()),
            " dims ", PartialShape(output[output_index]->get_shape()), ", intr ptr ", intr_blob.getData());
            expected_desc_ptr = MemoryDescUtils::generateCpuBlockedMemoryDesc(ext_blob);
        }

        // check for empty output blob
        if (std::any_of(outDims.begin(), outDims.end(), [](const Dim dim) {return dim == 0;})) {
            continue;
        }

        auto srcPrec = actualDesc->getPrecision();
        auto dstPrec = expected_desc_ptr->getPrecision();
        if (srcPrec == dstPrec && ext_blob->get_byte_size() != intr_blob.getSize())
            OPENVINO_THROW("Output tensor byte size is not equal model output byte size (",
                           ext_blob->get_byte_size(),
                           "!=",
                           intr_blob.getSize(),
                           ").");

        void *ext_blob_ptr = ext_blob->data();
        void *intr_blob_ptr = intr_blob.getData();
        DEBUG_LOG(output_index, " @ ", intr_blob_ptr, " -> ", ext_blob_ptr, " zero-copy: ", intr_blob_ptr == ext_blob_ptr, " graph ", this, "\r\n");

        // That is the same memory. No need to copy
        if (ext_blob_ptr == intr_blob_ptr) continue;

        if (actualDesc->getPrecision() == element::string) {
            StringMemory outBloMem(getEngine(), expected_desc_ptr, ext_blob_ptr);
            outBloMem.load(intr_blob);
        } else if (!actualDesc->isCompatible(*expected_desc_ptr) && !isScalarOutput) {
            Memory outBloMem(getEngine(), expected_desc_ptr, ext_blob_ptr, false);
            outBloMem.load(intr_blob, false);
        } else {
            OPENVINO_ASSERT(srcPrec == dstPrec, "The precision of the CPU output tensor index", output_index, " is different from the external one");
            size_t size_to_copy = intr_blob.getSize();
            cpu_parallel_memcpy(ext_blob_ptr, intr_blob_ptr, size_to_copy);
        }
    }
}

void Graph::InferStatic(SyncInferRequest* request) {
    for (const auto& node : m_executableGraphNodes) {
        VERBOSE(node, getConfig().debugCaps.verbose);
        PERF(node, getConfig().collectPerfCounters);

        if (request)
            request->throw_if_canceled();
        ExecuteNode(node, m_stream);
    }
}

namespace {

class UpdateNodesSeq {
public:
    explicit UpdateNodesSeq(std::vector<NodePtr>& executableGraphNodes) : m_executableGraphNodes(executableGraphNodes) {}

    void operator()(size_t stopIndx) {
        for (; prepareCounter < stopIndx; ++prepareCounter) {
            const auto& node = m_executableGraphNodes[prepareCounter];
            if (node->isDynamicNode()) {
                node->updateShapes();
                node->updateDynamicParams();
            }
        }
    }

private:
    size_t prepareCounter = 0;
    std::vector<NodePtr>& m_executableGraphNodes;
};

#if (OV_THREAD == OV_THREAD_SEQ)
    using UpdateNodes = UpdateNodesSeq;
#endif

#if (OV_THREAD == OV_THREAD_TBB || OV_THREAD == OV_THREAD_TBB_AUTO || OV_THREAD == OV_THREAD_OMP)

#    if (defined(_MSVC_LANG) && (_MSVC_LANG > 201703L)) || (defined(__cplusplus) && (__cplusplus > 201703L))
#        define ov_memory_order_release std::memory_order_release
#        define ov_memory_order_relaxed std::memory_order_relaxed
#        define ov_memory_order_acquire std::memory_order_acquire
#    else
#        define ov_memory_order_release std::memory_order::memory_order_release
#        define ov_memory_order_relaxed std::memory_order::memory_order_relaxed
#        define ov_memory_order_acquire std::memory_order::memory_order_acquire
#    endif

class UpdateNodesBase {
public:
    explicit UpdateNodesBase(std::vector<NodePtr>& executableGraphNodes) : m_executableGraphNodes(executableGraphNodes) {}
    void updateShapes(size_t node_indx, size_t stop_indx) {
        try {
            for (size_t i = node_indx; i < stop_indx; i++) {
                const auto& node = m_executableGraphNodes[i];
                if (node->isDynamicNode()) {
                    node->updateShapes();
                }
                m_prepareCounter.store(i, ov_memory_order_release);
            }
        }
        catch(...) {
            m_completion.store(true, ov_memory_order_relaxed);
            throw;
        }
        m_prepareCounter.store(stop_indx, ov_memory_order_relaxed);
        m_completion.store(true, ov_memory_order_release);
    }

    void updateDynParams(size_t node_indx, size_t /*unused*/) {
        size_t local_counter = node_indx;
        while (true) {
            const bool completion = m_completion.load(ov_memory_order_acquire);
            const size_t prepareCounter = m_prepareCounter.load(ov_memory_order_relaxed);
            if (completion && local_counter == prepareCounter) {
                break;
            }
            while (local_counter < prepareCounter) {
                const auto& node = m_executableGraphNodes[local_counter++];
                if (node->isDynamicNode()) {
                    node->updateDynamicParams();
                }
            }
        }
    }

protected:
    std::atomic<size_t> m_prepareCounter{0};
    std::atomic<bool> m_completion{false};
    std::vector<NodePtr>& m_executableGraphNodes;
};

#if (OV_THREAD == OV_THREAD_TBB || OV_THREAD == OV_THREAD_TBB_AUTO)
#if (TBB_VERSION_MAJOR > 2020)
template <typename Body>
class AsyncTask : public tbb::detail::d1::task {
public:
    AsyncTask(Body& body, tbb::detail::d1::wait_context& wait, size_t node_indx, size_t stop_indx) :
        m_body(body), m_wait(wait), m_node_indx(node_indx), m_stop_indx(stop_indx) {}
    task* execute(tbb::detail::d1::execution_data&) override {
        m_body(m_node_indx, m_stop_indx);
        m_wait.release();
        return nullptr;
    }
    task* cancel(tbb::detail::d1::execution_data&) override {
        m_wait.release();
        return nullptr;
    }

private:
    Body& m_body;
    tbb::detail::d1::wait_context& m_wait;
    size_t m_node_indx;
    size_t m_stop_indx;
};

class UpdateNodes : public UpdateNodesBase {
public:
    using UpdateNodesBase::UpdateNodesBase;

    void operator()(size_t stopIndx) {
        m_completion.store(false);
        auto startCounter = m_prepareCounter.load();
        tbb::detail::d1::wait_context wait_ctx(2);

        auto task1 = [this](size_t start, size_t stop) {
            this->updateShapes(start, stop);
        };
        AsyncTask<decltype(task1)> t1(task1, wait_ctx, startCounter, stopIndx);

        auto task2 = [this](size_t start, size_t stop) {
            this->updateDynParams(start, stop);
        };
        AsyncTask<decltype(task2)> t2(task2, wait_ctx, startCounter, stopIndx);

        tbb::detail::d1::spawn(t2, ctx, /* always submit the task to a thread that occupies the first slot */ 1);
        tbb::detail::d1::execute_and_wait(t1, ctx, wait_ctx, ctx);
    }

private:
    tbb::task_group_context ctx;
};
#else
template <typename Body>
class AsyncTask : public tbb::task {
public:
    AsyncTask(Body& body, size_t node_indx, size_t stop_indx) : m_body(body), m_node_indx(node_indx), m_stop_indx(stop_indx) {}
    task* execute() override {
        m_body(m_node_indx, m_stop_indx);
        return nullptr;
    }

private:
    Body& m_body;
    size_t m_node_indx;
    size_t m_stop_indx;
};

class UpdateNodes : public UpdateNodesBase {
public:
    using UpdateNodesBase::UpdateNodesBase;
    void operator()(size_t stopIndx) {
        m_completion.store(false);
        auto startCounter = m_prepareCounter.load();
        tbb::task& root = *new(tbb::task::allocate_root()) tbb::empty_task;
        root.set_ref_count(3); // two for children and one preserved

        auto task1 = [this](size_t start, size_t stop) {
            this->updateShapes(start, stop);
        };
        AsyncTask<decltype(task1)>& a = *new (root.allocate_child()) AsyncTask<decltype(task1)>(task1, startCounter, stopIndx);

        auto task2 = [this](size_t start, size_t stop) {
            this->updateDynParams(start, stop);
        };
        AsyncTask<decltype(task2)>& b = *new (root.allocate_child()) AsyncTask<decltype(task2)>(task2, startCounter, stopIndx);

        b.set_affinity(2); // slot 1 plus 1
        tbb::task::spawn(b);
        root.spawn_and_wait_for_all(a);
    }
};
#endif
#endif

#if (OV_THREAD == OV_THREAD_OMP)
class UpdateNodes : public UpdateNodesBase {
public:
    using UpdateNodesBase::UpdateNodesBase;
    void operator()(size_t stopIndx) {
        m_completion.store(false);
        auto startCounter = m_prepareCounter.load();

        #pragma omp parallel
        #pragma omp sections
        {
            #pragma omp section
            {
                updateDynParams(startCounter, stopIndx);
            }
            #pragma omp section
            {
                updateShapes(startCounter, stopIndx);
            }
        }
    }
};
#endif

#endif
} // namespace

template<typename UpdateStrategy>
void Graph::InferDynamic(SyncInferRequest* request, UpdateStrategy&& update) {
    size_t inferCounter = 0;
    for (auto stopIndx : m_executableSyncNodesInds) {
        update(stopIndx);

        for (; inferCounter < stopIndx; ++inferCounter) {
            auto& node = m_executableGraphNodes[inferCounter];
            VERBOSE(node, getConfig().debugCaps.verbose);
            PERF(node, getConfig().collectPerfCounters);

            if (request)
                request->throw_if_canceled();
            try {
                ExecuteNode(node, m_stream);
            } catch (const std::exception& exp) {
                OPENVINO_THROW(node, exp.what());
            }
        }
    }
}

inline void Graph::ExecuteNode(const NodePtr& node, const dnnl::stream& stream) const {
    if (!node->parallelWith.empty()) {
        // run nodes in parallel
        auto& parallelNodes = node->parallelWith;
        if (node == parallelNodes[0]) {
            if (const auto& cpuExecutor = context->getCPUStreamExecutor()) {
                auto num_parallel_nodes = parallelNodes.size();
                ParalleMtNuma(num_parallel_nodes, cpuExecutor, [&](int subStreamID, size_t i) {
                    auto& n = parallelNodes[i];

                    if (n->isDynamicNode()) {
                        n->executeDynamic(stream, subStreamID);
                    } else {
                        n->executeStatic(stream, subStreamID);
                    }
                });
            } else {
                // fallback to serialize executor
                for (auto& node : parallelNodes) {
                    if (node->isDynamicNode()) {
                        node->executeDynamic(stream);
                    } else {
                        node->executeStatic(stream);
                    }
                }
            }
        }
    } else {
        DUMP(node, getConfig().debugCaps, infer_count);
        OV_ITT_SCOPED_TASK(itt::domains::intel_cpu, node->profiling.execute);
        DEBUG_LOG(*node);
        // TODO: 132954 workaround for latency
        int subStreamID = -1;
#if defined(__x86_64__) && defined(__linux__)
        if ((getGraphContext()->getCPUStreamExecutor()) && (getConfig().hintPerfMode == ov::hint::PerformanceMode::LATENCY)) {
            subStreamID = getGraphContext()->getCPUStreamExecutor()->get_numa_node_id();
        }
#endif
        if (node->isDynamicNode()) {
            node->executeDynamic(stream, subStreamID);
        } else {
            node->executeStatic(stream, subStreamID);
        }
    }
}

void Graph::ParalleMtNuma(size_t num_nodes,
                          ov::threading::CPUStreamsExecutor::Ptr executor,
                          const std::function<void(size_t, size_t)>& func) const {
    OPENVINO_ASSERT(num_nodes > 1, "Parallel Nodes must be more than 1. But now got ",
                                   num_nodes,
                                   " Nodes, which shouldn't invoke multi nodes parallel.");
    std::atomic<int> nodes_remain(num_nodes);
    int cur_numa_id = executor->get_numa_node_id();
    // enqueue (nsockets-1) sub stream tasks
    int sub_stream_id = 0;
    for (size_t socket_id = 0; socket_id < num_nodes; socket_id++) {
        if (socket_id != static_cast<size_t>(cur_numa_id)) {
            size_t i0{0}, i1{0};
            splitter(num_nodes, num_nodes, socket_id, i0, i1);
            executor->run_sub_stream(
                [socket_id, i0, i1, &func, &nodes_remain]() {
                    for (size_t i = i0; i < i1; i++) {
                        func(socket_id, i);
                        nodes_remain--;
                    }
                },
                sub_stream_id);
            sub_stream_id++;
        }
    }
    // run in main stream (current socket)
    {
        size_t i0{0}, i1{0};
        splitter(num_nodes, num_nodes, static_cast<size_t>(cur_numa_id), i0, i1);
        for (size_t i = i0; i < i1; i++) {
            func(cur_numa_id, i);
            nodes_remain--;
        }
    }
    // wait and sync
    while (nodes_remain.load() > 0) {}
}

void Graph::Infer(SyncInferRequest* request) {
    DEBUG_LOG("Infer graph: ", GetName(), ". Status: ", static_cast<int>(status));

    switch (status) {
    case Status::ReadyDynamic:
        InferDynamic(request, UpdateNodes(m_executableGraphNodes));
        break;
    case Status::ReadyDynamicSeq:
        InferDynamic(request, UpdateNodesSeq(m_executableGraphNodes));
        break;
    case Status::ReadyStatic:
        InferStatic(request);
        break;
    default:
        OPENVINO_ASSERT(IsReady(), "Wrong state of the ov::intel_cpu::Graph. Topology is not ready: ", static_cast<int>(status));
    }

    if (infer_count != -1) infer_count++;
}

void Graph::SortTopologically() {
    OV_ITT_SCOPE(FIRST_INFERENCE, itt::domains::intel_cpu_LT, "Graph::SortTopologically");

    // Set execIndex of all nodes to default invaild value
    for (auto &node : graphNodes) {
        node->execIndex = -1;
    }

    auto sort = [this](const std::vector<NodePtr>& nodes) {
        std::vector<NodePtr> sorted;
        sorted.reserve(nodes.size());

        int execIndexCnt = -1;

        std::function<void(const NodePtr)> visit;
        visit = [&execIndexCnt, &sorted, &visit](const NodePtr node) {
            if (node->execIndex >= 0)
                return; // already visited

            if (!node->parallelWith.empty()) {
                for (auto& n : node->parallelWith) {
                    for (size_t i = 0; i < n->getParentEdges().size(); i++) {
                        visit(n->getParentEdgeAt(i)->getParent());
                    }
                }

                // parallel nodes has same execIndex
                // so they can provide correct start/end time point for
                // their input and output memory object
                ++execIndexCnt;
                for (auto& n : node->parallelWith) {
                    sorted.push_back(n);
                    n->execIndex = execIndexCnt;
                }
            } else {
                for (size_t i = 0; i < node->getParentEdges().size(); i++) {
                    visit(node->getParentEdgeAt(i)->getParent());
                }

                sorted.push_back(node);
                node->execIndex = ++execIndexCnt;
            }
        };

        // First execute MemoryInput because it will change the memory pointer of
        // its sibling MemoryOutput. So execute first to avoid potential issue.
        for (const auto& node : nodes) {
            if (node->getType() == Type::MemoryInput) {
                visit(node);
            }
        }

        // Always start from output nodes
        for (auto&& kvp : outputNodesMap) {
            visit(kvp.second);
        }

        for (const auto& node : nodes) {
            visit(node);
        }

        return sorted;
    };

    graphNodes = sort(graphNodes);

    // Sort in / out child edges by port index
    // Make first N (N == port_num) edge indexes match with port index
    for (auto &node : graphNodes) {
        int port_num = node->outputShapes.size();
        std::vector<EdgePtr> res(port_num);

        for (size_t i = 0; i < node->childEdges.size(); i++) {
            auto edge = node->getChildEdgeAt(i);
            int port = edge->getInputNum();
            if (port < port_num && !res[port])
                res[port] = edge;
            else
                res.push_back(edge);
        }
        node->childEdges = {res.begin(), res.end()};
    }
}

void Graph::GetPerfData(std::vector<ov::ProfilingInfo>& perfMap) const {
    std::function<void(std::vector<ov::ProfilingInfo>&, const NodePtr&)> getPerfMapFor =
        [&](std::vector<ov::ProfilingInfo>& perfMap, const NodePtr& node) {
            ov::ProfilingInfo pc;
            pc.node_name = node->getName();
            // pc.execution_index = i++;
            uint64_t avg_time = node->PerfCounter().avg();
            pc.cpu_time = pc.real_time = std::chrono::microseconds(avg_time);
            pc.status = avg_time > 0 ? ov::ProfilingInfo::Status::EXECUTED : ov::ProfilingInfo::Status::NOT_RUN;
            pc.exec_type = node->getPrimitiveDescriptorType();
            pc.node_type = node->typeStr;
            perfMap.emplace_back(pc);

            for (auto& fusedNode : node->fusedWith) {
                getPerfMapFor(perfMap, fusedNode);
            }

            for (auto& mergedWith : node->mergedWith) {
                getPerfMapFor(perfMap, mergedWith);
            }
        };

    for (size_t i = 0; i < graphNodes.size(); i++) {
        if (graphNodes[i]->isConstant())
            continue;
        getPerfMapFor(perfMap, graphNodes[i]);
    }
}

void Graph::CreateEdge(const NodePtr& parent,
                       const NodePtr& child,
                       int parentPort,
                       int childPort) {
    assert(parentPort >= 0 && childPort >= 0);

    auto edge = std::make_shared<Edge>(parent, child, parentPort, childPort);

    parent->addChildEdge(edge);
    child->addParentEdge(edge);
    graphEdges.push_back(edge);
}

void Graph::RemoveEdge(const EdgePtr& edge) {
    edge->getParent()->removeChildEdge(edge);
    edge->getChild()->removeParentEdge(edge);

    graphEdges.erase(std::remove(graphEdges.begin(), graphEdges.end(), edge), graphEdges.end());
}

void Graph::AddNode(NodePtr node) {
    assert(node);
    assert(std::find(graphNodes.begin(), graphNodes.end(), node) == graphNodes.end());

    graphNodes.push_back(node);
}

void Graph::DropNode(const NodePtr &node) {
    auto children = node->childEdges;
    auto parents = node->parentEdges;

    for (size_t i = 0; i < parents.size(); i++) {
        auto p_edge = parents[i].lock();
        if (!p_edge) continue;
        auto parent = p_edge->getParent();
        if (!parent) continue;

        const int inNum = p_edge->getInputNum();
        RemoveEdge(p_edge);

        for (size_t j = 0; j < children.size(); j++) {
            auto c_edge = children[j].lock();
            if (!c_edge) continue;
            auto child = c_edge->getChild();
            if (!child) continue;

            const int outNum = c_edge->getOutputNum();
            RemoveEdge(c_edge);
            CreateEdge(parent, child, inNum, outNum);
        }
    }
}

void Graph::DropDWConvNode(const NodePtr &node) {
    auto children = node->childEdges;
    auto parents = node->parentEdges;

    auto parentConvEdge = parents[0].lock();
    if (!parentConvEdge) return;
    auto parentConv = parentConvEdge->getParent();
    if (!parentConv) return;

    parentConv->outputShapes[0] = node->outputShapes[0];

    for (size_t i = 0; i < 1; i++) {
        auto p_edge = parents[i].lock();
        if (!p_edge) continue;
        auto parent = p_edge->getParent();
        if (!parent) continue;

        const int inNum = p_edge->getInputNum();
        RemoveEdge(p_edge);

        for (size_t j = 0; j < children.size(); j++) {
            auto c_edge = children[j].lock();
            if (!c_edge) continue;
            auto child = c_edge->getChild();
            if (!child) continue;

            const int outNum = c_edge->getOutputNum();
            RemoveEdge(c_edge);
            CreateEdge(parent, child, inNum, outNum);
        }
    }

    for (size_t i = 1; i < parents.size(); i++) {
        auto p_edge = parents[i].lock();
        if (!p_edge) continue;
        auto parent = p_edge->getParent();
        if (!parent) continue;

        const int inNum = p_edge->getInputNum();
        const int portCandidate = p_edge->getOutputNum();
        RemoveEdge(p_edge);
        const int outNum = parentConv->parentEdges.size();

        parentConv->inputShapes.push_back(node->getInputShapeAtPort(portCandidate));
        CreateEdge(parent, parentConv, inNum, outNum);
    }
    parentConv->outputShapes[0] = node->getOutputShapeAtPort(0);
}

void Graph::RemoveDroppedNodes() {
    graphNodes.erase(std::remove_if(graphNodes.begin(), graphNodes.end(),
                                    [](const NodePtr& node){ return node->isDropped(); }),
                     graphNodes.end());
}

void Graph::RemoveDroppedEdges() {
    graphEdges.erase(std::remove_if(graphEdges.begin(), graphEdges.end(),
                                    [](const EdgePtr& node){ return node->isDropped(); }),
                     graphEdges.end());
}

NodePtr Graph::InsertReorder(EdgePtr edge,
                             std::string layerName,
                             const MemoryDesc& inDesc,
                             const MemoryDesc& outDesc,
                             bool isOptimized,
                             const std::vector<int> & src_perm) {
    auto reorder = std::make_shared<node::Reorder>(inDesc, outDesc, layerName, context);
    reorder->setOptimized(isOptimized);
    reorder->setSrcPermutation(src_perm);

    DEBUG_LOG(reorder->getName(), " edge=", edge->name(), " isOptimized=", isOptimized);
    DEBUG_LOG("    inDesc: ", inDesc.getShape().toString(), inDesc.getPrecision().get_type_name(), " ", inDesc.serializeFormat());
    DEBUG_LOG("   outDesc: ", outDesc.getShape().toString(), outDesc.getPrecision().get_type_name(), " ", outDesc.serializeFormat());

    InsertNode(edge, reorder, true);

    // Using the method Edge::getDesc() we can check that input and output tensor descriptors are equal.
    // Due to the specificity of GraphOptimizer::MergeTransposeAndReorder() that isOptimized flag uses, we shouldn't do these checks.
    if (!isOptimized) {
        reorder->getParentEdgeAt(0)->getDesc();
        reorder->getChildEdgeAt(0)->getDesc();
    }

    return reorder;
}

bool Graph::InsertNode(EdgePtr edge, NodePtr node, bool initNode) {
    auto oIndex = edge->getOutputNum();
    auto iIndex = edge->getInputNum();
    if (iIndex < 0 || oIndex < 0)
        OPENVINO_THROW("Cannot insert node '",
                       node->getName(),
                       "' between nodes: ",
                       edge->getParent()->getName(),
                       " and ",
                       edge->getChild()->getName(),
                       ".");
    edge->getParent()->removeChildEdge(edge);
    edge->getChild()->removeParentEdge(edge);

    return InsertNode(edge->getParent(), edge->getChild(), node, iIndex, oIndex, initNode);
}

bool Graph::InsertNode(NodePtr parent, NodePtr child, NodePtr node, int parentPort, int childPort, bool initNode) {
    CreateEdge(parent, node, parentPort, 0);
    CreateEdge(node, child, 0, childPort);
    AddNode(node);

    if (initNode) {
        node->getSupportedDescriptors();
        node->initSupportedPrimitiveDescriptors();
        node->filterSupportedPrimitiveDescriptors();
        node->selectOptimalPrimitiveDescriptor();
        node->resolveInPlaceDirection();
        node->initOptimalPrimitiveDescriptor();
    }
    return true;
}

<<<<<<< HEAD
=======
// Apply inference precision configuration
void Graph::EnforceInferencePrecision() {
    CPU_DEBUG_CAP_ENABLE(EnforceInferPrcDebug inferPrecDebug);

    const auto inferPrec = getConfig().inferencePrecision;

    if (one_of(inferPrec, element::f32, element::undefined, ov::element::f16))
        return; // nothing to do, only precision reduction is currently allowed
#if defined(OPENVINO_ARCH_ARM) || defined(OPENVINO_ARCH_ARM64)
    if (inferPrec == ov::element::f16)
        return; // precision of configured by ov::pass::ConvertPrecision
#endif
    std::function<void(const NodePtr&, std::unordered_set<NodePtr>& skipNodes)> searchForNodesToSkip;
    searchForNodesToSkip = [&](const NodePtr& node, std::unordered_set<NodePtr>& skipNodes) -> void {
        for (size_t i = 0; i < node->getParentEdges().size(); i++) {
            const auto& parent = node->getParentEdgeAt(i)->getParent();
            if (inferPrec == ov::element::bf16) {
                /* list of node types that must be forced to be executed in BF16 precision
                * because of performance gains */
                if (one_of(parent->getType(),
                        Type::Convolution,    // conv nets
                        Type::FullyConnected, // conv / bert nets
                        Type::RNNCell,        // recurent nets
                        Type::RNNSeq,         // recurent nets
                        Type::MatMul,         // bert nets
                        Type::ROIPooling,     // object detection nets
                        Type::Interpolate,    // super resolution nets
                        Type::PagedAttention))// page attention
                    continue;   // stop at significant nodes
            } else if (inferPrec == ov::element::f16) {
                /* list of node types that must be forced to be executed in FP16 precision
                * because of performance gains */
                if (one_of(parent->getType(),
                        Type::Convolution,    // conv nets
                        Type::Deconvolution,  // deconv
                        Type::FullyConnected, // conv / bert nets
                        Type::MatMul,         // bert nets
                        Type::Pooling,
                        Type::MVN))
                    continue;   // stop at significant nodes
            }

            const auto res = skipNodes.insert(parent);

            if (res.second) // node not visited yet
                searchForNodesToSkip(parent, skipNodes);
        }
    };

    /* Skip low-precision float point enforcement for tail of the graph by forming set of nodes to skip.
     * Necessary to maintain accuracy.
     * Experiments show zero peformance impact on average */
    std::unordered_set<NodePtr> nodesToSkip;
    // starting from output nodes
    for (const auto& entry : outputNodesMap) {
        const auto& output = entry.second;
        // do not skip outputs which precisions are explicitly set equal to inferPrec
        if (output->getOriginalInputPrecisionAtPort(0) == inferPrec)
            continue;

        searchForNodesToSkip(output, nodesToSkip);
    }

    for (const auto& node : graphNodes) {
        if (nodesToSkip.count(node) && !node->enforceBF16evenForGraphTail)
            continue;

        if (one_of(node->getType(), Type::Input, Type::Output, Type::MemoryInput, Type::MemoryOutput))
            continue;
        if (node->keepOrigPrecision())
            continue;
#ifdef CPU_DEBUG_CAPS
        if (!inferPrecDebug.enabled(NameFromType(node->getType()), node->getName(), node->getOriginalLayers()))
            continue;
#endif

        for (size_t i = 0; i < node->getOriginalInputsNumber(); i++) {
            auto keepOriginalInputPrecisionAtPort = [](const NodePtr& node, const size_t inPort) {
                // keep non-float32 precisions
                if (node->getOriginalInputPrecisionAtPort(inPort) != ov::element::f32)
                    return true;

                // kvcache of PagedAttention should be written directly
                if (node->getType() == Type::PagedAttention && (inPort == 3 || inPort == 4))
                    return true;
                const auto &parent = node->getParentEdgeAt(inPort)->getParent();
                /* Skip BF16 enforcement for nodes after Constant Inputs for maintaining precision for fusing.
                 * Element type conversion to bf16 is done automatically, if convolution follows up after Constant Inputs
                 * and activation is bf16 */
                if (parent->getType() == Type::Input && parent->isConstant() &&
                    // Concatenation node is exception because it doesn't change an accuracy for BF16 activation
                    node->getType() != Type::Concatenation)
                    return true;
                // Eltwise and Subgraph (snippets) nodes support precision conversion
                if (parent->getType() == Type::Input && one_of(node->getType(), Type::Eltwise, Type::Subgraph))
                    return true;

                // exclude Convert after Range since it may cause precision loss when integter type to LP.
                if (parent->getType() == Type::Range && node->getType() == Type::Convert) {
                    return true;
                }

                return false;
            };

            if (keepOriginalInputPrecisionAtPort(node, i))
                continue;

            DEBUG_LOG("#",
                      node->getExecIndex(),
                      " ",
                      node->getTypeStr(),
                      " : ",
                      node->getName(),
                      " input[",
                      i,
                      "] is enforced to use",
                      inferPrec);
            node->setOriginalInputPrecisionAtPort(i, inferPrec);
        }

        for (size_t i = 0; i < node->getOriginalOutputsNumber(); i++) {
            // keep non-float32 precisions
            if (node->getOriginalOutputPrecisionAtPort(i) != ov::element::f32)
                continue;

            // exclude Convert before Range since it may cause precision loss when integter type to LP.
            // TODO: Incorrect subgraph is generated by ONNX FE + ticket 117861.
            const auto &child = node->getChildEdgeAt(i)->getChild();
            if (child->getType() == Type::Range && node->getType() == Type::Convert)
                continue;
            // skip second output of PagedAttention
            if (node->getType() == Type::PagedAttention && (i != 0))
                continue;

            DEBUG_LOG("#",
                      node->getExecIndex(),
                      " ",
                      node->getTypeStr(),
                      " : ",
                      node->getName(),
                      " output[",
                      i,
                      "] is enforced to use",
                      inferPrec);
            node->setOriginalOutputPrecisionAtPort(i, inferPrec);
        }
    }
}

>>>>>>> 96d900b0
std::shared_ptr<ov::Model> Graph::dump() const {
    return dump_graph_as_ie_ngraph_net(*this);
}

const std::unordered_map<std::string, node::MemoryStateNode*>& Graph::getInternalStateNodes() const {
    return context->getMemoryStatesRegister()->getMemoryStates();
}

}   // namespace intel_cpu
}   // namespace ov<|MERGE_RESOLUTION|>--- conflicted
+++ resolved
@@ -1764,159 +1764,6 @@
     return true;
 }
 
-<<<<<<< HEAD
-=======
-// Apply inference precision configuration
-void Graph::EnforceInferencePrecision() {
-    CPU_DEBUG_CAP_ENABLE(EnforceInferPrcDebug inferPrecDebug);
-
-    const auto inferPrec = getConfig().inferencePrecision;
-
-    if (one_of(inferPrec, element::f32, element::undefined, ov::element::f16))
-        return; // nothing to do, only precision reduction is currently allowed
-#if defined(OPENVINO_ARCH_ARM) || defined(OPENVINO_ARCH_ARM64)
-    if (inferPrec == ov::element::f16)
-        return; // precision of configured by ov::pass::ConvertPrecision
-#endif
-    std::function<void(const NodePtr&, std::unordered_set<NodePtr>& skipNodes)> searchForNodesToSkip;
-    searchForNodesToSkip = [&](const NodePtr& node, std::unordered_set<NodePtr>& skipNodes) -> void {
-        for (size_t i = 0; i < node->getParentEdges().size(); i++) {
-            const auto& parent = node->getParentEdgeAt(i)->getParent();
-            if (inferPrec == ov::element::bf16) {
-                /* list of node types that must be forced to be executed in BF16 precision
-                * because of performance gains */
-                if (one_of(parent->getType(),
-                        Type::Convolution,    // conv nets
-                        Type::FullyConnected, // conv / bert nets
-                        Type::RNNCell,        // recurent nets
-                        Type::RNNSeq,         // recurent nets
-                        Type::MatMul,         // bert nets
-                        Type::ROIPooling,     // object detection nets
-                        Type::Interpolate,    // super resolution nets
-                        Type::PagedAttention))// page attention
-                    continue;   // stop at significant nodes
-            } else if (inferPrec == ov::element::f16) {
-                /* list of node types that must be forced to be executed in FP16 precision
-                * because of performance gains */
-                if (one_of(parent->getType(),
-                        Type::Convolution,    // conv nets
-                        Type::Deconvolution,  // deconv
-                        Type::FullyConnected, // conv / bert nets
-                        Type::MatMul,         // bert nets
-                        Type::Pooling,
-                        Type::MVN))
-                    continue;   // stop at significant nodes
-            }
-
-            const auto res = skipNodes.insert(parent);
-
-            if (res.second) // node not visited yet
-                searchForNodesToSkip(parent, skipNodes);
-        }
-    };
-
-    /* Skip low-precision float point enforcement for tail of the graph by forming set of nodes to skip.
-     * Necessary to maintain accuracy.
-     * Experiments show zero peformance impact on average */
-    std::unordered_set<NodePtr> nodesToSkip;
-    // starting from output nodes
-    for (const auto& entry : outputNodesMap) {
-        const auto& output = entry.second;
-        // do not skip outputs which precisions are explicitly set equal to inferPrec
-        if (output->getOriginalInputPrecisionAtPort(0) == inferPrec)
-            continue;
-
-        searchForNodesToSkip(output, nodesToSkip);
-    }
-
-    for (const auto& node : graphNodes) {
-        if (nodesToSkip.count(node) && !node->enforceBF16evenForGraphTail)
-            continue;
-
-        if (one_of(node->getType(), Type::Input, Type::Output, Type::MemoryInput, Type::MemoryOutput))
-            continue;
-        if (node->keepOrigPrecision())
-            continue;
-#ifdef CPU_DEBUG_CAPS
-        if (!inferPrecDebug.enabled(NameFromType(node->getType()), node->getName(), node->getOriginalLayers()))
-            continue;
-#endif
-
-        for (size_t i = 0; i < node->getOriginalInputsNumber(); i++) {
-            auto keepOriginalInputPrecisionAtPort = [](const NodePtr& node, const size_t inPort) {
-                // keep non-float32 precisions
-                if (node->getOriginalInputPrecisionAtPort(inPort) != ov::element::f32)
-                    return true;
-
-                // kvcache of PagedAttention should be written directly
-                if (node->getType() == Type::PagedAttention && (inPort == 3 || inPort == 4))
-                    return true;
-                const auto &parent = node->getParentEdgeAt(inPort)->getParent();
-                /* Skip BF16 enforcement for nodes after Constant Inputs for maintaining precision for fusing.
-                 * Element type conversion to bf16 is done automatically, if convolution follows up after Constant Inputs
-                 * and activation is bf16 */
-                if (parent->getType() == Type::Input && parent->isConstant() &&
-                    // Concatenation node is exception because it doesn't change an accuracy for BF16 activation
-                    node->getType() != Type::Concatenation)
-                    return true;
-                // Eltwise and Subgraph (snippets) nodes support precision conversion
-                if (parent->getType() == Type::Input && one_of(node->getType(), Type::Eltwise, Type::Subgraph))
-                    return true;
-
-                // exclude Convert after Range since it may cause precision loss when integter type to LP.
-                if (parent->getType() == Type::Range && node->getType() == Type::Convert) {
-                    return true;
-                }
-
-                return false;
-            };
-
-            if (keepOriginalInputPrecisionAtPort(node, i))
-                continue;
-
-            DEBUG_LOG("#",
-                      node->getExecIndex(),
-                      " ",
-                      node->getTypeStr(),
-                      " : ",
-                      node->getName(),
-                      " input[",
-                      i,
-                      "] is enforced to use",
-                      inferPrec);
-            node->setOriginalInputPrecisionAtPort(i, inferPrec);
-        }
-
-        for (size_t i = 0; i < node->getOriginalOutputsNumber(); i++) {
-            // keep non-float32 precisions
-            if (node->getOriginalOutputPrecisionAtPort(i) != ov::element::f32)
-                continue;
-
-            // exclude Convert before Range since it may cause precision loss when integter type to LP.
-            // TODO: Incorrect subgraph is generated by ONNX FE + ticket 117861.
-            const auto &child = node->getChildEdgeAt(i)->getChild();
-            if (child->getType() == Type::Range && node->getType() == Type::Convert)
-                continue;
-            // skip second output of PagedAttention
-            if (node->getType() == Type::PagedAttention && (i != 0))
-                continue;
-
-            DEBUG_LOG("#",
-                      node->getExecIndex(),
-                      " ",
-                      node->getTypeStr(),
-                      " : ",
-                      node->getName(),
-                      " output[",
-                      i,
-                      "] is enforced to use",
-                      inferPrec);
-            node->setOriginalOutputPrecisionAtPort(i, inferPrec);
-        }
-    }
-}
-
->>>>>>> 96d900b0
 std::shared_ptr<ov::Model> Graph::dump() const {
     return dump_graph_as_ie_ngraph_net(*this);
 }
