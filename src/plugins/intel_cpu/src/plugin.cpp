// Copyright (C) 2018-2024 Intel Corporation
// SPDX-License-Identifier: Apache-2.0
//

#include "plugin.h"

#include "cpu_streams_calculation.hpp"
#include "internal_properties.hpp"
#include "itt.h"
#include "openvino/op/paged_attention.hpp"
#include "openvino/runtime/intel_cpu/properties.hpp"
#include "openvino/runtime/internal_properties.hpp"
#include "openvino/runtime/properties.hpp"
#include "openvino/runtime/threading/cpu_streams_info.hpp"
#include "openvino/runtime/threading/executor_manager.hpp"
#include "transformations/transformation_pipeline.h"
#include "transformations/utils/utils.hpp"
#include "utils/codec_xor.hpp"
#include "utils/denormals.hpp"
#include "utils/precision_support.h"
#include "utils/serialize.hpp"
#include "weights_cache.hpp"

#if defined(__linux__)
#    include <signal.h>
#    include <sys/auxv.h>
#    include <sys/mman.h>
#endif

#include "cpu/x64/cpu_isa_traits.hpp"

using namespace ov::threading;

namespace ov {
namespace intel_cpu {

static std::string getDeviceFullName() {
    std::string brand_string;
#if defined(__EMSCRIPTEN__)
    brand_string = "WebAssembly CPU";
#elif defined(OPENVINO_ARCH_RISCV64)
    // TODO: extract actual device name
    brand_string = "RISCV-64 CPU";
#elif defined(OPENVINO_ARCH_ARM) || defined(OPENVINO_ARCH_ARM64)
    // TODO: extract actual device name
    brand_string = "ARM CPU";
#elif defined(OPENVINO_ARCH_X86) || defined(OPENVINO_ARCH_X86_64)
    const unsigned int addr_list[3] = {0x80000002, 0x80000003, 0x80000004};
    unsigned int regs[4];
    for (auto addr : addr_list) {
        regs[0] = addr;
#    ifdef _WIN32
        __cpuid(reinterpret_cast<int*>(regs), regs[0]);
#    else
        __cpuid(regs[0], regs[0], regs[1], regs[2], regs[3]);
#    endif
        char* ch = reinterpret_cast<char*>(&regs[0]);
        for (size_t j = 0; j < sizeof(regs); j++)
            if (ch[j] != '\0')
                brand_string += ch[j];
    }
#else
#    error "Unkown CPU architecture. Please, add support to openvino/core/visibility.hpp"
#endif
    return brand_string;
}

#if defined(__linux__)

#    ifndef AT_MINSIGSTKSZ
#        define AT_MINSIGSTKSZ 51
#    endif

class SigAltStackSetup {
    stack_t new_stack{0};
    stack_t old_stack{0};

public:
    SigAltStackSetup() {
        memset(&old_stack, 0, sizeof(old_stack));
        memset(&new_stack, 0, sizeof(new_stack));

        auto minsigstksz = getauxval(AT_MINSIGSTKSZ);
        auto new_size = minsigstksz + SIGSTKSZ;
        void* altstack = mmap(NULL, new_size, PROT_READ | PROT_WRITE, MAP_PRIVATE | MAP_ANONYMOUS | MAP_STACK, -1, 0);
        if (altstack == MAP_FAILED) {
            return;
        }
        new_stack.ss_size = new_size;
        new_stack.ss_sp = altstack;
        auto rc = sigaltstack(&new_stack, &old_stack);
        if (rc) {
            munmap(new_stack.ss_sp, new_stack.ss_size);
            new_stack.ss_sp = nullptr;
            new_stack.ss_size = 0;
            return;
        }
    }

    ~SigAltStackSetup() {
        stack_t current_stack;
        if (new_stack.ss_sp) {
            // restore old stack if new_stack is still the current one
            if (sigaltstack(NULL, &current_stack) == 0) {
                if (current_stack.ss_sp == new_stack.ss_sp) {
                    sigaltstack(&old_stack, NULL);
                }
            }
            munmap(new_stack.ss_sp, new_stack.ss_size);
            new_stack.ss_sp = nullptr;
            new_stack.ss_size = 0;
        }
    }
};

class CPUSpecialSetup {
    SigAltStackSetup ss;

public:
    CPUSpecialSetup() = default;
};
#else   // __linux__
class CPUSpecialSetup {
public:
    CPUSpecialSetup() = default;
};
#endif  // __linux__

Plugin::Plugin() : deviceFullName(getDeviceFullName()), specialSetup(new CPUSpecialSetup) {
    set_device_name("CPU");
    // Initialize Xbyak::util::Cpu object on Pcore for hybrid cores machine
    get_executor_manager()->execute_task_by_streams_executor(ov::hint::SchedulingCoreType::PCORE_ONLY, [] {
        dnnl::impl::cpu::x64::cpu();
    });
    auto& ov_version = ov::get_openvino_version();
    m_compiled_model_runtime_properties["OV_VERSION"] = std::string(ov_version.buildNumber);
    m_msg_manager = ov::threading::message_manager();
}

Plugin::~Plugin() {
    executor_manager()->clear("CPU");
    executor_manager()->clear("CPUStreamsExecutor");
    executor_manager()->clear("CPUMainStreamExecutor");
    executor_manager()->clear("CPUCallbackExecutor");
}

static bool streamsSet(const ov::AnyMap& config) {
    return config.count(ov::num_streams.name());
}

void Plugin::get_performance_streams(Config& config, const std::shared_ptr<ov::Model>& model) const {
    int streams_set = config.streams;
    int streams;
    if (config.streamsChanged) {
        streams = streams_set;
    } else if (config.hintPerfMode == ov::hint::PerformanceMode::LATENCY) {
        streams = 1;
    } else if (config.hintPerfMode == ov::hint::PerformanceMode::THROUGHPUT) {
        streams = 0;
    } else {
        streams = streams_set == 1 ? 0 : streams_set;
    }

    if (!((0 == streams_set) && config.streamsChanged)) {
        get_num_streams(streams, model, config);
    } else {
        config.streamExecutorConfig = IStreamsExecutor::Config{"CPUStreamsExecutor", streams};
    }
}

void Plugin::calculate_streams(Config& conf, const std::shared_ptr<ov::Model>& model, bool imported) const {
    const auto model_prefer_name = std::string("MODEL_PREFER_THREADS");
    if (imported && model->has_rt_info("intel_cpu_hints_config")) {
        // load model_prefer_threads from cache
        int cache_model_prefer;
        const auto& hints_config = model->get_rt_info<ov::AnyMap>("intel_cpu_hints_config");
        const auto it_model_prefer = hints_config.find(model_prefer_name);
        if (it_model_prefer != hints_config.end()) {
            try {
                cache_model_prefer = it_model_prefer->second.as<int>();
            } catch (const ov::Exception&) {
                OPENVINO_THROW("Cache file doesn't have valid value for " + model_prefer_name);
            }

            conf.modelPreferThreads = cache_model_prefer;
        }
    }
    get_performance_streams(conf, model);
    // save model_prefer_threads to model rt_info when loading network
    if (!imported) {
        ov::AnyMap hints_props;
        hints_props.insert({model_prefer_name, std::to_string(conf.modelPreferThreads)});
        model->set_rt_info(hints_props, "intel_cpu_hints_config");
    }
}

static Config::ModelType getModelType(const std::shared_ptr<const Model>& model) {
    if (op::util::has_op_with_type<op::v1::Convolution>(model) ||
        op::util::has_op_with_type<op::v1::ConvolutionBackpropData>(model))
        return Config::ModelType::CNN;

    if ((op::util::has_op_with_type<op::v13::ScaledDotProductAttention>(model) && model->get_variables().size() > 0) ||
        op::util::has_op_with_type<ov::op::PagedAttentionExtension>(model))
        return Config::ModelType::LLM;

    return Config::ModelType::Unknown;
}

std::shared_ptr<ov::ICompiledModel> Plugin::compile_model(const std::shared_ptr<const ov::Model>& model,
                                                          const ov::AnyMap& orig_config) const {
    OV_ITT_SCOPED_TASK(itt::domains::intel_cpu, "Plugin::compile_model");
    CREATE_DEBUG_TIMER(debugLoadTimer);

    // verification of supported input
    for (const auto& ii : model->inputs()) {
        auto input_precision = ii.get_element_type();
        static const std::set<ov::element::Type_t> supported_precisions = {ov::element::Type_t::u4,
                                                                           ov::element::Type_t::i4,
                                                                           ov::element::Type_t::u8,
                                                                           ov::element::Type_t::i8,
                                                                           ov::element::Type_t::f8e4m3,
                                                                           ov::element::Type_t::f8e5m2,
                                                                           ov::element::Type_t::u16,
                                                                           ov::element::Type_t::i16,
                                                                           ov::element::Type_t::u32,
                                                                           ov::element::Type_t::i32,
                                                                           ov::element::Type_t::u64,
                                                                           ov::element::Type_t::i64,
                                                                           ov::element::Type_t::bf16,
                                                                           ov::element::Type_t::f16,
                                                                           ov::element::Type_t::f32,
                                                                           ov::element::Type_t::f64,
                                                                           ov::element::Type_t::boolean,
                                                                           ov::element::Type_t::string,
                                                                           ov::element::Type_t::nf4};

        if (!supported_precisions.count(input_precision)) {
            OPENVINO_THROW_NOT_IMPLEMENTED("CPU plugin: Input image format ",
                                           input_precision,
                                           " is not supported yet...");
        }
    }

    auto config = orig_config;
    const std::shared_ptr<ov::Model> cloned_model = model->clone();
    Config::ModelType modelType = getModelType(model);
    DEBUG_LOG(PrintableModel(*cloned_model, "org_"));

    // update the props after the perf mode translated to configs
    // TODO: Clarify the behavior of SetConfig method. Skip eng_config or not?
    Config conf = engConfig;
    conf.applyRtInfo(cloned_model);
    conf.readProperties(config, modelType);

    Transformations transformations(cloned_model, conf);

    transformations.UpToLpt();

    calculate_streams(conf, cloned_model);

    if (!conf.cacheEncrypt || !conf.cacheDecrypt) {
        conf.cacheEncrypt = codec_xor_str;
        conf.cacheDecrypt = codec_xor_str;
    }

    transformations.PostLpt();
    transformations.Snippets();

    transformations.CpuSpecificOpSet();

    DEBUG_LOG(PrintableModel(*cloned_model, "cpu_"));

    if ((cloned_model->inputs().size() != model->inputs().size()) ||
        (cloned_model->outputs().size() != model->outputs().size())) {
        OPENVINO_THROW("Input/output ports count mismatch between the original model and after the transformation! "
                       "Original model inputs count: ",
                       model->inputs().size(),
                       " after the transformations ",
                       cloned_model->inputs().size(),
                       ". Original model outputs count:",
                       model->inputs().size(),
                       " after the transformations ",
                       cloned_model->outputs().size());
    }
    // Make output ports have the same tensor names with original model
    for (size_t idx = 0; idx < cloned_model->outputs().size(); idx++) {
        auto new_result = cloned_model->output(idx);
        auto orig_result = model->output(idx);
        new_result.get_tensor().set_names(orig_result.get_tensor().get_names());
    }

    // SSE runtime check is needed for some ATOM machine, which is x86-64 but w/o SSE
    static Xbyak::util::Cpu cpu;
    if (cpu.has(Xbyak::util::Cpu::tSSE)) {
        if (conf.denormalsOptMode == Config::DenormalsOptMode::DO_On) {
            flush_to_zero(true);
            conf.DAZOn = denormals_as_zero(true);
        } else if (conf.denormalsOptMode == Config::DenormalsOptMode::DO_Off) {
            flush_to_zero(false);
            denormals_as_zero(false);
        }
    }
    return std::make_shared<CompiledModel>(cloned_model, shared_from_this(), conf, false);
}

void Plugin::set_property(const ov::AnyMap& config) {
    // @todo after Legacy configuration is dropped, use some wrapper class to keep both the property and
    // "ifSetExplicitly" flag
    streamsExplicitlySetForEngine = streamsSet(config);

    engConfig.readProperties(config);
}

ov::Any Plugin::get_property(const std::string& name, const ov::AnyMap& options) const {
    if (name == ov::optimal_number_of_infer_requests) {
        const auto streams = engConfig.streamExecutorConfig.get_streams();
        return decltype(ov::optimal_number_of_infer_requests)::value_type(
            streams);  // ov::optimal_number_of_infer_requests has no negative values
    } else if (name == ov::num_streams) {
        const auto streams = engConfig.streamExecutorConfig.get_streams();
        return decltype(ov::num_streams)::value_type(
            streams);  // ov::num_streams has special negative values (AUTO = -1, NUMA = -2)
    } else if (name == ov::device::id.name()) {
        return decltype(ov::device::id)::value_type{engConfig.device_id};
    } else if (name == ov::inference_num_threads) {
        const auto threads = engConfig.streamExecutorConfig.get_threads();
        return decltype(ov::inference_num_threads)::value_type(threads);
    } else if (name == ov::enable_profiling.name()) {
        const bool perfCount = engConfig.collectPerfCounters;
        return decltype(ov::enable_profiling)::value_type(perfCount);
    } else if (name == ov::hint::inference_precision) {
        return decltype(ov::hint::inference_precision)::value_type(engConfig.inferencePrecision);
    } else if (name == ov::hint::performance_mode) {
        return engConfig.hintPerfMode;
    } else if (name == ov::hint::enable_cpu_pinning) {
        const bool pin_value = engConfig.enableCpuPinning;
        return decltype(ov::hint::enable_cpu_pinning)::value_type(pin_value);
    } else if (name == ov::hint::scheduling_core_type) {
        const auto core_type = engConfig.schedulingCoreType;
        return core_type;
    } else if (name == ov::hint::model_distribution_policy) {
        const auto& distribution_policy = engConfig.modelDistributionPolicy;
        return distribution_policy;
    } else if (name == ov::hint::enable_hyper_threading) {
        const bool ht_value = engConfig.enableHyperThreading;
        return decltype(ov::hint::enable_hyper_threading)::value_type(ht_value);
    } else if (name == ov::hint::num_requests) {
        return decltype(ov::hint::num_requests)::value_type(engConfig.hintNumRequests);
    } else if (name == ov::hint::execution_mode) {
        return engConfig.executionMode;
    } else if (name == ov::internal::compiled_model_runtime_properties.name()) {
        auto model_runtime_properties = ov::Any(m_compiled_model_runtime_properties);
        return decltype(ov::internal::compiled_model_runtime_properties)::value_type(
            std::move(model_runtime_properties.as<std::string>()));
    } else if (name == ov::log::level) {
        return engConfig.logLevel;
    } else if (name == ov::internal::compiled_model_runtime_properties_supported.name()) {
        ov::Any res = true;
        auto it = options.find(ov::internal::compiled_model_runtime_properties.name());
        if (it == options.end()) {
            res = false;
        } else {
            ov::AnyMap input_map = it->second.as<ov::AnyMap>();
            for (auto& item : m_compiled_model_runtime_properties) {
                auto it = input_map.find(item.first);
                if (it == input_map.end() || it->second.as<std::string>() != item.second.as<std::string>()) {
                    res = false;
                    break;
                }
            }
        }
        return res;
    } else if (name == ov::internal::exclusive_async_requests.name()) {
        return engConfig.exclusiveAsyncRequests;
    } else if (name == ov::hint::dynamic_quantization_group_size) {
        return decltype(ov::hint::dynamic_quantization_group_size)::value_type(
            engConfig.fcDynamicQuantizationGroupSize);
    } else if (name == ov::hint::kv_cache_precision) {
        return decltype(ov::hint::kv_cache_precision)::value_type(engConfig.kvCachePrecision);
<<<<<<< HEAD
    } else if (name == ov::hint::key_cache_group_size) {
        return decltype(ov::hint::key_cache_group_size)::value_type(engConfig.keyCacheGroupSize);
    } else if (name == ov::hint::value_cache_group_size) {
        return decltype(ov::hint::key_cache_group_size)::value_type(engConfig.valueCacheGroupSize);
    } else if (name == ov::hint::key_cache_quant_bychannel) {
        return decltype(ov::hint::key_cache_quant_bychannel)::value_type(engConfig.keyCacheQuantByChannel);
=======
    } else if (name == ov::key_cache_precision) {
        return decltype(ov::key_cache_precision)::value_type(engConfig.keyCachePrecision);
    } else if (name == ov::value_cache_precision) {
        return decltype(ov::value_cache_precision)::value_type(engConfig.valueCachePrecision);
    } else if (name == ov::key_cache_group_size) {
        return decltype(ov::key_cache_group_size)::value_type(engConfig.keyCacheGroupSize);
    } else if (name == ov::value_cache_group_size) {
        return decltype(ov::value_cache_group_size)::value_type(engConfig.valueCacheGroupSize);
>>>>>>> c338e4e5
    }
    return get_ro_property(name, options);
}

ov::Any Plugin::get_ro_property(const std::string& name, const ov::AnyMap& options) const {
    auto RO_property = [](const std::string& propertyName) {
        return ov::PropertyName(propertyName, ov::PropertyMutability::RO);
    };
    auto RW_property = [](const std::string& propertyName) {
        return ov::PropertyName(propertyName, ov::PropertyMutability::RW);
    };

    if (name == ov::supported_properties) {
        std::vector<ov::PropertyName> roProperties{
            RO_property(ov::supported_properties.name()),
            RO_property(ov::available_devices.name()),
            RO_property(ov::range_for_async_infer_requests.name()),
            RO_property(ov::range_for_streams.name()),
            RO_property(ov::execution_devices.name()),
            RO_property(ov::device::full_name.name()),
            RO_property(ov::device::capabilities.name()),
            RO_property(ov::device::type.name()),
            RO_property(ov::device::architecture.name()),
        };
        // the whole config is RW before model is loaded.
        std::vector<ov::PropertyName> rwProperties{
            RW_property(ov::num_streams.name()),
            RW_property(ov::inference_num_threads.name()),
            RW_property(ov::enable_profiling.name()),
            RW_property(ov::hint::inference_precision.name()),
            RW_property(ov::hint::performance_mode.name()),
            RW_property(ov::hint::execution_mode.name()),
            RW_property(ov::hint::num_requests.name()),
            RW_property(ov::hint::enable_cpu_pinning.name()),
            RW_property(ov::hint::scheduling_core_type.name()),
            RW_property(ov::hint::model_distribution_policy.name()),
            RW_property(ov::hint::enable_hyper_threading.name()),
            RW_property(ov::device::id.name()),
            RW_property(ov::intel_cpu::denormals_optimization.name()),
            RW_property(ov::log::level.name()),
            RW_property(ov::intel_cpu::sparse_weights_decompression_rate.name()),
            RW_property(ov::hint::dynamic_quantization_group_size.name()),
            RW_property(ov::hint::kv_cache_precision.name()),
<<<<<<< HEAD
            RW_property(ov::hint::key_cache_group_size.name()),
            RW_property(ov::hint::value_cache_group_size.name()),
            RW_property(ov::hint::key_cache_quant_bychannel.name()),
=======
            RW_property(ov::key_cache_precision.name()),
            RW_property(ov::value_cache_precision.name()),
            RW_property(ov::key_cache_group_size.name()),
            RW_property(ov::value_cache_group_size.name()),
>>>>>>> c338e4e5
        };

        std::vector<ov::PropertyName> supportedProperties;
        supportedProperties.reserve(roProperties.size() + rwProperties.size());
        supportedProperties.insert(supportedProperties.end(), roProperties.begin(), roProperties.end());
        supportedProperties.insert(supportedProperties.end(), rwProperties.begin(), rwProperties.end());

        return decltype(ov::supported_properties)::value_type(std::move(supportedProperties));
    } else if (ov::internal::supported_properties == name) {
        return decltype(ov::internal::supported_properties)::value_type {
            ov::PropertyName{ov::internal::caching_properties.name(), ov::PropertyMutability::RO},
#if !defined(OPENVINO_ARCH_ARM) && !(defined(__APPLE__) || defined(__MACOSX))
                ov::PropertyName{ov::internal::caching_with_mmap.name(), ov::PropertyMutability::RO},
#endif
                ov::PropertyName{ov::internal::exclusive_async_requests.name(), ov::PropertyMutability::RW},
                ov::PropertyName{ov::internal::compiled_model_runtime_properties.name(), ov::PropertyMutability::RO},
                ov::PropertyName {
                ov::internal::compiled_model_runtime_properties_supported.name(), ov::PropertyMutability::RO
            }
        };
    } else if (name == ov::device::full_name) {
        return decltype(ov::device::full_name)::value_type(deviceFullName);
    } else if (name == ov::available_devices) {
        const std::vector<std::string> availableDevices = {""};
        return decltype(ov::available_devices)::value_type(availableDevices);
    } else if (name == ov::device::capabilities) {
        std::vector<std::string> capabilities;
        if (dnnl::impl::cpu::x64::mayiuse(dnnl::impl::cpu::x64::avx512_core_bf16) ||
            dnnl::impl::cpu::x64::mayiuse(dnnl::impl::cpu::x64::avx2_vnni_2))
            capabilities.push_back(ov::device::capability::BF16);
        if (dnnl::impl::cpu::x64::mayiuse(dnnl::impl::cpu::x64::avx512_core))
            capabilities.push_back(ov::device::capability::WINOGRAD);
        capabilities.push_back(ov::device::capability::FP32);
        if (hasHardwareSupport(ov::element::f16))
            capabilities.push_back(ov::device::capability::FP16);
        capabilities.push_back(ov::device::capability::INT8);
        capabilities.push_back(ov::device::capability::BIN);
        capabilities.push_back(ov::device::capability::EXPORT_IMPORT);
        return decltype(ov::device::capabilities)::value_type(std::move(capabilities));
    } else if (name == ov::range_for_async_infer_requests) {
        const std::tuple<unsigned int, unsigned int, unsigned int> range = std::make_tuple(1, 1, 1);
        return decltype(ov::range_for_async_infer_requests)::value_type(range);
    } else if (name == ov::range_for_streams) {
        const std::tuple<unsigned int, unsigned int> range = std::make_tuple(1, parallel_get_max_threads());
        return decltype(ov::range_for_streams)::value_type(range);
    } else if (name == ov::internal::caching_properties) {
        std::vector<ov::PropertyName> cachingProperties = {ov::device::full_name};
        return decltype(ov::internal::caching_properties)::value_type(std::move(cachingProperties));
    } else if (name == ov::intel_cpu::denormals_optimization) {
        return decltype(ov::intel_cpu::denormals_optimization)::value_type(engConfig.denormalsOptMode ==
                                                                           Config::DenormalsOptMode::DO_On);
    } else if (name == ov::intel_cpu::sparse_weights_decompression_rate) {
        return decltype(ov::intel_cpu::sparse_weights_decompression_rate)::value_type(
            engConfig.fcSparseWeiDecompressionRate);
    } else if (name == ov::execution_devices) {
        return decltype(ov::execution_devices)::value_type{get_device_name()};
    } else if (name == ov::device::type) {
        return decltype(ov::device::type)::value_type(ov::device::Type::INTEGRATED);
    } else if (name == ov::device::architecture) {
#if defined(OPENVINO_ARCH_X86_64)
        return decltype(ov::device::architecture)::value_type{"intel64"};
#elif defined(OPENVINO_ARCH_X86)
        return decltype(ov::device::architecture)::value_type{"ia32"};
#elif defined(OPENVINO_ARCH_ARM)
        return decltype(ov::device::architecture)::value_type{"armhf"};
#elif defined(OPENVINO_ARCH_ARM64)
        return decltype(ov::device::architecture)::value_type{"arm64"};
#elif defined(OPENVINO_ARCH_RISCV64)
        return decltype(ov::device::architecture)::value_type{"riscv"};
#else
#    error "Undefined system processor"
#endif
    }

    OPENVINO_THROW("Cannot get unsupported property: ", name);
}

ov::SupportedOpsMap Plugin::query_model(const std::shared_ptr<const ov::Model>& model, const ov::AnyMap& config) const {
    WeightsSharing::Ptr fake_w_cache;

    if (model == nullptr) {
        OPENVINO_THROW("Only ngraph-based models are supported!");
    }

    Config conf = engConfig;
    Config::ModelType modelType = getModelType(model);
    conf.applyRtInfo(model);
    conf.readProperties(config, modelType);

    auto context = std::make_shared<GraphContext>(conf, fake_w_cache, false);

    auto supported = ov::get_supported_nodes(
        model,
        [&](std::shared_ptr<ov::Model>& model) {
            Transformations transformation(model, conf);
            transformation.UpToLpt();
            transformation.PostLpt();
            transformation.Snippets();
            transformation.CpuSpecificOpSet();
        },
        [&](const std::shared_ptr<ov::Node>& op) {
            std::unique_ptr<Node> ptr;
            try {
                ptr.reset(Node::factory().create(op, context));
            } catch (const ov::Exception&) {
                return false;
            }
            return true;
        });

    ov::SupportedOpsMap res;
    for (auto&& layerName : supported) {
        res.emplace(layerName, get_device_name());
    }

    return res;
}

std::shared_ptr<ov::ICompiledModel> Plugin::import_model(std::istream& model_stream, const ov::AnyMap& config) const {
    OV_ITT_SCOPE(FIRST_INFERENCE, itt::domains::intel_cpu_LT, "import_model");

    CacheDecrypt decrypt{codec_xor};
    bool decript_from_string = false;
    if (config.count(ov::cache_encryption_callbacks.name())) {
        const auto& encryption_callbacks = config.at(ov::cache_encryption_callbacks.name()).as<EncryptionCallbacks>();
        decrypt.m_decrypt_str = encryption_callbacks.decrypt;
        decript_from_string = true;
    }

    auto _config = config;
    std::shared_ptr<ov::AlignedBuffer> model_buffer;
    if (_config.count(ov::internal::cached_model_buffer.name())) {
        model_buffer = _config.at(ov::internal::cached_model_buffer.name()).as<std::shared_ptr<ov::AlignedBuffer>>();
        _config.erase(ov::internal::cached_model_buffer.name());
    }

    ModelDeserializer deserializer(
        model_stream,
        model_buffer,
        [this](const std::shared_ptr<ov::AlignedBuffer>& model, const std::shared_ptr<ov::AlignedBuffer>& weights) {
            return get_core()->read_model(model, weights);
        },
        decrypt,
        decript_from_string);

    std::shared_ptr<ov::Model> model;
    deserializer >> model;

    Config conf = engConfig;
    Config::ModelType modelType = getModelType(model);
    conf.applyRtInfo(model);
    // check ov::loaded_from_cache property and erase it to avoid exception in readProperties.
    const auto& it = _config.find(ov::loaded_from_cache.name());
    bool loaded_from_cache = false;
    if (it != _config.end()) {
        loaded_from_cache = it->second.as<bool>();
        _config.erase(it);
    }
    conf.readProperties(_config, modelType);

    // import config props from caching model
    calculate_streams(conf, model, true);
    auto compiled_model = std::make_shared<CompiledModel>(model, shared_from_this(), conf, loaded_from_cache);
    return compiled_model;
}
}  // namespace intel_cpu
}  // namespace ov

using namespace ov::intel_cpu;

#if defined(OPENVINO_ARCH_ARM) || defined(OPENVINO_ARCH_ARM64)
static const ov::Version version = {CI_BUILD_NUMBER, "openvino_arm_cpu_plugin"};
#elif defined(OPENVINO_ARCH_X86) || defined(OPENVINO_ARCH_X86_64)
static const ov::Version version = {CI_BUILD_NUMBER, "openvino_intel_cpu_plugin"};
#elif defined(OPENVINO_ARCH_RISCV64)
static const ov::Version version = {CI_BUILD_NUMBER, "openvino_riscv_cpu_plugin"};
#else
#    error "Undefined system processor"
#endif

OV_DEFINE_PLUGIN_CREATE_FUNCTION(Plugin, version)<|MERGE_RESOLUTION|>--- conflicted
+++ resolved
@@ -377,14 +377,6 @@
             engConfig.fcDynamicQuantizationGroupSize);
     } else if (name == ov::hint::kv_cache_precision) {
         return decltype(ov::hint::kv_cache_precision)::value_type(engConfig.kvCachePrecision);
-<<<<<<< HEAD
-    } else if (name == ov::hint::key_cache_group_size) {
-        return decltype(ov::hint::key_cache_group_size)::value_type(engConfig.keyCacheGroupSize);
-    } else if (name == ov::hint::value_cache_group_size) {
-        return decltype(ov::hint::key_cache_group_size)::value_type(engConfig.valueCacheGroupSize);
-    } else if (name == ov::hint::key_cache_quant_bychannel) {
-        return decltype(ov::hint::key_cache_quant_bychannel)::value_type(engConfig.keyCacheQuantByChannel);
-=======
     } else if (name == ov::key_cache_precision) {
         return decltype(ov::key_cache_precision)::value_type(engConfig.keyCachePrecision);
     } else if (name == ov::value_cache_precision) {
@@ -393,7 +385,8 @@
         return decltype(ov::key_cache_group_size)::value_type(engConfig.keyCacheGroupSize);
     } else if (name == ov::value_cache_group_size) {
         return decltype(ov::value_cache_group_size)::value_type(engConfig.valueCacheGroupSize);
->>>>>>> c338e4e5
+    } else if (name == ov::key_cache_quant_bychannel) {
+        return decltype(ov::key_cache_quant_bychannel)::value_type(engConfig.keyCacheQuantByChannel);
     }
     return get_ro_property(name, options);
 }
@@ -437,16 +430,11 @@
             RW_property(ov::intel_cpu::sparse_weights_decompression_rate.name()),
             RW_property(ov::hint::dynamic_quantization_group_size.name()),
             RW_property(ov::hint::kv_cache_precision.name()),
-<<<<<<< HEAD
-            RW_property(ov::hint::key_cache_group_size.name()),
-            RW_property(ov::hint::value_cache_group_size.name()),
-            RW_property(ov::hint::key_cache_quant_bychannel.name()),
-=======
             RW_property(ov::key_cache_precision.name()),
             RW_property(ov::value_cache_precision.name()),
             RW_property(ov::key_cache_group_size.name()),
             RW_property(ov::value_cache_group_size.name()),
->>>>>>> c338e4e5
+            RW_property(ov::key_cache_quant_bychannel.name()),
         };
 
         std::vector<ov::PropertyName> supportedProperties;
