--- conflicted
+++ resolved
@@ -55,16 +55,11 @@
         RW_property(ov::intel_cpu::sparse_weights_decompression_rate.name()),
         RW_property(ov::hint::dynamic_quantization_group_size.name()),
         RW_property(ov::hint::kv_cache_precision.name()),
-<<<<<<< HEAD
-        RW_property(ov::hint::key_cache_group_size.name()),
-        RW_property(ov::hint::value_cache_group_size.name()),
-        RW_property(ov::hint::key_cache_quant_bychannel.name()),
-=======
         RW_property(ov::key_cache_precision.name()),
         RW_property(ov::value_cache_precision.name()),
         RW_property(ov::key_cache_group_size.name()),
         RW_property(ov::value_cache_group_size.name()),
->>>>>>> c338e4e5
+        RW_property(ov::key_cache_quant_bychannel.name()),
     };
 
     ov::Core ie;
