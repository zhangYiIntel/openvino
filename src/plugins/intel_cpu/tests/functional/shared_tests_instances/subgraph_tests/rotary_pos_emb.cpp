// Copyright (C) 2018-2025 Intel Corporation
// SPDX-License-Identifier: Apache-2.0
//

#include "subgraph_tests/rotary_pos_emb.hpp"

namespace ov {
namespace test {

INSTANTIATE_TEST_SUITE_P(smoke_RoPETestLlama2StridedSlice,
                         RoPETestLlama2StridedSlice,
                         ::testing::Combine(
                            ::testing::Values(ov::element::f32),
                            ::testing::Values(ov::test::utils::DEVICE_CPU)),
                         RoPETestLlama2StridedSlice::getTestCaseName);

INSTANTIATE_TEST_SUITE_P(smoke_RoPETestChatGLMStridedSlice,
                         RoPETestChatGLMStridedSlice,
                         ::testing::Combine(
                            ::testing::Values(ov::element::f32),
                            ::testing::Values(ov::test::utils::DEVICE_CPU)),
                         RoPETestChatGLMStridedSlice::getTestCaseName);

INSTANTIATE_TEST_SUITE_P(smoke_RoPETestQwen7bStridedSlice,
                         RoPETestQwen7bStridedSlice,
                         ::testing::Combine(::testing::Values(true, false),
                                            ::testing::Values(ov::element::f32),
                                            ::testing::Values(ov::test::utils::DEVICE_CPU)),
                         RoPETestQwen7bStridedSlice::getTestCaseName);

INSTANTIATE_TEST_SUITE_P(smoke_RoPETestGPTJStridedSlice,
                         RoPETestGPTJStridedSlice,
                         ::testing::Combine(::testing::Values(true, false),
                                            ::testing::Values(ov::element::f32),
                                            ::testing::Values(ov::test::utils::DEVICE_CPU)),
                         RoPETestGPTJStridedSlice::getTestCaseName);

INSTANTIATE_TEST_SUITE_P(smoke_RoPETestLlama2Slice,
                         RoPETestLlama2Slice,
                         ::testing::Combine(
                            ::testing::Values(ov::element::f32),
                            ::testing::Values(ov::test::utils::DEVICE_CPU)),
                         RoPETestLlama2Slice::getTestCaseName);

INSTANTIATE_TEST_SUITE_P(smoke_RoPETestChatGLMSlice,
                         RoPETestChatGLMSlice,
                         ::testing::Combine(
                            ::testing::Values(ov::element::f32),
                            ::testing::Values(ov::test::utils::DEVICE_CPU)),
                         RoPETestChatGLMSlice::getTestCaseName);

INSTANTIATE_TEST_SUITE_P(smoke_RoPETestQwen7bSlice,
                         RoPETestQwen7bSlice,
                         ::testing::Combine(::testing::Values(true, false),
                                            ::testing::Values(ov::element::f32),
                                            ::testing::Values(ov::test::utils::DEVICE_CPU)),
                         RoPETestQwen7bSlice::getTestCaseName);

INSTANTIATE_TEST_SUITE_P(smoke_RoPETestGPTJSlice,
                         RoPETestGPTJSlice,
                         ::testing::Combine(::testing::Values(true, false),
                                            ::testing::Values(ov::element::f32),
                                            ::testing::Values(ov::test::utils::DEVICE_CPU)),
                         RoPETestGPTJSlice::getTestCaseName);

INSTANTIATE_TEST_SUITE_P(smoke_RoPETestChatGLM,
                         RoPETestChatGLM2DRoPEStridedSlice,
                         ::testing::Combine(
                            ::testing::Values(ov::element::f32),
                            ::testing::Values(ov::test::utils::DEVICE_CPU)),
                         RoPETestChatGLM2DRoPEStridedSlice::getTestCaseName);

const std::vector<std::string> vit_param = {"VariadicSplit", "Slice", "StridedSlice"};
INSTANTIATE_TEST_SUITE_P(smoke_RoPETestQwenVL,
                         RoPETestQwenVL,
                         ::testing::Combine(
                            ::testing::Values(ov::element::f32),
                            ::testing::Values(ov::test::utils::DEVICE_CPU),
                            ::testing::ValuesIn(vit_param)),
                         RoPETestQwenVL::getTestCaseName);

<<<<<<< HEAD
INSTANTIATE_TEST_SUITE_P(smoke_RoPETestChatGLM,
                         RoPETestChatGLMHF,
                         ::testing::Combine(::testing::Values(ov::element::f32),
                                            ::testing::Values(ov::test::utils::DEVICE_CPU),
                                            ::testing::Values(true, false)),
                         RoPETestChatGLMHF::getTestCaseName);
=======
INSTANTIATE_TEST_SUITE_P(smoke_RoPETestGPTOSS,
                         RoPETestGPTOSS,
                         ::testing::Combine(
                            ::testing::Values(ov::element::f32),
                            ::testing::Values(ov::test::utils::DEVICE_CPU)),
                         RoPETestGPTOSS::getTestCaseName);
>>>>>>> 792ddf38

}  // namespace test
}  // namespace ov<|MERGE_RESOLUTION|>--- conflicted
+++ resolved
@@ -79,21 +79,19 @@
                             ::testing::ValuesIn(vit_param)),
                          RoPETestQwenVL::getTestCaseName);
 
-<<<<<<< HEAD
 INSTANTIATE_TEST_SUITE_P(smoke_RoPETestChatGLM,
                          RoPETestChatGLMHF,
                          ::testing::Combine(::testing::Values(ov::element::f32),
                                             ::testing::Values(ov::test::utils::DEVICE_CPU),
                                             ::testing::Values(true, false)),
                          RoPETestChatGLMHF::getTestCaseName);
-=======
+
 INSTANTIATE_TEST_SUITE_P(smoke_RoPETestGPTOSS,
                          RoPETestGPTOSS,
                          ::testing::Combine(
                             ::testing::Values(ov::element::f32),
                             ::testing::Values(ov::test::utils::DEVICE_CPU)),
                          RoPETestGPTOSS::getTestCaseName);
->>>>>>> 792ddf38
 
 }  // namespace test
 }  // namespace ov