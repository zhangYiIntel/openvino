/*******************************************************************************
 * Copyright (c) 2022-2025 Intel Corporation
 *
 * Licensed under the Apache License, Version 2.0 (the "License");
 * you may not use this file except in compliance with the License.
 * You may obtain a copy of the License at
 *
 *     http://www.apache.org/licenses/LICENSE-2.0
 *
 * Unless required by applicable law or agreed to in writing, software
 * distributed under the License is distributed on an "AS IS" BASIS,
 * WITHOUT WARRANTIES OR CONDITIONS OF ANY KIND, either express or implied.
 * See the License for the specific language governing permissions and
 * limitations under the License.
 *******************************************************************************/
<<<<<<< HEAD
#include <cm/cm.h>
#include <cm/cmtl.h>

//# CM-compiler is C++17
static_assert(__cplusplus >= 201703L);

#define SystolicDepth 8
#define RepeatCount 8
#define VNNI_WIDTH 2
#define REG_K (SystolicDepth * VNNI_WIDTH)
#define REG_M RepeatCount
//REG_N
//  Xe1:  8
//  Xe2: 16
#define REG_N (CM_GRF_WIDTH/32)

#define kv_step  REG_K
#define q_step   REG_N

constexpr float scale_factor = CMFLA_SCALE_FACTOR;

static_assert(q_step == 16 || q_step == 8);
static_assert(kv_step == 16);
static_assert(CM_HAS_DPAS);

template<typename T, int M, int N>
void show(const matrix<T, M, N> mat) {
    printf("Matrix [%d, %d]:\n", M, N);
    for(int m = 0; m < M; m ++) {
        printf("\t[");
        for(int n = 0; n < N; n ++) {
            printf("%8.4f,", mat[m][n]);
        }
        printf("],\n");
    }
    printf("]\n");
}

template <typename T1, typename T2>
CM_INLINE void Transpose_16x16(matrix_ref<T1, 16, 16> in,
                               matrix_ref<T2, 16, 16> out) {
  matrix<T2, 16, 16> bBuf;
  bBuf.row(0) = in.template select<4, 1, 4, 4>(0, 0);   // 0,4,8,c
  bBuf.row(1) = in.template select<4, 1, 4, 4>(4, 0);   // 0,4,8,c
  bBuf.row(2) = in.template select<4, 1, 4, 4>(8, 0);   // 0,4,8,c
  bBuf.row(3) = in.template select<4, 1, 4, 4>(12, 0);  // 0,4,8,c
  bBuf.row(4) = in.template select<4, 1, 4, 4>(0, 1);   // 1,5,9,d
  bBuf.row(5) = in.template select<4, 1, 4, 4>(4, 1);   // 1,5,9,d
  bBuf.row(6) = in.template select<4, 1, 4, 4>(8, 1);   // 1,5,9,d
  bBuf.row(7) = in.template select<4, 1, 4, 4>(12, 1);  // 1,5,9,d
  bBuf.row(8) = in.template select<4, 1, 4, 4>(0, 2);   // 2,6,a,e
  bBuf.row(9) = in.template select<4, 1, 4, 4>(4, 2);   // 2,6,a,e
  bBuf.row(10) = in.template select<4, 1, 4, 4>(8, 2);  // 2,6,a,e
  bBuf.row(11) = in.template select<4, 1, 4, 4>(12, 2); // 2,6,a,e
  bBuf.row(12) = in.template select<4, 1, 4, 4>(0, 3);  // 3,7,b,f
  bBuf.row(13) = in.template select<4, 1, 4, 4>(4, 3);  // 3,7,b,f
  bBuf.row(14) = in.template select<4, 1, 4, 4>(8, 3);  // 3,7,b,f
  bBuf.row(15) = in.template select<4, 1, 4, 4>(12, 3); // 3,7,b,f

  out.row(0) = bBuf.template select<4, 1, 4, 4>(0, 0);   // 0
  out.row(1) = bBuf.template select<4, 1, 4, 4>(4, 0);   // 1
  out.row(2) = bBuf.template select<4, 1, 4, 4>(8, 0);   // 2
  out.row(3) = bBuf.template select<4, 1, 4, 4>(12, 0);  // 3
  out.row(4) = bBuf.template select<4, 1, 4, 4>(0, 1);   // 4
  out.row(5) = bBuf.template select<4, 1, 4, 4>(4, 1);   // 5
  out.row(6) = bBuf.template select<4, 1, 4, 4>(8, 1);   // 6
  out.row(7) = bBuf.template select<4, 1, 4, 4>(12, 1);  // 7
  out.row(8) = bBuf.template select<4, 1, 4, 4>(0, 2);   // 8
  out.row(9) = bBuf.template select<4, 1, 4, 4>(4, 2);   // 9
  out.row(10) = bBuf.template select<4, 1, 4, 4>(8, 2);  // a
  out.row(11) = bBuf.template select<4, 1, 4, 4>(12, 2); // b
  out.row(12) = bBuf.template select<4, 1, 4, 4>(0, 3);  // c
  out.row(13) = bBuf.template select<4, 1, 4, 4>(4, 3);  // d
  out.row(14) = bBuf.template select<4, 1, 4, 4>(8, 3);  // e
  out.row(15) = bBuf.template select<4, 1, 4, 4>(12, 3); // f
}

template <typename T1, typename T2>
CM_INLINE void Transpose_8x8(matrix_ref<T1, 8, 8> in, matrix_ref<T2, 8, 8> out) {
  matrix<T2, 8, 8> temp;
  temp.row(0) = in.template select<2, 1, 4, 2>(0, 0);
  temp.row(1) = in.template select<2, 1, 4, 2>(2, 0);
  temp.row(2) = in.template select<2, 1, 4, 2>(4, 0);
  temp.row(3) = in.template select<2, 1, 4, 2>(6, 0);
  temp.row(4) = in.template select<2, 1, 4, 2>(0, 1);
  temp.row(5) = in.template select<2, 1, 4, 2>(2, 1);
  temp.row(6) = in.template select<2, 1, 4, 2>(4, 1);
  temp.row(7) = in.template select<2, 1, 4, 2>(6, 1);

  out.row(0) = temp.template select<4, 1, 2, 4>(0, 0);
  out.row(2) = temp.template select<4, 1, 2, 4>(0, 1);
  out.row(4) = temp.template select<4, 1, 2, 4>(0, 2);
  out.row(6) = temp.template select<4, 1, 2, 4>(0, 3);
  out.row(1) = temp.template select<4, 1, 2, 4>(4, 0);
  out.row(3) = temp.template select<4, 1, 2, 4>(4, 1);
  out.row(5) = temp.template select<4, 1, 2, 4>(4, 2);
  out.row(7) = temp.template select<4, 1, 2, 4>(4, 3);
}

// function templates cannot be partially specialized; use overloading to achieve the same effect
template <typename T1, typename T2>
inline void Transpose2DMatrix(matrix_ref<T1, 8, 8> in, matrix_ref<T2, 8, 8> out) {
    Transpose_8x8(in, out);
}
template <typename T1, typename T2>
inline void Transpose2DMatrix(matrix_ref<T1, 16, 16> in, matrix_ref<T2, 16, 16> out) {
    Transpose_16x16(in, out);
}
template <typename T1, typename T2>
inline void Transpose2DMatrix(matrix_ref<T1, 16, 8> in, matrix_ref<T2, 8, 16> out) {
    Transpose_8x8(in.select<8, 1, 8, 1>(0,0), out.select<8, 1, 8, 1>(0,0));
    Transpose_8x8(in.select<8, 1, 8, 1>(8,0), out.select<8, 1, 8, 1>(0,8));
}
template <typename T1, typename T2>
inline void Transpose2DMatrix(matrix_ref<T1, 8, 16> in, matrix_ref<T2, 16, 8> out) {
    Transpose_8x8(in.select<8, 1, 8, 1>(0,0), out.select<8, 1, 8, 1>(0,0));
    Transpose_8x8(in.select<8, 1, 8, 1>(0,8), out.select<8, 1, 8, 1>(8,0));
}

template <int n_stride, typename T, int M, int N>
CM_INLINE void slm_read_2d(matrix_ref<T, M, N> out, uint slm, int offset) {
    #pragma unroll
    for(int i = 0; i < out.n_rows(); i++) {
        cm_slm_block_read(slm, GENX_DWALIGNED, offset + i*n_stride*sizeof(T), out.row(i));
    }
}

template <typename T, int M, int N>
CM_INLINE void svm_read_2d(matrix_ref<T, M, N> out, svmptr_t base, uint pitch) {
    #pragma unroll
    for(int i = 0; i < out.n_rows(); i++) {
        cm_svm_block_read(base + i * pitch, out[i]);
    }
}

template <int M, int N>
CM_INLINE void cm_load_2d(matrix_ref<uint, M, N> out, SurfaceIndex base, uint offset, uint pitch) {
    #pragma unroll
    for(int i = 0; i < out.n_rows(); i++) {
        out.row(i).format<uint>() = cm_load<uint, N>(base, offset + i * pitch);
    }
}

template <int M, int N>
CM_INLINE void cm_load_2d(matrix_ref<half, M, N> out, SurfaceIndex base, uint offset, uint pitch) {
    #pragma unroll
    for(int i = 0; i < out.n_rows(); i++) {
        out.row(i).format<uint>() = cm_load<uint, N/2>(base, offset + i * pitch);
    }
}

template <int M, int N, int num_elem>
CM_INLINE void cm_load_2d_with_tail(matrix_ref<uint, M, N> out, SurfaceIndex base, uint offset, uint pitch) {
    #pragma unroll
    for(int i = 0; i < out.n_rows(); i++) {
        auto row_data = out.row(i).format<uint>();
        row_data = 0;
        auto src = cm_load<uint, N>(base, offset + i * pitch);
        row_data.select<num_elem, 1>(0) = src.select<num_elem, 1>(0);
    }
}

template <int M, int N, int num_elem>
CM_INLINE void cm_load_2d_with_tail(matrix_ref<half, M, N> out, SurfaceIndex base, uint offset, uint pitch) {
    #pragma unroll
    for(int i = 0; i < out.n_rows(); i++) {
        auto row_data = out.row(i).format<uint>();
        row_data = 0;
        auto src = cm_load<uint, N/2>(base, offset + i * pitch);
        row_data.select<num_elem/2, 1>(0) = src.select<num_elem/2, 1>(0);
    }
}

template <int M, int N>
CM_INLINE void cm_store_2d(matrix_ref<half, M, N> out, SurfaceIndex base, uint offset, uint pitch) {
    #pragma unroll
    for(int i = 0; i < out.n_rows(); i++) {
        cm_store<uint, N/2>(base, offset + i * pitch, out.row(i).format<uint>());
    }
}

template <typename T, int M, int N>
CM_INLINE void svm_read_2d(matrix_ref<T, M, N> out, svmptr_t base, vector_ref<uint, M> offsets) {
    #pragma unroll
    for(int i = 0; i < out.n_rows(); i++) {
        cm_svm_block_read(base + offsets[i], out[i]);
    }
}

template <typename T, int M, int N>
CM_INLINE void svm_read_2d(matrix_ref<T, M, N> out, svmptr_t base, uint pitch, int n_rows) {
    #pragma unroll
    for(int i = 0; i < out.n_rows(); i++, base += pitch, n_rows--) {
        if (n_rows > 0) cm_svm_block_read(base, out[i]);
    }
}

template <typename T, int M, int N>
CM_INLINE void svm_write_2d(matrix_ref<T, M, N> out, svmptr_t base, uint pitch) {
    #pragma unroll
    for(int i = 0; i < out.n_rows(); i++, base += pitch) {
        cm_svm_block_write(base, out[i]);
    }
}

template <typename T, int M, int N>
CM_INLINE void svm_write_2d(matrix_ref<T, M, N> out, svmptr_t base, uint pitch, int n_rows) {
    #pragma unroll
    for(int i = 0; i < out.n_rows(); i++, base += pitch) {
        if (i < n_rows) cm_svm_block_write(base, out[i]);
    }
}

CM_INLINE uint64_t get_clock() {
    auto clk = cm_clock();
    return ((uint64_t)clk[1]) << 32 | clk[0];
}


template<int num_Qt, int _q_step = REG_N, int _kv_step = REG_K>
inline matrix<float, _kv_step, _q_step> ugemm_KQ(uint slm_K, matrix_ref<half, num_Qt, REG_K*REG_N> Qt, uint slm_offset = 0) {
    matrix<float, _kv_step, _q_step> St;
    constexpr int num_K = _kv_step/REG_M;
    auto St2 = St.format<float, num_K, REG_M*REG_N>();

    matrix<half, num_K, REG_M * REG_K> Kmat;
    cm_slm_block_read(slm_K, GENX_NONE, slm_offset, Kmat.format<half>());
    #pragma unroll
    for(int k = 0; k < num_K; k++)
        St2.row(k) = cm_dpas<CM_PRECISION_HF, CM_PRECISION_HF, SystolicDepth, RepeatCount, float>(0, Qt[0].format<int32_t>(), Kmat[k].format<int32_t>());

    #pragma unroll
    for(int ri = 1; ri < num_Qt; ri++) {
        cm_slm_block_read(slm_K, GENX_NONE, slm_offset + ri * Kmat.n_elems() * sizeof(half), Kmat.format<half>());
        #pragma unroll
        for(int k = 0; k < num_K; k++) {
            St2.row(k) = cm_dpas<CM_PRECISION_HF, CM_PRECISION_HF, SystolicDepth, RepeatCount, float>(St2.row(k), Qt[ri].format<int32_t>(), Kmat[k].format<int32_t>());
        }
    }
    return St;
}

template<int num_P_tiles = REG_N/REG_M, int num_rO_tiles>
inline void ugemm_PV0(uint slm_V, matrix_ref<half, REG_N, REG_K> P, matrix_ref<float, num_rO_tiles, REG_M*REG_N> rO, uint slm_offset = 0) {
    constexpr int _head_size = num_rO_tiles*REG_N/num_P_tiles;
    
    auto P2 = P.format<half, num_P_tiles, REG_M * REG_K>();
    #pragma unroll
    for(int k = 0, ri = 0; k < _head_size; k += REG_N, ri += num_P_tiles) {
        matrix<half, REG_K/2, REG_N*2> Vmat;
        cm_slm_block_read(slm_V, GENX_NONE, slm_offset + REG_K*k*sizeof(half), Vmat.format<half>());

        #pragma unroll
        for(int p = 0; p < num_P_tiles; p++) {
            rO[ri + p] = cm_dpas<CM_PRECISION_HF, CM_PRECISION_HF, SystolicDepth, RepeatCount, float>(
                            0,
                            Vmat.format<int32_t>(),
                            P2.row(p).format<int32_t>());
        }
    }
}

template<int num_P_tiles = REG_N/REG_M, int num_rO_tiles>
inline void ugemm_PV1(uint slm_V, matrix_ref<half, REG_N, REG_K> P, vector_ref<float, REG_N> max_comp,
                      matrix_ref<float, num_rO_tiles, REG_M*REG_N> rO, uint slm_offset = 0) {
    constexpr int _head_size = num_rO_tiles*REG_N/num_P_tiles;
    auto P2 = P.format<half, num_P_tiles, REG_M * REG_K>();
    #pragma unroll
    for(int k = 0, ri=0; k < _head_size; k += REG_N, ri += num_P_tiles) {
        matrix<half, REG_K/2, REG_N*2> Vmat;
        cm_slm_block_read(slm_V, GENX_NONE, slm_offset + REG_K*k*sizeof(half), Vmat.format<half>());

        //# compensate cur_O
        //  matrix <float, head_size/REG_K*2, REG_M*REG_N> rO;
        #pragma unroll
        for(int p = 0; p < num_P_tiles; p++) {
            auto cO = rO[ri + p].format<float, REG_M, REG_N>();
            #pragma unroll
            for(int r = 0; r < REG_M; r++)
                cO.row(r) = cm_mul<float>(cO.row(r), max_comp[r + p*REG_M]);
        }

        //show(rO[ri].format<float, REG_M, REG_N>());

        //# show(cur_O.format<float, 2*REG_M, REG_N>()); return;
        #pragma unroll
        for(int p = 0; p < num_P_tiles; p++) {
            rO[ri + p] = cm_dpas<CM_PRECISION_HF, CM_PRECISION_HF, SystolicDepth, RepeatCount>(
                        rO[ri + p].format<float>(),
                        Vmat.format<int32_t>(),
                        P2.row(p).format<int32_t>());
            //if (kv_pos == args_verbose) show(rO[ri + p].format<float, REG_M, REG_N>());
        }
        // if (kv_pos == args_verbose) show(cur_O.format<float, 2*REG_M, REG_N>());
    }
}

template<typename T, int rows, int cols>
vector<float, cols> online_softmax_update(matrix_ref<T, rows, cols> St, vector_ref<T, cols> cur_max, vector_ref<T, cols> cur_sum) {
    vector<float, cols> new_max_t;
    new_max_t = cm_max<float>(St[0], St[1]);
    for(int r = 2; r < St.n_rows(); r++) new_max_t = cm_max<float>(new_max_t, St[r]);
    new_max_t = cm_max<float>(new_max_t, cur_max);

    // Pt = torch.exp(St - new_max)
    constexpr float log2e = 1.4426950408889634f;
    for(int r = 0; r < St.n_rows(); r++) St[r] = cm_exp((St[r] - new_max_t)*log2e);

    vector<float, cols> row_sum_t;
    row_sum_t = cm_add<float>(St[0], St[1]);
    for(int r = 2; r < St.n_rows(); r++) row_sum_t = cm_add<float>(row_sum_t, St[r]);

    vector<float, cols> max_comp;
    max_comp = cm_exp((cur_max - new_max_t)*log2e);
    cur_sum = cm_mul<float>(cur_sum, max_comp);
    cur_sum = cm_add<float>(cur_sum, row_sum_t);
    cur_max = new_max_t;
    return max_comp;
}

//===============================================================================================
template <int i, int N, int M>
constexpr void apply_causal_mask(matrix_ref<float, N, M> St) {
    if constexpr (i < N) {
        St.row(i).select<i, 1>(0) = -3.4e38f;
        apply_causal_mask<i + 1>(St);
    }
}
=======
#include "cm_attention_common.hpp"
>>>>>>> c85cd78b

#ifdef CM_HAS_LSC_UNTYPED_2D
//@prefetch_u8 would have duplicated decompress perf issue. comments out for now.
// template<bool use_causal_mask, int num_heads, int num_kv_heads, int head_size, int is_qkv_fused, int wg_local_size>
// void sdpa_kernel_lsc_prefetch_u8(
//     int wg_local_id,
//     int q_start,
//     int kv_stop, //
//     int q_len, //q_step
//     int kv_len, //not used for now
//     svmptr_t q_base [[type("svmptr_t")]],
//     svmptr_t k_cache_base [[type("svmptr_t")]],
//     svmptr_t v_cache_base [[type("svmptr_t")]],
//     svmptr_t o_base [[type("svmptr_t")]],
//     int32_t past_lens,
//     int32_t* block_indices [[type("svmptr_t")]]) {
//     constexpr uint o_pitch = (num_heads * head_size * sizeof(half));
//     constexpr uint q_pitch = is_qkv_fused ? ((num_heads + num_kv_heads*2) * head_size * sizeof(half)) : o_pitch;
//     //[block_num, kv_heads, block_size, head_size]
//     constexpr uint kv_pitch =   head_size * sizeof(uint8_t);

//     vector<float, q_step> cur_max;
//     vector<float, q_step> cur_sum;

//     cur_max = -3e38f;
//     cur_sum = 0;
//     constexpr int num_P_tiles = REG_N / REG_M;
//     matrix<half, head_size/REG_K, REG_K*REG_N> rQ;
//     matrix <float, head_size/REG_N*num_P_tiles, REG_M*REG_N> rO;

//     auto q_tokens_left = q_len;// - q_start;
//     static_assert(q_step == REG_N);
//     static_assert(kv_step == REG_K);

//     if (q_tokens_left < 0) q_tokens_left = 0;
//     if (q_tokens_left > q_step) q_tokens_left = q_step;

//     if (q_tokens_left > 0) {
//         lsc::block_2d_desc<uint, 1, REG_N, REG_K/2> b2dQ(reinterpret_cast<uint*>(q_base), q_tokens_left - 1, head_size*sizeof(half) - 1, q_pitch - 1, 0, 0);
//         #pragma unroll
//         for(int k = 0, ri = 0; k < head_size/2; k += REG_K/2, ri++) {
//             cm_load<lsc::Transpose>(rQ[ri].format<uint>(), b2dQ.set_block_x(k));
//             rQ[ri].format<half>() = cm_mul<half>(rQ[ri].format<half>(), (half)scale_factor);
//         }
//     }

//     lsc::block_2d_desc<uint8_t, 1, kv_step, REG_K> b2dKV(k_cache_base, CMPA_BLOCK_SZ - 1, head_size*sizeof(uint8_t) - 1, kv_pitch - 1, 0, 0);

//     static_assert(wg_local_size == 16);
//     lsc::block_2d_desc<uint8_t, 1, kv_step/wg_local_size, REG_K> b2dKV_prefetch(k_cache_base, CMPA_BLOCK_SZ - 1, head_size*sizeof(uint8_t) - 1, kv_pitch - 1, 0, 0);
//     // constexpr int blk_stride = CMFLA_NUM_KV_HEADS * CMFLA_HEAD_SIZE * CMPA_BLOCK_SZ;
//     constexpr int quan_blk_stride = CMFLA_NUM_KV_HEADS * (CMFLA_HEAD_SIZE+4) * CMPA_BLOCK_SZ * sizeof(uint8_t);



//     int causal_left = q_start+past_lens;
//     for(int kv_pos = 0; kv_pos < kv_stop; kv_pos += kv_step) {
//         auto cur_block_id = block_indices[kv_pos / CMPA_BLOCK_SZ];
//         //For the last step, duplicate prefetch here.
//         uint32_t prefetch_kv_pos = (kv_pos+kv_step) >= kv_stop ?  kv_pos : (kv_pos+kv_step);
//         auto prefetch_block_id = block_indices[prefetch_kv_pos / CMPA_BLOCK_SZ];
//         uint32_t dscale_offset = cur_block_id*quan_blk_stride + CMPA_BLOCK_SZ * head_size * sizeof(uint8_t) + kv_pos%CMPA_BLOCK_SZ*sizeof(half);

//         vector<half, kv_step> dscale;
//         vector<half, kv_step> zp;
//         cm_svm_block_read(reinterpret_cast<svmptr_t>( k_cache_base + dscale_offset), dscale);
//         cm_svm_block_read(reinterpret_cast<svmptr_t>( k_cache_base + dscale_offset + CMPA_BLOCK_SZ*sizeof(half)), zp);

//         // if (cm_local_id(2) == 0 && cm_group_id(2) == 0) {
//         //    show(dscale.format<half, 16, 1>());
//         // }
//         //# St = k @ Qt

//         matrix<float, kv_step, q_step> St; // = ugemm_KQ(slm_K, rQ, slm_offset);
//         {
//             constexpr int num_K = kv_step/REG_M;
//             auto St2 = St.format<float, num_K, REG_M*REG_N>();
//             matrix<half, num_K, REG_M * REG_K> Kmat;
//             auto quan_Kmat = Kmat.format<uint8_t, 2, num_K*REG_M*REG_K>().row(1).format<uint8_t, REG_M*num_K, REG_K>();
//             auto dq_Kmat =  Kmat.format<half, REG_M*num_K, REG_K>();
//             //cm_slm_block_read(slm_K, GENX_NONE, slm_offset, Kmat.format<half>());

//             b2dKV_prefetch.set_base_ptr(reinterpret_cast<uint8_t*>(k_cache_base+prefetch_block_id*quan_blk_stride));
//             b2dKV_prefetch.set_block_y((prefetch_kv_pos + wg_local_id) % CMPA_BLOCK_SZ);
//             cm_prefetch<CacheHint::Cached, CacheHint::Cached>(b2dKV_prefetch.set_block_x(0));

//             b2dKV.set_base_ptr(reinterpret_cast<uint8_t*>(k_cache_base+cur_block_id*quan_blk_stride));
//             b2dKV.set_block_y(kv_pos%CMPA_BLOCK_SZ);

//             cm_load<lsc::Normal>(quan_Kmat.format<uint8_t>(), b2dKV.set_block_x(0));
//             // if (cm_local_id(2) == 0 && cm_group_id(2) == 0) {
//             //     show(quan_Kmat.format<uint8_t, 16, 16>(), false);
//             // }
//             #pragma unroll
//             for(int r = 0; r < kv_step; r++)  {
//                 dq_Kmat[r] =  quan_Kmat[r] - zp[r];
//                 dq_Kmat[r] = cm_mul<half>(dq_Kmat[r], dscale[r]);
//             }

//             #pragma unroll
//             for(int k = 0; k < num_K; k++)
//                 St2.row(k) = cm_dpas<CM_PRECISION_HF, CM_PRECISION_HF, SystolicDepth, RepeatCount, float>(
//                                 0,
//                                 rQ[0].format<int32_t>(),
//                                 Kmat[k].format<int32_t>());

//             #pragma unroll
//             for(int ri = 1; ri < head_size/REG_K; ri++) {
//                 cm_prefetch<CacheHint::Cached, CacheHint::Cached>(b2dKV_prefetch.set_block_x(ri*REG_K));
//                 //cm_load<lsc::Normal>(Kmat.format<half>(), b2dKV.set_block_x(ri*REG_K));
//                 cm_load<lsc::Normal>(quan_Kmat.format<uint8_t>(), b2dKV.set_block_x(ri*REG_K));
//                 #pragma unroll
//                 for(int r = 0; r < kv_step; r++)  {
//                     dq_Kmat[r] =  quan_Kmat[r] - zp[r];
//                     dq_Kmat[r] = cm_mul<half>(dq_Kmat[r], dscale[r]);
//                 }
//                 #pragma unroll
//                 for(int k = 0; k < num_K; k++) {
//                     St2.row(k) = cm_dpas<CM_PRECISION_HF, CM_PRECISION_HF, SystolicDepth, RepeatCount, float>(
//                         St2.row(k),
//                         rQ[ri].format<int32_t>(),
//                         Kmat[k].format<int32_t>());
//                 }
//             }
//         }
//         if constexpr (use_causal_mask) {
//             // since kv_step == q_step == 16, causal_left is n*kv_step
//             if (causal_left == 0) {
//                 apply_causal_mask<1>(St);
//             } else if (causal_left < 0) {
//                 St = -3.4e38f;
//             }
//             causal_left -= kv_step;
//         } else {
//             int kv_tokens = kv_stop - kv_pos;
//             // LSC ensures no overflow-access, but mask off k-tails attn-score is still required
//             for(int p = kv_tokens; p < kv_step; p++) St[p] = -3.4e38f;
//         }

//         //show(St);
//         auto max_comp = online_softmax_update(St, cur_max, cur_sum);

//         matrix<half, REG_N, REG_K> P;
//         Transpose2DMatrix(St, P);

//         b2dKV_prefetch.set_base_ptr(reinterpret_cast<uint8_t*>(v_cache_base+prefetch_block_id*quan_blk_stride));
//         b2dKV_prefetch.set_block_y((prefetch_kv_pos + wg_local_id) % CMPA_BLOCK_SZ);

//         b2dKV.set_base_ptr(reinterpret_cast<uint8_t*>(v_cache_base+cur_block_id*quan_blk_stride));
//         b2dKV.set_block_y(kv_pos%CMPA_BLOCK_SZ);


//         cm_svm_block_read(reinterpret_cast<svmptr_t>(v_cache_base+dscale_offset), dscale);
//         cm_svm_block_read(reinterpret_cast<svmptr_t>(v_cache_base+dscale_offset+CMPA_BLOCK_SZ*sizeof(half)), zp);

//         {
//             matrix<half, REG_K/2, REG_N*2> VmatVNNI2;
//             matrix<half, REG_K, REG_N> Vmat;
//             auto quanVmat = Vmat.format<half, 2, REG_K*REG_N/2>().row(1).format<uint8_t, REG_K, REG_N>();
//             int kv_tokens = kv_stop - kv_pos;
//             if (kv_pos == 0) {
//                 // ugemm_PV0(slm_V, P, rO, slm_offset);
//                 auto P2 = P.format<half, num_P_tiles, REG_M * REG_K>();
//                 #pragma unroll
//                 for(int k = 0, ri = 0; k < head_size; k += REG_N, ri += num_P_tiles) {
//                     cm_prefetch<CacheHint::Cached, CacheHint::Cached>(b2dKV_prefetch.set_block_x(k));
//                     cm_load<lsc::Normal>(quanVmat.format<uint8_t>(), b2dKV.set_block_x(k));
//                      #pragma unroll
//                     for(int r = 0; r < kv_step;r++)  {
//                         Vmat[r] =  quanVmat[r]-zp[r];
//                         Vmat[r] = cm_mul<half>(Vmat[r], dscale[r]);
//                     }
//                     for(int r = kv_step-1; r>=kv_tokens;r--)  {
//                         Vmat[r] = 0;
//                     }

//                     prepackAsVNNIWidth2(Vmat, VmatVNNI2);

//                     #pragma unroll
//                     for(int p = 0; p < num_P_tiles; p++) {
//                         rO[ri + p] = cm_dpas<CM_PRECISION_HF, CM_PRECISION_HF, SystolicDepth, RepeatCount, float>(
//                                         0,
//                                         VmatVNNI2.format<int32_t>(),
//                                         P2.row(p).format<int32_t>());
//                     }
//                 }
//             }
//             else {
//                 //ugemm_PV1(slm_V, P, max_comp, rO, slm_offset);
//                 auto P2 = P.format<half, num_P_tiles, REG_M * REG_K>();
//                 #pragma unroll
//                 for(int k = 0, ri=0; k < head_size; k += REG_N, ri += num_P_tiles) {
//                     cm_prefetch<CacheHint::Cached, CacheHint::Cached>(b2dKV_prefetch.set_block_x(k));
//                     cm_load<lsc::Normal>(quanVmat.format<uint8_t>(), b2dKV.set_block_x(k));

//                     #pragma unroll
//                     for(int r = 0; r < kv_step;r++)  {
//                         Vmat[r] =  quanVmat[r]-zp[r];
//                         Vmat[r] = cm_mul<half>(Vmat[r], dscale[r]);
//                     }
//                     for(int r = kv_step-1; r>=kv_tokens;r--)  {
//                         Vmat[r] = 0;
//                     }

//                     prepackAsVNNIWidth2(Vmat, VmatVNNI2);
//                     //# compensate cur_O
//                     //  matrix <float, head_size/REG_K*2, REG_M*REG_N> rO;
//                     #pragma unroll
//                     for(int p = 0; p < num_P_tiles; p++) {
//                         auto cO = rO[ri + p].format<float, REG_M, REG_N>();
//                         #pragma unroll
//                         for(int r = 0; r < REG_M; r++)
//                             cO.row(r) = cm_mul<float>(cO.row(r), max_comp[r + p*REG_M]);
//                     }

//                     #pragma unroll
//                     for(int p = 0; p < num_P_tiles; p++) {
//                         rO[ri + p] = cm_dpas<CM_PRECISION_HF, CM_PRECISION_HF, SystolicDepth, RepeatCount>(
//                                     rO[ri + p].format<float>(),
//                                     VmatVNNI2.format<int32_t>(),
//                                     P2.row(p).format<int32_t>());
//                     }
//                 }
//             }
//         }
//     }
//     if (q_tokens_left == 0) return;

//     //# save cur_O/cur_sum.transpose(0, 1)
//     matrix<half, num_P_tiles*REG_M, REG_N> cur_O_f16;
//     cur_sum = cm_inv(cur_sum);

//     lsc::block_2d_desc<half, 1, REG_M, REG_N> b2dO(o_base, q_tokens_left - 1, head_size*sizeof(half) - 1, o_pitch - 1, 0, 0);

//     #pragma unroll
//     for(int k = 0, ri=0; k < head_size; k += REG_N, ri += num_P_tiles) {
//         #pragma unroll
//         for(int p = 0; p < num_P_tiles; p++) {
//             auto cO = rO[ri + p].format<float, REG_M, REG_N>();
//             #pragma unroll
//             for(int r = 0; r < cO.n_rows(); r++) {
//                 cur_O_f16[r + p*REG_M] = cm_mul<float>(cO.row(r), cur_sum[r + p*REG_M]);

//             }
//         }
//         b2dO.set_block_x(k);
//         cm_store(b2dO.set_block_y(0), cur_O_f16.format<half, num_P_tiles, REG_M * REG_N>().row(0));
//         cm_store(b2dO.set_block_y(REG_M), cur_O_f16.format<half, num_P_tiles, REG_M * REG_N>().row(1));
//     }
// }

template<bool use_causal_mask, int num_heads, int num_kv_heads, int head_size, int is_qkv_fused = 0>
void sdpa_kernel_lsc(
    uint slm_K,
    uint slm_V,
    int wg_local_id,
    int local_size,
    int q_start,
    int kv_stop,
    int q_len,
    int kv_len,
    svmptr_t q_base [[type("svmptr_t")]],
    svmptr_t k_base [[type("svmptr_t")]],
    svmptr_t v_base [[type("svmptr_t")]],
    svmptr_t o_base [[type("svmptr_t")]]) {

    constexpr uint o_pitch = (num_heads * head_size * sizeof(half));
    constexpr uint q_pitch = is_qkv_fused ? ((num_heads + num_kv_heads*2) * head_size * sizeof(half)) : o_pitch;
    constexpr uint kv_pitch = is_qkv_fused ? q_pitch : (num_kv_heads * head_size * sizeof(half));
    // round up head_size to multiple of 16
    // block_2d_desc will automatically handle the tailing block
    constexpr int padded_head_size = (head_size + 16 - 1) / 16 * 16;
    vector<float, q_step> cur_max;
    vector<float, q_step> cur_sum;

    cur_max = -3e38f;
    cur_sum = 0;
    constexpr int num_P_tiles = REG_N / REG_M;
    matrix<half, padded_head_size/REG_K, REG_K*REG_N> rQ;
    matrix <float, padded_head_size/REG_N*num_P_tiles, REG_M*REG_N> rO;

    auto q_tokens_left = q_len;
    static_assert(q_step == REG_N);
    static_assert(kv_step == REG_K);

    if (q_tokens_left < 0) q_tokens_left = 0;
    if (q_tokens_left > q_step) q_tokens_left = q_step;

    if (q_tokens_left > 0) {
        lsc::block_2d_desc<uint, 1, REG_N, REG_K/2> b2dQ(reinterpret_cast<uint*>(q_base), q_tokens_left - 1, head_size*sizeof(half) - 1, q_pitch - 1, 0, 0);
        #pragma unroll
        for(int k = 0, ri = 0; k < padded_head_size/2; k += REG_K/2, ri++) {
            cm_load<lsc::Transpose>(rQ[ri].format<uint>(), b2dQ.set_block_x(k));
            rQ[ri].format<half>() = cm_mul<half>(rQ[ri].format<half>(), (half)scale_factor);
        }
    }

    lsc::block_2d_desc<half, 1, kv_step, REG_K> b2dK(k_base, kv_stop - 1, head_size*sizeof(half) - 1, kv_pitch - 1, 0, 0);
    lsc::block_2d_desc<half, 1, REG_K, REG_N> b2dV(v_base, kv_stop - 1, head_size*sizeof(half) - 1, kv_pitch - 1, 0, 0);

    int causal_left = q_start;

    constexpr uint slm_buff_size = kv_step * head_size * sizeof(half);
    int slm_buff_id_write = 0;
    int slm_buff_id_read = 0;

    auto load_slm_KV = [&](int kv_pos) {
        if (kv_pos < kv_stop) {
            uint slm_offset = (slm_buff_id_write & 3) * slm_buff_size;
            slm_buff_id_write ++;
            if (wg_local_id < local_size/2) {
                vector<half, kv_step * REG_K> temp0;
                b2dK.set_block_y(kv_pos);
                for(int k = REG_K*wg_local_id; k < padded_head_size; k += REG_K*(local_size/2)) {
                    cm_load<lsc::Normal>(temp0, b2dK.set_block_x(k));
                    cm_slm_block_write(slm_K, slm_offset + k * kv_step * sizeof(half), temp0);
                }
            } else {
                vector<half, REG_K*REG_N> temp2;
                b2dV.set_block_y(kv_pos);
                #pragma unroll
                for(int k = REG_N*(wg_local_id-(local_size/2)); k < padded_head_size; k += REG_N*(local_size/2)) {
                    cm_load<lsc::VNNI>(temp2, b2dV.set_block_x(k));
                    cm_slm_block_write(slm_V, slm_offset + k * REG_K * sizeof(half), temp2);
                }
            }
        }
    };
    load_slm_KV(0);
    load_slm_KV(kv_step);
    cm_slm_fence(CM_LOCAL_BARRIER);
    cm_sbarrier(1);

    for(int kv_pos = 0; kv_pos < kv_stop; kv_pos += kv_step,
            k_base += kv_step * kv_pitch,
            v_base += kv_step * kv_pitch,
            slm_buff_id_read ++) {

        //  load0, load1, signal1, 
        //  [wait2, signal2, load2, read0]
        //  [wait3, signal3, load3, read1]
        //  [wait4, signal4, load4, read2]  
        //  [wait5, signal5, load5, read3]  
        //
        //  after wait4, all workers have reached signal3, so:
        //     - all workers have finished load2 & read0. 
        //     - we can start to load 4 into SLM slot 0 (i & 3) safely 
        //     - we can start to read 2 ((i-2) & 3) safely

        cm_fence(CM_LOCAL_BARRIER);
        cm_sbarrier(0);
        //if (kv_pos > 1024000) // for debugging
        if (kv_pos + kv_step < kv_stop)
            cm_sbarrier(1);

        load_slm_KV(kv_pos + kv_step*2);

        {
            uint slm_offset = (slm_buff_id_read & 3) * slm_buff_size;
            //# St = k @ Qt
            matrix<float, kv_step, q_step> St = ugemm_KQ(slm_K, rQ, slm_offset);

            if constexpr (use_causal_mask) {
                // since kv_step == q_step == 16, causal_left is n*kv_step
                if (causal_left == 0) {
                    apply_causal_mask<1>(St);
                } else if (causal_left < 0) {
                    St = -3.4e38f;
                }
                causal_left -= kv_step;
            } else {
                int kv_tokens = kv_stop - kv_pos;
                // LSC ensures no overflow-access, but mask off k-tails attn-score is still required
                for(int p = kv_tokens; p < kv_step; p++) St[p] = -3.4e38f;
            }

            //show(St);
            auto max_comp = online_softmax_update(St, cur_max, cur_sum);

            matrix<half, REG_N, REG_K> P;
            Transpose2DMatrix(St, P);

            if (kv_pos == 0)
                ugemm_PV0(slm_V, P, rO, slm_offset);
            else
                ugemm_PV1(slm_V, P, max_comp, rO, slm_offset);
        }
    }
    // cm_sbarrier(0);
    if (q_tokens_left == 0) return;

    //# save cur_O/cur_sum.transpose(0, 1)
    matrix<half, num_P_tiles*REG_M, REG_N> cur_O_f16;
    cur_sum = cm_inv(cur_sum);

    lsc::block_2d_desc<half, 1, REG_M, REG_N> b2dO(o_base, q_tokens_left - 1, head_size*sizeof(half) - 1, o_pitch - 1, 0, 0);

    #pragma unroll
    for(int k = 0, ri=0; k < padded_head_size; k += REG_N, ri += num_P_tiles) {
        #pragma unroll
        for(int p = 0; p < num_P_tiles; p++) {
            auto cO = rO[ri + p].format<float, REG_M, REG_N>();
            #pragma unroll
            for(int r = 0; r < cO.n_rows(); r++) {
                cur_O_f16[r + p*REG_M] = cm_mul<float>(cO.row(r), cur_sum[r + p*REG_M]);
            }
        }
        b2dO.set_block_x(k);
        cm_store(b2dO.set_block_y(0), cur_O_f16.format<half, num_P_tiles, REG_M * REG_N>().row(0));
        cm_store(b2dO.set_block_y(REG_M), cur_O_f16.format<half, num_P_tiles, REG_M * REG_N>().row(1));
    }
}

template<bool use_causal_mask, int num_heads, int num_kv_heads, int head_size, int is_qkv_fused, int wg_local_size>
void sdpa_kernel_lsc_prefetch(
    int wg_local_id,
    int q_start,
    int kv_stop,
    int q_len,
    int kv_len,
    svmptr_t q_base [[type("svmptr_t")]],
    svmptr_t k_base [[type("svmptr_t")]],
    svmptr_t v_base [[type("svmptr_t")]],
    svmptr_t o_base [[type("svmptr_t")]]) {

    constexpr uint o_pitch = (num_heads * head_size * sizeof(half));
    constexpr uint q_pitch = is_qkv_fused ? ((num_heads + num_kv_heads*2) * head_size * sizeof(half)) : o_pitch;
    constexpr uint kv_pitch = is_qkv_fused ? q_pitch : (num_kv_heads * head_size * sizeof(half));
    // round up head_size to multiple of 16
    // block_2d_desc will automatically handle the tailing block
    constexpr int padded_head_size = (head_size + 16 - 1) / 16 * 16;

    vector<float, q_step> cur_max;
    vector<float, q_step> cur_sum;

    cur_max = -3e38f;
    cur_sum = 0;
    constexpr int num_P_tiles = REG_N / REG_M;
    matrix<half, padded_head_size/REG_K, REG_K*REG_N> rQ;
    matrix <float, padded_head_size/REG_N*num_P_tiles, REG_M*REG_N> rO;

    auto q_tokens_left = q_len;// - q_start;
    static_assert(q_step == REG_N);
    static_assert(kv_step == REG_K);

    if (q_tokens_left < 0) q_tokens_left = 0;
    if (q_tokens_left > q_step) q_tokens_left = q_step;

    if (q_tokens_left > 0) {
        lsc::block_2d_desc<uint, 1, REG_N, REG_K/2> b2dQ(reinterpret_cast<uint*>(q_base), q_tokens_left - 1, head_size*sizeof(half) - 1, q_pitch - 1, 0, 0);
        #pragma unroll
        for(int k = 0, ri = 0; k < padded_head_size/2; k += REG_K/2, ri++) {
            cm_load<lsc::Transpose>(rQ[ri].format<uint>(), b2dQ.set_block_x(k));
            rQ[ri].format<half>() = cm_mul<half>(rQ[ri].format<half>(), (half)scale_factor);
        }
    }

    lsc::block_2d_desc<half, 1, kv_step, REG_K> b2dK(k_base, kv_stop - 1, head_size*sizeof(half) - 1, kv_pitch - 1, 0, 0);
    lsc::block_2d_desc<half, 1, REG_K, REG_N> b2dV(v_base, kv_stop - 1, head_size*sizeof(half) - 1, kv_pitch - 1, 0, 0);

    static_assert(wg_local_size == 16);
    lsc::block_2d_desc<half, 1, kv_step/wg_local_size, REG_K> prefetch_K(k_base, kv_stop - 1, head_size*sizeof(half) - 1, kv_pitch - 1, 0, 0);
    lsc::block_2d_desc<half, 1, REG_K/wg_local_size, REG_N> prefetch_V(v_base, kv_stop - 1, head_size*sizeof(half) - 1, kv_pitch - 1, 0, 0);

    int causal_left = q_start;

    for(int kv_pos = 0; kv_pos < kv_stop; kv_pos += kv_step,
            k_base += kv_step * kv_pitch,
            v_base += kv_step * kv_pitch) {
        //# St = k @ Qt
        matrix<float, kv_step, q_step> St; // = ugemm_KQ(slm_K, rQ, slm_offset);
        {
            constexpr int num_K = kv_step/REG_M;
            auto St2 = St.format<float, num_K, REG_M*REG_N>();

            matrix<half, num_K, REG_M * REG_K> Kmat;
            //cm_slm_block_read(slm_K, GENX_NONE, slm_offset, Kmat.format<half>());
            prefetch_K.set_block_y(wg_local_id + kv_pos + kv_step);
            cm_prefetch<CacheHint::Cached, CacheHint::Cached>(prefetch_K.set_block_x(0));

            b2dK.set_block_y(kv_pos);
            cm_load<lsc::Normal>(Kmat.format<half>(), b2dK.set_block_x(0));
            #pragma unroll
            for(int k = 0; k < num_K; k++)
                St2.row(k) = cm_dpas<CM_PRECISION_HF, CM_PRECISION_HF, SystolicDepth, RepeatCount, float>(
                                0,
                                rQ[0].format<int32_t>(),
                                Kmat[k].format<int32_t>());

            #pragma unroll
            for(int ri = 1; ri < padded_head_size/REG_K; ri++) {
                //cm_slm_block_read(slm_K, GENX_NONE, slm_offset + ri * Kmat.n_elems() * sizeof(half), Kmat.format<half>());
                cm_prefetch<CacheHint::Cached, CacheHint::Cached>(prefetch_K.set_block_x(ri*REG_K));
                cm_load<lsc::Normal>(Kmat.format<half>(), b2dK.set_block_x(ri*REG_K));
                #pragma unroll
                for(int k = 0; k < num_K; k++) {
                    St2.row(k) = cm_dpas<CM_PRECISION_HF, CM_PRECISION_HF, SystolicDepth, RepeatCount, float>(
                        St2.row(k),
                        rQ[ri].format<int32_t>(),
                        Kmat[k].format<int32_t>());
                }
            }
        }
        if constexpr (use_causal_mask) {
            // since kv_step == q_step == 16, causal_left is n*kv_step
            if (causal_left == 0) {
                apply_causal_mask<1>(St);
            } else if (causal_left < 0) {
                St = -3.4e38f;
            }
            causal_left -= kv_step;
        } else {
            int kv_tokens = kv_stop - kv_pos;
            // LSC ensures no overflow-access, but mask off k-tails attn-score is still required
            for(int p = kv_tokens; p < kv_step; p++) St[p] = -3.4e38f;
        }

        //show(St);
        auto max_comp = online_softmax_update(St, cur_max, cur_sum);

        matrix<half, REG_N, REG_K> P;
        Transpose2DMatrix(St, P);

        b2dV.set_block_y(kv_pos);
        prefetch_V.set_block_y(wg_local_id +kv_pos + kv_step);
        if (kv_pos == 0) {
            // ugemm_PV0(slm_V, P, rO, slm_offset);
            auto P2 = P.format<half, num_P_tiles, REG_M * REG_K>();
            #pragma unroll
            for(int k = 0, ri = 0; k < padded_head_size; k += REG_N, ri += num_P_tiles) {
                matrix<half, REG_K/2, REG_N*2> Vmat;
                cm_prefetch<CacheHint::Cached, CacheHint::Cached>(prefetch_V.set_block_x(k));
                cm_load<lsc::VNNI>(Vmat.format<half>(), b2dV.set_block_x(k));
                #pragma unroll
                for(int p = 0; p < num_P_tiles; p++) {
                    rO[ri + p] = cm_dpas<CM_PRECISION_HF, CM_PRECISION_HF, SystolicDepth, RepeatCount, float>(
                                    0,
                                    Vmat.format<int32_t>(),
                                    P2.row(p).format<int32_t>());
                }
            }
        }
        else {
            //ugemm_PV1(slm_V, P, max_comp, rO, slm_offset);
            auto P2 = P.format<half, num_P_tiles, REG_M * REG_K>();
            #pragma unroll
            for(int k = 0, ri=0; k < padded_head_size; k += REG_N, ri += num_P_tiles) {
                matrix<half, REG_K/2, REG_N*2> Vmat;

                cm_prefetch<CacheHint::Cached, CacheHint::Cached>(prefetch_V.set_block_x(k));
                cm_load<lsc::VNNI>(Vmat.format<half>(), b2dV.set_block_x(k));

                //# compensate cur_O
                //  matrix <float, head_size/REG_K*2, REG_M*REG_N> rO;
                #pragma unroll
                for(int p = 0; p < num_P_tiles; p++) {
                    auto cO = rO[ri + p].format<float, REG_M, REG_N>();
                    #pragma unroll
                    for(int r = 0; r < REG_M; r++)
                        cO.row(r) = cm_mul<float>(cO.row(r), max_comp[r + p*REG_M]);
                }

                #pragma unroll
                for(int p = 0; p < num_P_tiles; p++) {
                    rO[ri + p] = cm_dpas<CM_PRECISION_HF, CM_PRECISION_HF, SystolicDepth, RepeatCount>(
                                rO[ri + p].format<float>(),
                                Vmat.format<int32_t>(),
                                P2.row(p).format<int32_t>());
                }
            }
        }
    }
    if (q_tokens_left == 0) return;

    //# save cur_O/cur_sum.transpose(0, 1)
    matrix<half, num_P_tiles*REG_M, REG_N> cur_O_f16;
    cur_sum = cm_inv(cur_sum);

    lsc::block_2d_desc<half, 1, REG_M, REG_N> b2dO(o_base, q_tokens_left - 1, head_size*sizeof(half) - 1, o_pitch - 1, 0, 0);

    #pragma unroll
    for(int k = 0, ri=0; k < padded_head_size; k += REG_N, ri += num_P_tiles) {
        #pragma unroll
        for(int p = 0; p < num_P_tiles; p++) {
            auto cO = rO[ri + p].format<float, REG_M, REG_N>();
            #pragma unroll
            for(int r = 0; r < cO.n_rows(); r++) {
                cur_O_f16[r + p*REG_M] = cm_mul<float>(cO.row(r), cur_sum[r + p*REG_M]);
            }
        }
        b2dO.set_block_x(k);
        cm_store(b2dO.set_block_y(0), cur_O_f16.format<half, num_P_tiles, REG_M * REG_N>().row(0));
        cm_store(b2dO.set_block_y(REG_M), cur_O_f16.format<half, num_P_tiles, REG_M * REG_N>().row(1));
    }
}

#else  // CM_HAS_LSC_UNTYPED_2D

template<bool use_causal_mask, int num_heads, int num_kv_heads, int head_size, int is_qkv_fused = 0>
void sdpa_kernel(
    uint slm_K,
    uint slm_V,
    int wg_local_id,
    int local_size,
    int q_start,
    int kv_stop,
    int q_len,
    int kv_len,
    SurfaceIndex query [[type("buffer_t")]],
    SurfaceIndex key [[type("buffer_t")]],
    SurfaceIndex value [[type("buffer_t")]],
    SurfaceIndex output [[type("buffer_t")]],
    uint q_off,
    uint k_off,
    uint v_off,
    uint o_off) {
    constexpr int padded_head_size = (head_size + 16 - 1) / 16 *16;
    constexpr uint o_pitch = (num_heads * head_size * sizeof(half));
    constexpr uint q_pitch = is_qkv_fused ? ((num_heads + num_kv_heads*2) * head_size * sizeof(half)) : o_pitch;
    constexpr uint kv_pitch = is_qkv_fused ? q_pitch : (num_kv_heads * head_size * sizeof(half));

    vector<float, q_step> cur_max;
    vector<float, q_step> cur_sum;

    cur_max = -3e38f;
    cur_sum = 0;

    matrix<half, padded_head_size/REG_K, REG_K*REG_N> rQ;
    auto q_tokens_left = q_len;
    static_assert(q_step == REG_N);
    static_assert(kv_step == REG_K);
    static_assert((head_size % 8) == 0);

    if (q_tokens_left < 0) q_tokens_left = 0;
    if (q_tokens_left > q_step) q_tokens_left = q_step;

    if (q_tokens_left > 0) {
        // load as many as possible given one address
        if constexpr (head_size == 128 || head_size == 64) {
            matrix<uint, q_step, head_size/2> QmatI32;
            cm_load_2d(QmatI32, query, q_off, q_pitch);
            #pragma unroll
            for(int k = 0, ri = 0; k < head_size/2; k += REG_K/2, ri++) {
                Transpose2DMatrix(QmatI32.select<q_step, 1, REG_K/2, 1>(0, k), rQ[ri].format<uint, REG_K/2, q_step>());
                rQ[ri].format<half>() = cm_mul<half>(rQ[ri].format<half>(), (half)scale_factor);
            }
        } else {
            constexpr int num_full_blocks = head_size / REG_K;
            int i = 0;
            #pragma unroll
            for(; i < num_full_blocks; i++) {
                matrix<uint, q_step, REG_K/2> QmatI32;
                int k = i * REG_K;
                cm_load_2d(QmatI32, query, q_off + k * sizeof(uint) / 2, q_pitch);
                Transpose2DMatrix(QmatI32, rQ[i].format<uint, REG_K/2, q_step>());
                rQ[i].format<half>() = cm_mul<half>(rQ[i].format<half>(), (half)scale_factor);
            }

            // if with tail, load with head_size_tail
            // following code will be optimized out when head_size_tail = 0
            if constexpr (head_size % REG_K > 0) {
                int k = num_full_blocks * REG_K;
                matrix<uint, q_step, REG_K/2> QmatI32;
                cm_load_2d_with_tail<q_step, REG_K/2, (head_size % REG_K) / 2>(QmatI32, query, q_off + k * sizeof(half), q_pitch);
                Transpose2DMatrix(QmatI32, rQ[num_full_blocks].format<uint, REG_K/2, q_step>());
                rQ[num_full_blocks].format<half>() = cm_mul<half>(rQ[num_full_blocks].format<half>(), (half)scale_factor);
            }
    }

    constexpr int num_P_tiles = REG_N / REG_M;
    matrix <float, padded_head_size/REG_N*num_P_tiles, REG_M*REG_N> rO;
    int causal_left = q_start;

    constexpr uint slm_buff_size = kv_step * padded_head_size * sizeof(half);
    int slm_buff_id_write = 0;
    int slm_buff_id_read = 0;

    auto load_slm_KV = [&](int kv_pos) {
        //if (kv_pos < 1024000) return;
        int kv_tokens = kv_stop - kv_pos;
        if (kv_tokens <= 0) return;
        uint slm_offset = (slm_buff_id_write & 3) * slm_buff_size;
        slm_buff_id_write ++;

        // non-tail branch is faster
        if (wg_local_id < local_size/2) {
            //if (kv_pos > 1024000) {
            matrix<half, 2*REG_M, REG_K> temp;
            // head_size is split into blocks of <half, REG_K>
            constexpr int num_full_blocks = head_size / REG_K;
            int i = wg_local_id;
            for (; i < num_full_blocks; i += local_size / 2) {
                int k = i * REG_K;
                cm_load_2d(temp, key, k_off + k * sizeof(half), kv_pitch);
                cm_slm_block_write(slm_K, 
                    slm_offset + k * 2 * REG_M * sizeof(half),
                    temp.format<half>());
            }
            // if with tail, load with head_size % REG_K
            // following code will be optimized out when head_size_tail = 0
            if constexpr (head_size % REG_K > 0) {
                int k = num_full_blocks * REG_K;
                cm_load_2d_with_tail<2*REG_M, REG_K, head_size % REG_K>(temp, key, k_off + k * sizeof(half), kv_pitch);
                cm_slm_block_write(slm_K, 
                    slm_offset + k * 2 * REG_M * sizeof(half),
                    temp.format<half>());
            }
        } else {
            //if (kv_pos > 1024000) {
            // read 16x16 XMX-B matrix (1x REG_N in Xe2, 2x REG_N in Xe1)
            constexpr int VK_STEP = 16;
            static_assert((VK_STEP % REG_N) == 0);
            matrix<half, REG_K, VK_STEP> temp2;
            matrix<half, REG_K/2, REG_N*2> temp_vnni;
            //b2dV.set_block_y(kv_pos);

            // head_size is split into blocks of <half, VK_STEP>
            constexpr int num_full_blocks = head_size / VK_STEP;
            int i = wg_local_id - local_size / 2;
            for (; i < num_full_blocks; i += local_size / 2) {
                int k = i * VK_STEP;
                cm_load_2d(temp2, value, v_off + k * sizeof(half), kv_pitch);
                #pragma unroll
                for (int p = 0; p < VK_STEP / REG_N; p++) {
                    temp_vnni.select<REG_K / 2, 1, REG_N, 2>(0, 0) = temp2.select<REG_K / 2, 2, REG_N, 1>(0, p * REG_N);
                    temp_vnni.select<REG_K / 2, 1, REG_N, 2>(0, 1) = temp2.select<REG_K / 2, 2, REG_N, 1>(1, p * REG_N);

                    cm_slm_block_write(slm_V, slm_offset + (k + p * REG_N) * REG_K * sizeof(half), temp_vnni.format<half>());
                }
            }
            // if with tail, load with head_size_tail
            // following code will be optimized out when head_size_tail = 0
            if constexpr (head_size % VK_STEP > 0) {
                int k = num_full_blocks * VK_STEP;
                cm_load_2d_with_tail<REG_K, VK_STEP, head_size % VK_STEP>(temp2, value, v_off + k * sizeof(half), kv_pitch);
                #pragma unroll
                for (int p = 0; p < VK_STEP / REG_N; p++) {
                    temp_vnni.select<REG_K / 2, 1, REG_N, 2>(0, 0) = temp2.select<REG_K / 2, 2, REG_N, 1>(0, p * REG_N);
                    temp_vnni.select<REG_K / 2, 1, REG_N, 2>(0, 1) = temp2.select<REG_K / 2, 2, REG_N, 1>(1, p * REG_N);

                    cm_slm_block_write(slm_V, slm_offset + (k + p * REG_N) * REG_K * sizeof(half), temp_vnni.format<half>());
                }
            }
        }
        k_off += kv_step * kv_pitch;
        v_off += kv_step * kv_pitch;
        // printf(" diff= %lu\n", get_clock() - clk0);
    };

    load_slm_KV(0);
    load_slm_KV(kv_step);

    cm_slm_fence(CM_LOCAL_BARRIER);
    cm_sbarrier(1);

    for(int kv_pos = 0; kv_pos < kv_stop; kv_pos += kv_step,
            slm_buff_id_read ++) {
        //
        //  load0->0, signal1, 
        //  [load1->1, wait2, signal2, read0]
        //  [load2->2, wait3, signal3, read1]
        //  [load3->3, wait4, signal4, read2]  
        //  [load4->0, wait5, signal5, read3]  
        //
        //  after wait4, all workers have reached signal3, so:
        //     - all workers have finished load2 & read0. 
        //     - we can start to load 4 into SLM slot 0 (i & 3) safely 
        //     - we can start to read 2 ((i-2) & 3) safely
        //
        cm_fence(CM_LOCAL_BARRIER);
        cm_sbarrier(0);

        load_slm_KV(kv_pos + 2*kv_step);

        if (kv_pos + kv_step < kv_stop)
            cm_sbarrier(1);

        //if (kv_pos < 1024000) continue;
        uint slm_offset = (slm_buff_id_read & 3) * slm_buff_size;

        //=========================================================== 1807 ~ 3247
        //# St = k @ Qt
        matrix<float, kv_step, q_step> St = ugemm_KQ(slm_K, rQ, slm_offset);

        if constexpr (use_causal_mask) {
            if (causal_left < kv_step) {
                vector<float, q_step> cmask = 0.0f;
                int p = causal_left + 1;
                int v = 0;
                for(; p < 0; p++) {
                    cmask[v] = -3.4e38f;
                    if (v < q_step - 1) v++;
                }
                for(; p < kv_step; p++) {
                    cmask[v] = -3.4e38f;
                    St[p] = cm_add<float>(St[p], cmask);
                    if (v < q_step - 1) v++;
                }
                //if (wg_local_id == 0) show(St);return;
            }
            causal_left -= kv_step;
        }

        // mask off k-tails
        int kv_tokens = kv_stop - kv_pos;
        for(int p = kv_tokens; p < kv_step; p++) St[p] = -3.4e38f;

        //show(St);
        auto max_comp = online_softmax_update(St, cur_max, cur_sum);

        matrix<half, REG_N, REG_K> P;
        Transpose2DMatrix(St, P);

        if (kv_pos == 0)
            ugemm_PV0(slm_V, P, rO, slm_offset);
        else
            ugemm_PV1(slm_V, P, max_comp, rO, slm_offset);
    }

    if (q_tokens_left > 0) {
        //# save cur_O/cur_sum.transpose(0, 1)
        matrix<half, num_P_tiles*REG_M, REG_N> cur_O_f16;
        cur_sum = cm_inv(cur_sum);

        #pragma unroll
        for(int k = 0, ri=0; k < head_size; k += REG_N, ri += num_P_tiles) {
            #pragma unroll
            for(int p = 0; p < num_P_tiles; p++) {
                auto cO = rO[ri + p].format<float, REG_M, REG_N>();
                #pragma unroll
                for(int r = 0; r < cO.n_rows(); r++) {
                    cur_O_f16[r + p*REG_M] = cm_mul<float>(cO.row(r), cur_sum[r + p*REG_M]);
                }
            }
            // if (i == args_verbose) show(cur_O_f16);
            cm_store_2d(cur_O_f16, output, o_off + k*sizeof(half), o_pitch);
        }
    }
}

#endif  // !CM_HAS_LSC_UNTYPED_2D<|MERGE_RESOLUTION|>--- conflicted
+++ resolved
@@ -13,338 +13,7 @@
  * See the License for the specific language governing permissions and
  * limitations under the License.
  *******************************************************************************/
-<<<<<<< HEAD
-#include <cm/cm.h>
-#include <cm/cmtl.h>
-
-//# CM-compiler is C++17
-static_assert(__cplusplus >= 201703L);
-
-#define SystolicDepth 8
-#define RepeatCount 8
-#define VNNI_WIDTH 2
-#define REG_K (SystolicDepth * VNNI_WIDTH)
-#define REG_M RepeatCount
-//REG_N
-//  Xe1:  8
-//  Xe2: 16
-#define REG_N (CM_GRF_WIDTH/32)
-
-#define kv_step  REG_K
-#define q_step   REG_N
-
-constexpr float scale_factor = CMFLA_SCALE_FACTOR;
-
-static_assert(q_step == 16 || q_step == 8);
-static_assert(kv_step == 16);
-static_assert(CM_HAS_DPAS);
-
-template<typename T, int M, int N>
-void show(const matrix<T, M, N> mat) {
-    printf("Matrix [%d, %d]:\n", M, N);
-    for(int m = 0; m < M; m ++) {
-        printf("\t[");
-        for(int n = 0; n < N; n ++) {
-            printf("%8.4f,", mat[m][n]);
-        }
-        printf("],\n");
-    }
-    printf("]\n");
-}
-
-template <typename T1, typename T2>
-CM_INLINE void Transpose_16x16(matrix_ref<T1, 16, 16> in,
-                               matrix_ref<T2, 16, 16> out) {
-  matrix<T2, 16, 16> bBuf;
-  bBuf.row(0) = in.template select<4, 1, 4, 4>(0, 0);   // 0,4,8,c
-  bBuf.row(1) = in.template select<4, 1, 4, 4>(4, 0);   // 0,4,8,c
-  bBuf.row(2) = in.template select<4, 1, 4, 4>(8, 0);   // 0,4,8,c
-  bBuf.row(3) = in.template select<4, 1, 4, 4>(12, 0);  // 0,4,8,c
-  bBuf.row(4) = in.template select<4, 1, 4, 4>(0, 1);   // 1,5,9,d
-  bBuf.row(5) = in.template select<4, 1, 4, 4>(4, 1);   // 1,5,9,d
-  bBuf.row(6) = in.template select<4, 1, 4, 4>(8, 1);   // 1,5,9,d
-  bBuf.row(7) = in.template select<4, 1, 4, 4>(12, 1);  // 1,5,9,d
-  bBuf.row(8) = in.template select<4, 1, 4, 4>(0, 2);   // 2,6,a,e
-  bBuf.row(9) = in.template select<4, 1, 4, 4>(4, 2);   // 2,6,a,e
-  bBuf.row(10) = in.template select<4, 1, 4, 4>(8, 2);  // 2,6,a,e
-  bBuf.row(11) = in.template select<4, 1, 4, 4>(12, 2); // 2,6,a,e
-  bBuf.row(12) = in.template select<4, 1, 4, 4>(0, 3);  // 3,7,b,f
-  bBuf.row(13) = in.template select<4, 1, 4, 4>(4, 3);  // 3,7,b,f
-  bBuf.row(14) = in.template select<4, 1, 4, 4>(8, 3);  // 3,7,b,f
-  bBuf.row(15) = in.template select<4, 1, 4, 4>(12, 3); // 3,7,b,f
-
-  out.row(0) = bBuf.template select<4, 1, 4, 4>(0, 0);   // 0
-  out.row(1) = bBuf.template select<4, 1, 4, 4>(4, 0);   // 1
-  out.row(2) = bBuf.template select<4, 1, 4, 4>(8, 0);   // 2
-  out.row(3) = bBuf.template select<4, 1, 4, 4>(12, 0);  // 3
-  out.row(4) = bBuf.template select<4, 1, 4, 4>(0, 1);   // 4
-  out.row(5) = bBuf.template select<4, 1, 4, 4>(4, 1);   // 5
-  out.row(6) = bBuf.template select<4, 1, 4, 4>(8, 1);   // 6
-  out.row(7) = bBuf.template select<4, 1, 4, 4>(12, 1);  // 7
-  out.row(8) = bBuf.template select<4, 1, 4, 4>(0, 2);   // 8
-  out.row(9) = bBuf.template select<4, 1, 4, 4>(4, 2);   // 9
-  out.row(10) = bBuf.template select<4, 1, 4, 4>(8, 2);  // a
-  out.row(11) = bBuf.template select<4, 1, 4, 4>(12, 2); // b
-  out.row(12) = bBuf.template select<4, 1, 4, 4>(0, 3);  // c
-  out.row(13) = bBuf.template select<4, 1, 4, 4>(4, 3);  // d
-  out.row(14) = bBuf.template select<4, 1, 4, 4>(8, 3);  // e
-  out.row(15) = bBuf.template select<4, 1, 4, 4>(12, 3); // f
-}
-
-template <typename T1, typename T2>
-CM_INLINE void Transpose_8x8(matrix_ref<T1, 8, 8> in, matrix_ref<T2, 8, 8> out) {
-  matrix<T2, 8, 8> temp;
-  temp.row(0) = in.template select<2, 1, 4, 2>(0, 0);
-  temp.row(1) = in.template select<2, 1, 4, 2>(2, 0);
-  temp.row(2) = in.template select<2, 1, 4, 2>(4, 0);
-  temp.row(3) = in.template select<2, 1, 4, 2>(6, 0);
-  temp.row(4) = in.template select<2, 1, 4, 2>(0, 1);
-  temp.row(5) = in.template select<2, 1, 4, 2>(2, 1);
-  temp.row(6) = in.template select<2, 1, 4, 2>(4, 1);
-  temp.row(7) = in.template select<2, 1, 4, 2>(6, 1);
-
-  out.row(0) = temp.template select<4, 1, 2, 4>(0, 0);
-  out.row(2) = temp.template select<4, 1, 2, 4>(0, 1);
-  out.row(4) = temp.template select<4, 1, 2, 4>(0, 2);
-  out.row(6) = temp.template select<4, 1, 2, 4>(0, 3);
-  out.row(1) = temp.template select<4, 1, 2, 4>(4, 0);
-  out.row(3) = temp.template select<4, 1, 2, 4>(4, 1);
-  out.row(5) = temp.template select<4, 1, 2, 4>(4, 2);
-  out.row(7) = temp.template select<4, 1, 2, 4>(4, 3);
-}
-
-// function templates cannot be partially specialized; use overloading to achieve the same effect
-template <typename T1, typename T2>
-inline void Transpose2DMatrix(matrix_ref<T1, 8, 8> in, matrix_ref<T2, 8, 8> out) {
-    Transpose_8x8(in, out);
-}
-template <typename T1, typename T2>
-inline void Transpose2DMatrix(matrix_ref<T1, 16, 16> in, matrix_ref<T2, 16, 16> out) {
-    Transpose_16x16(in, out);
-}
-template <typename T1, typename T2>
-inline void Transpose2DMatrix(matrix_ref<T1, 16, 8> in, matrix_ref<T2, 8, 16> out) {
-    Transpose_8x8(in.select<8, 1, 8, 1>(0,0), out.select<8, 1, 8, 1>(0,0));
-    Transpose_8x8(in.select<8, 1, 8, 1>(8,0), out.select<8, 1, 8, 1>(0,8));
-}
-template <typename T1, typename T2>
-inline void Transpose2DMatrix(matrix_ref<T1, 8, 16> in, matrix_ref<T2, 16, 8> out) {
-    Transpose_8x8(in.select<8, 1, 8, 1>(0,0), out.select<8, 1, 8, 1>(0,0));
-    Transpose_8x8(in.select<8, 1, 8, 1>(0,8), out.select<8, 1, 8, 1>(8,0));
-}
-
-template <int n_stride, typename T, int M, int N>
-CM_INLINE void slm_read_2d(matrix_ref<T, M, N> out, uint slm, int offset) {
-    #pragma unroll
-    for(int i = 0; i < out.n_rows(); i++) {
-        cm_slm_block_read(slm, GENX_DWALIGNED, offset + i*n_stride*sizeof(T), out.row(i));
-    }
-}
-
-template <typename T, int M, int N>
-CM_INLINE void svm_read_2d(matrix_ref<T, M, N> out, svmptr_t base, uint pitch) {
-    #pragma unroll
-    for(int i = 0; i < out.n_rows(); i++) {
-        cm_svm_block_read(base + i * pitch, out[i]);
-    }
-}
-
-template <int M, int N>
-CM_INLINE void cm_load_2d(matrix_ref<uint, M, N> out, SurfaceIndex base, uint offset, uint pitch) {
-    #pragma unroll
-    for(int i = 0; i < out.n_rows(); i++) {
-        out.row(i).format<uint>() = cm_load<uint, N>(base, offset + i * pitch);
-    }
-}
-
-template <int M, int N>
-CM_INLINE void cm_load_2d(matrix_ref<half, M, N> out, SurfaceIndex base, uint offset, uint pitch) {
-    #pragma unroll
-    for(int i = 0; i < out.n_rows(); i++) {
-        out.row(i).format<uint>() = cm_load<uint, N/2>(base, offset + i * pitch);
-    }
-}
-
-template <int M, int N, int num_elem>
-CM_INLINE void cm_load_2d_with_tail(matrix_ref<uint, M, N> out, SurfaceIndex base, uint offset, uint pitch) {
-    #pragma unroll
-    for(int i = 0; i < out.n_rows(); i++) {
-        auto row_data = out.row(i).format<uint>();
-        row_data = 0;
-        auto src = cm_load<uint, N>(base, offset + i * pitch);
-        row_data.select<num_elem, 1>(0) = src.select<num_elem, 1>(0);
-    }
-}
-
-template <int M, int N, int num_elem>
-CM_INLINE void cm_load_2d_with_tail(matrix_ref<half, M, N> out, SurfaceIndex base, uint offset, uint pitch) {
-    #pragma unroll
-    for(int i = 0; i < out.n_rows(); i++) {
-        auto row_data = out.row(i).format<uint>();
-        row_data = 0;
-        auto src = cm_load<uint, N/2>(base, offset + i * pitch);
-        row_data.select<num_elem/2, 1>(0) = src.select<num_elem/2, 1>(0);
-    }
-}
-
-template <int M, int N>
-CM_INLINE void cm_store_2d(matrix_ref<half, M, N> out, SurfaceIndex base, uint offset, uint pitch) {
-    #pragma unroll
-    for(int i = 0; i < out.n_rows(); i++) {
-        cm_store<uint, N/2>(base, offset + i * pitch, out.row(i).format<uint>());
-    }
-}
-
-template <typename T, int M, int N>
-CM_INLINE void svm_read_2d(matrix_ref<T, M, N> out, svmptr_t base, vector_ref<uint, M> offsets) {
-    #pragma unroll
-    for(int i = 0; i < out.n_rows(); i++) {
-        cm_svm_block_read(base + offsets[i], out[i]);
-    }
-}
-
-template <typename T, int M, int N>
-CM_INLINE void svm_read_2d(matrix_ref<T, M, N> out, svmptr_t base, uint pitch, int n_rows) {
-    #pragma unroll
-    for(int i = 0; i < out.n_rows(); i++, base += pitch, n_rows--) {
-        if (n_rows > 0) cm_svm_block_read(base, out[i]);
-    }
-}
-
-template <typename T, int M, int N>
-CM_INLINE void svm_write_2d(matrix_ref<T, M, N> out, svmptr_t base, uint pitch) {
-    #pragma unroll
-    for(int i = 0; i < out.n_rows(); i++, base += pitch) {
-        cm_svm_block_write(base, out[i]);
-    }
-}
-
-template <typename T, int M, int N>
-CM_INLINE void svm_write_2d(matrix_ref<T, M, N> out, svmptr_t base, uint pitch, int n_rows) {
-    #pragma unroll
-    for(int i = 0; i < out.n_rows(); i++, base += pitch) {
-        if (i < n_rows) cm_svm_block_write(base, out[i]);
-    }
-}
-
-CM_INLINE uint64_t get_clock() {
-    auto clk = cm_clock();
-    return ((uint64_t)clk[1]) << 32 | clk[0];
-}
-
-
-template<int num_Qt, int _q_step = REG_N, int _kv_step = REG_K>
-inline matrix<float, _kv_step, _q_step> ugemm_KQ(uint slm_K, matrix_ref<half, num_Qt, REG_K*REG_N> Qt, uint slm_offset = 0) {
-    matrix<float, _kv_step, _q_step> St;
-    constexpr int num_K = _kv_step/REG_M;
-    auto St2 = St.format<float, num_K, REG_M*REG_N>();
-
-    matrix<half, num_K, REG_M * REG_K> Kmat;
-    cm_slm_block_read(slm_K, GENX_NONE, slm_offset, Kmat.format<half>());
-    #pragma unroll
-    for(int k = 0; k < num_K; k++)
-        St2.row(k) = cm_dpas<CM_PRECISION_HF, CM_PRECISION_HF, SystolicDepth, RepeatCount, float>(0, Qt[0].format<int32_t>(), Kmat[k].format<int32_t>());
-
-    #pragma unroll
-    for(int ri = 1; ri < num_Qt; ri++) {
-        cm_slm_block_read(slm_K, GENX_NONE, slm_offset + ri * Kmat.n_elems() * sizeof(half), Kmat.format<half>());
-        #pragma unroll
-        for(int k = 0; k < num_K; k++) {
-            St2.row(k) = cm_dpas<CM_PRECISION_HF, CM_PRECISION_HF, SystolicDepth, RepeatCount, float>(St2.row(k), Qt[ri].format<int32_t>(), Kmat[k].format<int32_t>());
-        }
-    }
-    return St;
-}
-
-template<int num_P_tiles = REG_N/REG_M, int num_rO_tiles>
-inline void ugemm_PV0(uint slm_V, matrix_ref<half, REG_N, REG_K> P, matrix_ref<float, num_rO_tiles, REG_M*REG_N> rO, uint slm_offset = 0) {
-    constexpr int _head_size = num_rO_tiles*REG_N/num_P_tiles;
-    
-    auto P2 = P.format<half, num_P_tiles, REG_M * REG_K>();
-    #pragma unroll
-    for(int k = 0, ri = 0; k < _head_size; k += REG_N, ri += num_P_tiles) {
-        matrix<half, REG_K/2, REG_N*2> Vmat;
-        cm_slm_block_read(slm_V, GENX_NONE, slm_offset + REG_K*k*sizeof(half), Vmat.format<half>());
-
-        #pragma unroll
-        for(int p = 0; p < num_P_tiles; p++) {
-            rO[ri + p] = cm_dpas<CM_PRECISION_HF, CM_PRECISION_HF, SystolicDepth, RepeatCount, float>(
-                            0,
-                            Vmat.format<int32_t>(),
-                            P2.row(p).format<int32_t>());
-        }
-    }
-}
-
-template<int num_P_tiles = REG_N/REG_M, int num_rO_tiles>
-inline void ugemm_PV1(uint slm_V, matrix_ref<half, REG_N, REG_K> P, vector_ref<float, REG_N> max_comp,
-                      matrix_ref<float, num_rO_tiles, REG_M*REG_N> rO, uint slm_offset = 0) {
-    constexpr int _head_size = num_rO_tiles*REG_N/num_P_tiles;
-    auto P2 = P.format<half, num_P_tiles, REG_M * REG_K>();
-    #pragma unroll
-    for(int k = 0, ri=0; k < _head_size; k += REG_N, ri += num_P_tiles) {
-        matrix<half, REG_K/2, REG_N*2> Vmat;
-        cm_slm_block_read(slm_V, GENX_NONE, slm_offset + REG_K*k*sizeof(half), Vmat.format<half>());
-
-        //# compensate cur_O
-        //  matrix <float, head_size/REG_K*2, REG_M*REG_N> rO;
-        #pragma unroll
-        for(int p = 0; p < num_P_tiles; p++) {
-            auto cO = rO[ri + p].format<float, REG_M, REG_N>();
-            #pragma unroll
-            for(int r = 0; r < REG_M; r++)
-                cO.row(r) = cm_mul<float>(cO.row(r), max_comp[r + p*REG_M]);
-        }
-
-        //show(rO[ri].format<float, REG_M, REG_N>());
-
-        //# show(cur_O.format<float, 2*REG_M, REG_N>()); return;
-        #pragma unroll
-        for(int p = 0; p < num_P_tiles; p++) {
-            rO[ri + p] = cm_dpas<CM_PRECISION_HF, CM_PRECISION_HF, SystolicDepth, RepeatCount>(
-                        rO[ri + p].format<float>(),
-                        Vmat.format<int32_t>(),
-                        P2.row(p).format<int32_t>());
-            //if (kv_pos == args_verbose) show(rO[ri + p].format<float, REG_M, REG_N>());
-        }
-        // if (kv_pos == args_verbose) show(cur_O.format<float, 2*REG_M, REG_N>());
-    }
-}
-
-template<typename T, int rows, int cols>
-vector<float, cols> online_softmax_update(matrix_ref<T, rows, cols> St, vector_ref<T, cols> cur_max, vector_ref<T, cols> cur_sum) {
-    vector<float, cols> new_max_t;
-    new_max_t = cm_max<float>(St[0], St[1]);
-    for(int r = 2; r < St.n_rows(); r++) new_max_t = cm_max<float>(new_max_t, St[r]);
-    new_max_t = cm_max<float>(new_max_t, cur_max);
-
-    // Pt = torch.exp(St - new_max)
-    constexpr float log2e = 1.4426950408889634f;
-    for(int r = 0; r < St.n_rows(); r++) St[r] = cm_exp((St[r] - new_max_t)*log2e);
-
-    vector<float, cols> row_sum_t;
-    row_sum_t = cm_add<float>(St[0], St[1]);
-    for(int r = 2; r < St.n_rows(); r++) row_sum_t = cm_add<float>(row_sum_t, St[r]);
-
-    vector<float, cols> max_comp;
-    max_comp = cm_exp((cur_max - new_max_t)*log2e);
-    cur_sum = cm_mul<float>(cur_sum, max_comp);
-    cur_sum = cm_add<float>(cur_sum, row_sum_t);
-    cur_max = new_max_t;
-    return max_comp;
-}
-
-//===============================================================================================
-template <int i, int N, int M>
-constexpr void apply_causal_mask(matrix_ref<float, N, M> St) {
-    if constexpr (i < N) {
-        St.row(i).select<i, 1>(0) = -3.4e38f;
-        apply_causal_mask<i + 1>(St);
-    }
-}
-=======
 #include "cm_attention_common.hpp"
->>>>>>> c85cd78b
 
 #ifdef CM_HAS_LSC_UNTYPED_2D
 //@prefetch_u8 would have duplicated decompress perf issue. comments out for now.
