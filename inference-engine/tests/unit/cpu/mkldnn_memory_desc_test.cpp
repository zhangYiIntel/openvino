// Copyright (C) 2018-2021 Intel Corporation
// SPDX-License-Identifier: Apache-2.0
//

#include <utility>
#include <gtest/gtest.h>

#include "mkldnn_memory.h"
#include "cpu_memory_desc_utils.h"

using namespace MKLDNNPlugin;
using namespace InferenceEngine;

TEST(MemDescTest, Conversion) {
    // Check if conversion keep desc structure
    // dnnl::memory::desc -> MKLDNNMemoryDesc -> BlockedMemoryDesc -> MKLDNNMemoryDesc -> dnnl::memory::desc
    auto converted_correctly = [] (dnnl::memory::format_tag fmt, dnnl::memory::dims dims) {
        dnnl::memory::desc orig_tdesc {dims, dnnl::memory::data_type::u8, fmt};
        MKLDNNMemoryDesc plg_tdesc {orig_tdesc};
        BlockedMemoryDesc blk_tdesc = MemoryDescUtils::convertToBlockedDescriptor(plg_tdesc);
        MKLDNNMemoryDesc plg_tdesc_after = MemoryDescUtils::convertToMKLDNNMemoryDesc(blk_tdesc);
        dnnl::memory::desc after_tdesc(plg_tdesc_after);

        return  orig_tdesc == after_tdesc;
    };

    std::pair<dnnl::memory::format_tag, dnnl::memory::dims> payload[] {
        { dnnl::memory::format_tag::nChw16c,     {1, 1, 10, 10} },  // auto blocked
        { dnnl::memory::format_tag::nhwc,        {4, 2, 10, 7 } },  // permuted
        { dnnl::memory::format_tag::nchw,        {4, 2, 10, 7 } },  // plain
        { dnnl::memory::format_tag::NChw16n16c,  {4, 2, 10, 7 } },  // blocked for 2 dims
        { dnnl::memory::format_tag::BAcd16a16b,  {4, 2, 10, 7 } },  // blocked and permuted outer dims
        { dnnl::memory::format_tag::Acdb16a,     {96, 1, 7, 7 } },  // same strides but not default order
    };

    for (const auto &p : payload)
        ASSERT_TRUE(converted_correctly(p.first, p.second));
}

TEST(MemDescTest, CompareWithTensorDescRecomputedStrides) {
    auto converted_correctly = [] (dnnl::memory::format_tag fmt, dnnl::memory::dims dims) {
        dnnl::memory::desc orig_tdesc {dims, dnnl::memory::data_type::u8, fmt};
        MKLDNNMemoryDesc plg_tdesc {orig_tdesc};
        BlockedMemoryDesc blk_tdesc = MemoryDescUtils::convertToBlockedDescriptor(plg_tdesc);

<<<<<<< HEAD
        BlockedMemoryDesc recomputed_blk_tdesc(blk_tdesc.getPrecision(), blk_tdesc.getShape().getStaticDims(), blk_tdesc.getBlockDims(), blk_tdesc.getOrder());
=======
        BlockedMemoryDesc recomputed_blk_tdesc(blk_tdesc.getPrecision(), blk_tdesc.getShape(), blk_tdesc.getBlockDims(), blk_tdesc.getOrder());
>>>>>>> 961ef4ca

        return  blk_tdesc.isCompatible(recomputed_blk_tdesc);
    };

    std::pair<dnnl::memory::format_tag, dnnl::memory::dims> payload[] {
        { dnnl::memory::format_tag::nChw16c,     {1, 1, 10, 10} },  // auto blocked
        { dnnl::memory::format_tag::nhwc,        {4, 2, 10, 7 } },  // permuted
        { dnnl::memory::format_tag::nchw,        {4, 2, 10, 7 } },  // plain
        { dnnl::memory::format_tag::NChw16n16c,  {4, 2, 10, 7 } },  // blocked for 2 dims
        { dnnl::memory::format_tag::BAcd16a16b,  {4, 2, 10, 7 } },  // blocked and permuted outer dims
        { dnnl::memory::format_tag::Acdb16a,     {96, 1, 7, 7 } },  // same strides but not default order
    };

    for (const auto &p : payload)
        ASSERT_TRUE(converted_correctly(p.first, p.second));
}

TEST(MemDescTest, isPlainCheck) {
    const auto dims = dnnl::memory::dims {3, 2, 5, 7};
    const auto type = dnnl::memory::data_type::u8;
    dnnl::memory::desc plain_tdesc {dims, type, dnnl::memory::format_tag::abcd};
    dnnl::memory::desc permt_tdesc {dims, type, dnnl::memory::format_tag::acdb};
    dnnl::memory::desc blckd_tdesc {dims, type, dnnl::memory::format_tag::aBcd8b};

    ASSERT_TRUE(MKLDNNMemoryDesc(plain_tdesc).checkGeneralLayout(GeneralLayout::ncsp));
    ASSERT_FALSE(MKLDNNMemoryDesc(permt_tdesc).checkGeneralLayout(GeneralLayout::ncsp));
    ASSERT_FALSE(MKLDNNMemoryDesc(blckd_tdesc).checkGeneralLayout(GeneralLayout::ncsp));
}

TEST(MemDescTest, isBlockedCCheck) {
    const auto dims = dnnl::memory::dims {3, 2, 5, 7};
    const auto type = dnnl::memory::data_type::u8;

    dnnl::memory::desc plain_tdesc {dims, type, dnnl::memory::format_tag::abcd};
    dnnl::memory::desc tailc_tdesc {dims, type, dnnl::memory::format_tag::acdb};
    dnnl::memory::desc blck8_tdesc {dims, type, dnnl::memory::format_tag::aBcd8b};
    dnnl::memory::desc blck8_permCD_tdesc {dims, type, dnnl::memory::format_tag::aBdc16b};
    const MKLDNNMemoryDesc plain_mdesc(plain_tdesc);
    const MKLDNNMemoryDesc tailc_mdesc(tailc_tdesc);
    ASSERT_FALSE(plain_mdesc.checkGeneralLayout(GeneralLayout::nCsp8c) || plain_mdesc.checkGeneralLayout(GeneralLayout::nCsp16c));
    ASSERT_FALSE(tailc_mdesc.checkGeneralLayout(GeneralLayout::nCsp8c) || tailc_mdesc.checkGeneralLayout(GeneralLayout::nCsp16c));
    ASSERT_TRUE(MKLDNNMemoryDesc(blck8_tdesc).checkGeneralLayout(GeneralLayout::nCsp8c));
    ASSERT_FALSE(MKLDNNMemoryDesc(blck8_permCD_tdesc).checkGeneralLayout(GeneralLayout::nCsp16c));

    const auto crop_dims = dnnl::memory::dims {2, 1, 5, 7};
    const auto crop_off = dnnl::memory::dims {1, 0, 0, 0};
    dnnl::memory::desc blck8_crop_tdesc = blck8_tdesc.submemory_desc(crop_dims, crop_off);
    dnnl::memory::desc blck8_permCD_crop_tdesc = blck8_permCD_tdesc.submemory_desc(crop_dims, crop_off);
    ASSERT_TRUE(MKLDNNMemoryDesc(blck8_crop_tdesc).checkGeneralLayout(GeneralLayout::nCsp8c));
    ASSERT_FALSE(MKLDNNMemoryDesc(blck8_permCD_crop_tdesc).checkGeneralLayout(GeneralLayout::nCsp8c));
}

TEST(MemDescTest, isTailCCheck) {
    const auto dims = dnnl::memory::dims {3, 2, 5, 7};
    const auto type = dnnl::memory::data_type::u8;

    dnnl::memory::desc plain_tdesc {dims, type, dnnl::memory::format_tag::abcd};
    dnnl::memory::desc tailc_tdesc {dims, type, dnnl::memory::format_tag::acdb};
    dnnl::memory::desc permt_tdesc {dims, type, dnnl::memory::format_tag::bcda};
    dnnl::memory::desc blck8_tdesc {dims, type, dnnl::memory::format_tag::aBcd8b};
    ASSERT_FALSE(MKLDNNMemoryDesc(plain_tdesc).checkGeneralLayout(GeneralLayout::nspc));
    ASSERT_FALSE(MKLDNNMemoryDesc(permt_tdesc).checkGeneralLayout(GeneralLayout::nspc));
    ASSERT_TRUE(MKLDNNMemoryDesc(tailc_tdesc).checkGeneralLayout(GeneralLayout::nspc));
    ASSERT_FALSE(MKLDNNMemoryDesc(blck8_tdesc).checkGeneralLayout(GeneralLayout::nspc));

    dnnl::memory::desc blck8_permCD_tdesc {dims, type, dnnl::memory::format_tag::aBdc16b};
    ASSERT_FALSE(MKLDNNMemoryDesc(blck8_permCD_tdesc).checkGeneralLayout(GeneralLayout::nspc));

    const auto crop_dims = dnnl::memory::dims {2, 1, 5, 7};
    const auto crop_off = dnnl::memory::dims {1, 0, 0, 0};
    dnnl::memory::desc tailc_crop_tdesc = blck8_tdesc.submemory_desc(crop_dims, crop_off);
    ASSERT_FALSE(MKLDNNMemoryDesc(tailc_crop_tdesc).checkGeneralLayout(GeneralLayout::nspc));
}

TEST(MemDescTest, constructWithPlainFormat) {
    GTEST_SKIP();
}

TEST(MemDescTest, CheckScalar) {
    GTEST_SKIP();
}

TEST(MemDescTest, UpperBound) {
    GTEST_SKIP();
}

TEST(MemDescTest, BlockedConversion) {
    GTEST_SKIP();
}

TEST(MemDescTest, ComaptibleWithFormat) {
    GTEST_SKIP();
}

TEST(isSameMethodTest, CheckTensorWithSameStrides) {
    auto isSameDataFormat = [] (dnnl::memory::format_tag fmt, dnnl::memory::dims dims) {
        dnnl::memory::desc oneDnnDesc {dims, dnnl::memory::data_type::u8, fmt};
        MKLDNNMemoryDesc pluginDesc {oneDnnDesc};
        return pluginDesc.getFormat() == fmt;
    };

    std::pair<dnnl::memory::format_tag, dnnl::memory::dims> testCases[] {
        { dnnl::memory::format_tag::ntc, {1, 10, 10} },
    };

    for (const auto &tc : testCases)
        ASSERT_TRUE(isSameDataFormat(tc.first, tc.second));
}<|MERGE_RESOLUTION|>--- conflicted
+++ resolved
@@ -43,11 +43,7 @@
         MKLDNNMemoryDesc plg_tdesc {orig_tdesc};
         BlockedMemoryDesc blk_tdesc = MemoryDescUtils::convertToBlockedDescriptor(plg_tdesc);
 
-<<<<<<< HEAD
-        BlockedMemoryDesc recomputed_blk_tdesc(blk_tdesc.getPrecision(), blk_tdesc.getShape().getStaticDims(), blk_tdesc.getBlockDims(), blk_tdesc.getOrder());
-=======
         BlockedMemoryDesc recomputed_blk_tdesc(blk_tdesc.getPrecision(), blk_tdesc.getShape(), blk_tdesc.getBlockDims(), blk_tdesc.getOrder());
->>>>>>> 961ef4ca
 
         return  blk_tdesc.isCompatible(recomputed_blk_tdesc);
     };
