# Copyright (C) 2018-2021 Intel Corporation
# SPDX-License-Identifier: Apache-2.0
#

set (TARGET_NAME "inference_engine")

if(THREADING STREQUAL "TBB" OR THREADING STREQUAL "TBB_AUTO")
    find_package(TBBBIND_2_4 QUIET)
    if (TBBBIND_2_4_FOUND)
        message(STATUS "Static tbbbind_2_4 package was found")
    endif()
endif()

file (GLOB LIBRARY_SRC
        ${CMAKE_CURRENT_SOURCE_DIR}/*.cpp
        ${CMAKE_CURRENT_SOURCE_DIR}/cpp/*.cpp
        ${CMAKE_CURRENT_SOURCE_DIR}/threading/*.cpp
        ${CMAKE_CURRENT_SOURCE_DIR}/cpp/*.cpp
        ${CMAKE_CURRENT_SOURCE_DIR}/cpp_interfaces/interface/*.cpp
      )

# TODO: WA for OneHot pass usage in reshape
set(LEGACY_SRC_ROOT "${IE_MAIN_SOURCE_DIR}/src/legacy_api/src/")
set(LEGACY_LIBRARY_SHARED_SRCS
    "${LEGACY_SRC_ROOT}/transformations/convert_opset1_to_legacy/convert_one_hot_to_one_hot_ie.cpp"
    "${LEGACY_SRC_ROOT}/transformations/convert_opset1_to_legacy/convert_nms_5_to_legacy.cpp"
    "${LEGACY_SRC_ROOT}/ngraph_ops/nms_ie.cpp"
    "${LEGACY_SRC_ROOT}/ngraph_ops/onehot_ie.cpp")

set_source_files_properties(${LEGACY_LIBRARY_SHARED_SRCS} PROPERTIES
    COMPILE_DEFINITIONS "USE_STATIC_IE")

set(IE_STATIC_DEPENDENT_FILES ${CMAKE_CURRENT_SOURCE_DIR}/file_utils.cpp)
list(REMOVE_ITEM LIBRARY_SRC ${IE_STATIC_DEPENDENT_FILES})

file (GLOB LIBRARY_HEADERS
       ${CMAKE_CURRENT_SOURCE_DIR}/*.h
       ${CMAKE_CURRENT_SOURCE_DIR}/*.hpp
      )

if (LINUX)
    file (GLOB LIBRARY_SRC
          ${LIBRARY_SRC}
          ${CMAKE_CURRENT_SOURCE_DIR}/os/lin/*.cpp)
    file (GLOB LIBRARY_HEADERS
         ${LIBRARY_HEADERS}
         ${CMAKE_CURRENT_SOURCE_DIR}/os/lin/*.hpp)
elseif (UNIX)
    list (APPEND LIBRARY_SRC
        ${CMAKE_CURRENT_SOURCE_DIR}/os/lin/lin_shared_object_loader.cpp)
endif()

if (WIN32)
    file (GLOB LIBRARY_SRC
         ${LIBRARY_SRC}
         ${CMAKE_CURRENT_SOURCE_DIR}/os/win/*.cpp)
    file (GLOB LIBRARY_HEADERS
         ${LIBRARY_HEADERS}
         ${CMAKE_CURRENT_SOURCE_DIR}/os/win/*.hpp)
endif()

if(ENABLE_SSE42)
    file(GLOB SSE_SRC ${CMAKE_CURRENT_SOURCE_DIR}/cpu_x86_sse42/*.cpp)
    file(GLOB SSE_HEADERS ${CMAKE_CURRENT_SOURCE_DIR}/cpu_x86_sse42/*.hpp)

    list(APPEND LIBRARY_HEADERS ${SSE_HEADERS})
    list(APPEND LIBRARY_SRC ${SSE_SRC})

    ie_sse42_optimization_flags(sse4_2_flags)
    set_source_files_properties(${SSE_SRC} PROPERTIES COMPILE_OPTIONS "${sse4_2_flags}")
    add_definitions(-DHAVE_SSE=1)

    if(CMAKE_VERSION VERSION_GREATER_EQUAL "3.16")
        set_source_files_properties(${SSE_SRC} PROPERTIES SKIP_PRECOMPILE_HEADERS ON)
    endif()
endif()

addVersionDefines(ie_version.cpp CI_BUILD_NUMBER)

set (PUBLIC_HEADERS_DIR "${IE_MAIN_SOURCE_DIR}/include")

file (GLOB_RECURSE PUBLIC_HEADERS
       ${PUBLIC_HEADERS_DIR}/*.hpp
       ${PUBLIC_HEADERS_DIR}/*.h
      )

# Create named folders for the sources within the .vcproj
# Empty name lists them directly under the .vcproj

source_group("src" FILES ${LIBRARY_SRC})
source_group("include" FILES ${LIBRARY_HEADERS} ${PUBLIC_HEADERS})

# Plugin API library

add_library(${TARGET_NAME}_plugin_api INTERFACE)

target_include_directories(${TARGET_NAME}_plugin_api INTERFACE
    "${IE_MAIN_SOURCE_DIR}/src/plugin_api"
    $<TARGET_PROPERTY:${TARGET_NAME}_preproc,INTERFACE_INCLUDE_DIRECTORIES>
    ${PUBLIC_HEADERS_DIR})

target_link_libraries(${TARGET_NAME}_plugin_api INTERFACE pugixml::static openvino::itt)

set_ie_threading_interface_for(${TARGET_NAME}_plugin_api)

file(GLOB_RECURSE plugin_api_src "${IE_MAIN_SOURCE_DIR}/src/plugin_api/*.hpp"
                                 "${IE_MAIN_SOURCE_DIR}/src/plugin_api/*.h")

add_cpplint_target(${TARGET_NAME}_plugin_api_cpplint FOR_SOURCES ${plugin_api_src})

# Create object library

add_library(${TARGET_NAME}_obj OBJECT
            ${LIBRARY_SRC}
            ${LIBRARY_HEADERS}
            ${PUBLIC_HEADERS})

ie_faster_build(${TARGET_NAME}_obj
    UNITY PCH PRIVATE "precomp.hpp"
)

target_compile_definitions(${TARGET_NAME}_obj PRIVATE IMPLEMENT_INFERENCE_ENGINE_API
                                                      $<TARGET_PROPERTY:ngraph::ngraph,INTERFACE_COMPILE_DEFINITIONS>
                                                      $<TARGET_PROPERTY:ngraph::frontend_manager::static,INTERFACE_COMPILE_DEFINITIONS>)

target_include_directories(${TARGET_NAME}_obj SYSTEM PRIVATE $<TARGET_PROPERTY:ngraph::ngraph,INTERFACE_INCLUDE_DIRECTORIES>
                                                             $<TARGET_PROPERTY:pugixml::static,INTERFACE_INCLUDE_DIRECTORIES>
                                                             $<TARGET_PROPERTY:ngraph::frontend_manager::static,INTERFACE_INCLUDE_DIRECTORIES>
                                                             $<TARGET_PROPERTY:xbyak,INTERFACE_INCLUDE_DIRECTORIES>)

target_include_directories(${TARGET_NAME}_obj PRIVATE "${CMAKE_CURRENT_SOURCE_DIR}"
                                                      "${IE_MAIN_SOURCE_DIR}/src/readers/ir_reader" # for ie_ir_version.hpp
                                                      $<TARGET_PROPERTY:${TARGET_NAME}_legacy,INTERFACE_INCLUDE_DIRECTORIES>
                                                      $<TARGET_PROPERTY:${TARGET_NAME}_transformations,INTERFACE_INCLUDE_DIRECTORIES>
                                                      $<TARGET_PROPERTY:${TARGET_NAME}_plugin_api,INTERFACE_INCLUDE_DIRECTORIES>)

target_link_libraries(${TARGET_NAME}_obj PRIVATE ${TARGET_NAME}_reader_api openvino::itt)

set_ie_threading_interface_for(${TARGET_NAME}_obj)
if (TBBBIND_2_4_FOUND)
    target_compile_definitions(${TARGET_NAME}_obj PRIVATE -DTBBBIND_2_4_AVAILABLE)
    target_link_libraries(${TARGET_NAME}_obj PRIVATE ${TBBBIND_2_4_IMPORTED_TARGETS})
endif()

add_cpplint_target(${TARGET_NAME}_cpplint FOR_TARGETS ${TARGET_NAME}_obj)

# Create shared library file from object library

add_library(${TARGET_NAME} SHARED
            ${IE_STATIC_DEPENDENT_FILES}
            ${LEGACY_LIBRARY_SHARED_SRCS}
            ${vs_version_file}
            $<TARGET_OBJECTS:${TARGET_NAME}_obj>)

ie_add_vs_version_file(NAME ${TARGET_NAME}
                       FILEDESCRIPTION "Inference Engine Core Runtime library")

set_ie_threading_interface_for(${TARGET_NAME})
if (TBBBIND_2_4_FOUND)
    target_compile_definitions(${TARGET_NAME} PRIVATE -DTBBBIND_2_4_AVAILABLE)
    target_link_libraries(${TARGET_NAME} PRIVATE ${TBBBIND_2_4_IMPORTED_TARGETS})
endif()

target_link_libraries(${TARGET_NAME} PRIVATE pugixml::static openvino::itt ${CMAKE_DL_LIBS} Threads::Threads
                                             ngraph::frontend_manager::static inference_engine_transformations
                                     PUBLIC ngraph)

target_include_directories(${TARGET_NAME} INTERFACE
            $<BUILD_INTERFACE:${PUBLIC_HEADERS_DIR}>
            $<INSTALL_INTERFACE:${IE_CPACK_IE_DIR}/include>
    PRIVATE $<TARGET_PROPERTY:${TARGET_NAME}_plugin_api,INTERFACE_INCLUDE_DIRECTORIES>
            $<TARGET_PROPERTY:${TARGET_NAME}_legacy,INTERFACE_INCLUDE_DIRECTORIES>)

if(WIN32)
    set_target_properties(${TARGET_NAME} PROPERTIES COMPILE_PDB_NAME ${TARGET_NAME})
endif()

target_compile_definitions(${TARGET_NAME} PRIVATE IMPLEMENT_INFERENCE_ENGINE_API)

ie_register_plugins(MAIN_TARGET ${TARGET_NAME}
                    POSSIBLE_PLUGINS MultiDevicePlugin HeteroPlugin clDNNPlugin GNAPlugin MKLDNNPlugin myriadPlugin)

ie_add_api_validator_post_build_step(TARGET ${TARGET_NAME})

# Static library used for unit tests which are always built

add_library(${TARGET_NAME}_s STATIC EXCLUDE_FROM_ALL
            $<TARGET_OBJECTS:${TARGET_NAME}_legacy_obj>
            $<TARGET_OBJECTS:${TARGET_NAME}_obj>
            ${IE_STATIC_DEPENDENT_FILES})

set_ie_threading_interface_for(${TARGET_NAME}_s)
if (TBBBIND_2_4_FOUND)
    target_compile_definitions(${TARGET_NAME}_s PRIVATE -DTBBBIND_2_4_AVAILABLE)
    target_link_libraries(${TARGET_NAME}_s PRIVATE ${TBBBIND_2_4_IMPORTED_TARGETS})
endif()

target_include_directories(${TARGET_NAME}_s PUBLIC "${CMAKE_CURRENT_SOURCE_DIR}"
    $<TARGET_PROPERTY:inference_engine_plugin_api,INTERFACE_INCLUDE_DIRECTORIES>
    "${IE_MAIN_SOURCE_DIR}/src/legacy_api/src")

if(WIN32)
    set_target_properties(${TARGET_NAME}_s PROPERTIES COMPILE_PDB_NAME ${TARGET_NAME}_s)
endif()

target_link_libraries(${TARGET_NAME}_s PRIVATE openvino::itt ${CMAKE_DL_LIBS} ngraph ngraph::frontend_manager::static
                                               inference_engine_transformations pugixml::static)

target_compile_definitions(${TARGET_NAME}_s PUBLIC USE_STATIC_IE)

set_target_properties(${TARGET_NAME}_s PROPERTIES EXCLUDE_FROM_ALL ON)

# LTO

set_target_properties(${TARGET_NAME} ${TARGET_NAME}_obj ${TARGET_NAME}_s
                      PROPERTIES INTERPROCEDURAL_OPTIMIZATION_RELEASE ${ENABLE_LTO})

# Export for build tree

<<<<<<< HEAD
export(TARGETS ${NGRAPH_LIBRARIES} ${TARGET_NAME} NAMESPACE IE::
=======
export(TARGETS ngraph ${TARGET_NAME} NAMESPACE IE::
>>>>>>> 961ef4ca
        APPEND FILE "${CMAKE_BINARY_DIR}/InferenceEngineTargets.cmake")

# Export for developer package

openvino_developer_export_targets(COMPONENT inference_engine TARGETS ${TARGET_NAME}_plugin_api)

# install TBB

list(APPEND core_components ngraph)
list(APPEND PATH_VARS "IE_INCLUDE_DIR" "IE_NGRAPH_DIR"
                      "IE_PARALLEL_CMAKE")

if((THREADING STREQUAL "TBB" OR THREADING STREQUAL "TBB_AUTO") AND TBBROOT MATCHES ${TEMP})
    ie_cpack_add_component(tbb REQUIRED)
    list(APPEND core_components tbb)

    install(DIRECTORY "${TBB}/include"
            DESTINATION ${IE_CPACK_IE_DIR}/external/tbb
            COMPONENT tbb)
    install(DIRECTORY "${TBB}/lib"
            DESTINATION ${IE_CPACK_IE_DIR}/external/tbb
            COMPONENT tbb)
    if(EXISTS "${TBB}/bin")
        install(DIRECTORY "${TBB}/bin"
                DESTINATION ${IE_CPACK_IE_DIR}/external/tbb
                COMPONENT tbb)
    endif()
    install(FILES "${TBB}/LICENSE"
            DESTINATION ${IE_CPACK_IE_DIR}/external/tbb
            COMPONENT tbb)

    set(IE_TBB_DIR_INSTALL "external/tbb/cmake")
    set(IE_TBB_DIR "${TBB_DIR}")
    list(APPEND PATH_VARS "IE_TBB_DIR")

    install(FILES "${TBB}/cmake/TBBConfig.cmake"
                  "${TBB}/cmake/TBBConfigVersion.cmake"
            DESTINATION ${IE_CPACK_IE_DIR}/${IE_TBB_DIR_INSTALL}
            COMPONENT tbb)
endif()

# Install Inference Engine

ie_cpack_add_component(core REQUIRED DEPENDS ${core_components})
ie_cpack_add_component(core_dev REQUIRED core ngraph_dev)

install(DIRECTORY "${PUBLIC_HEADERS_DIR}" DESTINATION ${IE_CPACK_IE_DIR}
        COMPONENT core_dev)

install(TARGETS ${TARGET_NAME} EXPORT InferenceEngineTargets
        RUNTIME DESTINATION ${IE_CPACK_RUNTIME_PATH} COMPONENT core
        ARCHIVE DESTINATION ${IE_CPACK_ARCHIVE_PATH} COMPONENT core
        LIBRARY DESTINATION ${IE_CPACK_LIBRARY_PATH} COMPONENT core)

install(FILES $<TARGET_FILE_DIR:${TARGET_NAME}>/plugins.xml
        DESTINATION ${IE_CPACK_RUNTIME_PATH}
        COMPONENT core)

# for InferenceEngineUnitTest
if(WIN32)
    install(FILES $<TARGET_FILE_DIR:${TARGET_NAME}>/plugins.xml
            DESTINATION tests COMPONENT tests EXCLUDE_FROM_ALL)
else()
    install(FILES $<TARGET_FILE_DIR:${TARGET_NAME}>/plugins.xml
            DESTINATION tests/lib COMPONENT tests EXCLUDE_FROM_ALL)
endif()

# Install cmake scripts

install(EXPORT InferenceEngineTargets
        FILE InferenceEngineTargets.cmake
        NAMESPACE IE::
        DESTINATION ${IE_CPACK_IE_DIR}/share
        COMPONENT core_dev)

set(IE_NGRAPH_DIR "${CMAKE_BINARY_DIR}/ngraph")
set(IE_INCLUDE_DIR "${PUBLIC_HEADERS_DIR}")
set(IE_PARALLEL_CMAKE "${InferenceEngine_SOURCE_DIR}/cmake/ie_parallel.cmake")

configure_package_config_file("${OpenVINO_SOURCE_DIR}/cmake/templates/InferenceEngineConfig.cmake.in"
                              "${CMAKE_BINARY_DIR}/InferenceEngineConfig.cmake"
                               INSTALL_DESTINATION "${CMAKE_INSTALL_PREFIX}"
                               PATH_VARS ${PATH_VARS})

set(IE_INCLUDE_DIR "include")
set(IE_NGRAPH_DIR "../ngraph/cmake")
set(IE_TBB_DIR "${IE_TBB_DIR_INSTALL}")
set(IE_PARALLEL_CMAKE "share/ie_parallel.cmake")

configure_package_config_file("${OpenVINO_SOURCE_DIR}/cmake/templates/InferenceEngineConfig.cmake.in"
                              "${CMAKE_BINARY_DIR}/share/InferenceEngineConfig.cmake"
                              INSTALL_DESTINATION share
                              PATH_VARS ${PATH_VARS})

configure_file("${OpenVINO_SOURCE_DIR}/cmake/templates/InferenceEngineConfig-version.cmake.in"
               "${CMAKE_BINARY_DIR}/InferenceEngineConfig-version.cmake"
               @ONLY)

install(FILES "${CMAKE_BINARY_DIR}/share/InferenceEngineConfig.cmake"
              "${CMAKE_BINARY_DIR}/InferenceEngineConfig-version.cmake"
              "${InferenceEngine_SOURCE_DIR}/cmake/ie_parallel.cmake"
        DESTINATION ${IE_CPACK_IE_DIR}/share
        COMPONENT core_dev)<|MERGE_RESOLUTION|>--- conflicted
+++ resolved
@@ -217,11 +217,7 @@
 
 # Export for build tree
 
-<<<<<<< HEAD
-export(TARGETS ${NGRAPH_LIBRARIES} ${TARGET_NAME} NAMESPACE IE::
-=======
 export(TARGETS ngraph ${TARGET_NAME} NAMESPACE IE::
->>>>>>> 961ef4ca
         APPEND FILE "${CMAKE_BINARY_DIR}/InferenceEngineTargets.cmake")
 
 # Export for developer package
