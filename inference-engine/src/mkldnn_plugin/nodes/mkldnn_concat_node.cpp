// Copyright (C) 2018-2021 Intel Corporation
// SPDX-License-Identifier: Apache-2.0
//

#include "mkldnn_concat_node.h"

#include <map>
#include <utility>
#include <vector>
#include <mkldnn_extension_utils.h>

#include "mkldnn.hpp"
#include "mkldnn/iml_type_mapper.h"
#include "mkldnn_dims.h"
#include "mkldnn_edge.h"
#include "mkldnn_memory.h"
#include "ie_parallel.hpp"
#include "mkldnn_conv_node.h"
#include "mkldnn_fake_quantize_node.h"
#include "mkldnn_pooling_node.h"
#include "mkldnn_eltwise_node.h"
#include <limits>
#include "common/cpu_memcpy.h"
#include "common/blocked_desc_creator.h"
#include <cpu_memory_desc_utils.h>

using namespace mkldnn;
using namespace MKLDNNPlugin;
using namespace InferenceEngine;

namespace {
    constexpr size_t channelAxis = 1lu;
}

bool MKLDNNConcatNode::isSupportedOperation(const std::shared_ptr<const ngraph::Node>& op, std::string& errorMessage) noexcept {
    try {
        const auto concatOp = ngraph::as_type_ptr<const ngraph::op::v0::Concat>(op);
        if (!concatOp) {
            errorMessage = "Node is not an instance of the Concat operation.";
            return false;
        }
    } catch (...) {
        return false;
    }
    return true;
}

MKLDNNConcatNode::MKLDNNConcatNode(const std::shared_ptr<ngraph::Node>& op, const mkldnn::engine& eng, MKLDNNWeightsSharing::Ptr &cache)
        : MKLDNNNode(op, eng, cache) {
    std::string errorMessage;
    if (!isSupportedOperation(op, errorMessage)) {
        IE_THROW(NotImplemented) << errorMessage;
    }

    auto concatOp = ngraph::as_type_ptr<ngraph::op::v0::Concat>(op);
    auto axis = concatOp->get_axis();
    if (axis < 0) {
        this->axis = concatOp->get_input_shape(0).size() + axis;
    } else {
        this->axis = axis;
    }
}

void MKLDNNConcatNode::getSupportedDescriptors() {
    auto& firstParentDims = getParentEdgeAt(0)->getShape().getStaticDims();
    for (size_t i = 1; i < getParentEdges().size(); i++) {
        auto& dims = getParentEdgeAt(i)->getShape().getStaticDims();
        bool incorrectDims = false;
        for (size_t j = 0; j < firstParentDims.size(); j++) {
            if (j == axis)
                continue;
            if (dims.size() != firstParentDims.size() || firstParentDims[j] != dims[j]) {
                incorrectDims = true;
                break;
            }
        }
        if (incorrectDims || firstParentDims.size() == 0) {
            IE_THROW() << "Incorrect input dimensions for concat node " << getName();
        }
    }
}

void MKLDNNConcatNode::initSupportedPrimitiveDescriptors() {
    if (!supportedPrimitiveDescriptors.empty())
        return;

    auto& originInputPrecisions = getOriginalInputPrecisions();
    inputPrecision = originInputPrecisions[0];
    bool isMixedPrecision = false;
    for (int i = 1; i < getOriginalInputsNumber(); i++) {
        if (originInputPrecisions[0] != originInputPrecisions[i]) {
            isMixedPrecision = true;
            break;
        }
    }

    // Concat doesn't support different precision on inputs so fallback on FP32 in such case
    if (isMixedPrecision)
        inputPrecision = Precision::FP32;

    // Concat supports only equal precisions for inputs and output
    outputPrecision = inputPrecision;

    auto& dstDims = getChildEdgeAt(0)->getShape().getStaticDims();
    std::vector<GeneralLayout> tdCreatorTypes = {GeneralLayout::ncsp, GeneralLayout::nspc};

    // check if blocked layouts are available the channels size should be evenly divided by the block size to avoid slow oneDNN ref implementation
    if (dstDims.size() > channelAxis) {
        for (auto item : { std::make_pair(8lu, GeneralLayout::nCsp8c), std::make_pair(16lu, GeneralLayout::nCsp16c)}) {
            SizeVector blkDims = dstDims;
            if (blkDims[channelAxis] % item.first)
                continue;

            bool blocked = true;
            for (size_t i = 0; i < getParentEdges().size(); i++) {
                auto& srcDims = getParentEdgeAt(i)->getShape().getStaticDims();
                if (srcDims[channelAxis] % item.first) {
                    blocked = false;
                    break;
                }
            }
            if (blocked) {
                tdCreatorTypes.push_back(item.second);
            }
        }
    }

    std::vector<size_t> pdIndexesToReuse;

    auto& creatorsMap = BlockedDescCreator::getCommonCreators();
    auto itrRange = BlockedDescCreator::makeFilteredRange(creatorsMap, static_cast<unsigned>(dstDims.size()), tdCreatorTypes);
    for (auto itr = itrRange.first; itr != itrRange.second; ++itr) {
        NodeConfig config;

        config.dynBatchSupport = true;
        config.outConfs.resize(1);
        config.outConfs[0].inPlace = -1;
        config.outConfs[0].constant = false;
        config.outConfs[0].desc = itr->second->createUniqueDesc(outputPrecision, dstDims);

        config.inConfs.resize(getParentEdges().size());

        for (size_t i = 0; i < getParentEdges().size(); ++i) {
            config.inConfs[i].inPlace = -1;
            config.inConfs[i].constant = false;
            config.inConfs[i].desc = MemoryDescUtils::applyUndefinedOffset(
                    itr->second->createDesc(inputPrecision, getParentEdgeAt(i)->getShape().getStaticDims()));
        }
        supportedPrimitiveDescriptors.emplace_back(config, impl_desc_type::ref);
        if (itr->first != GeneralLayout::nspc) {
            pdIndexesToReuse.push_back(supportedPrimitiveDescriptors.size() - 1);
        }
    }

    if (axis != channelAxis)
        return;

    // Optimized inplace case

    for (auto refPdIndex : pdIndexesToReuse) {
        const auto& refConfig = supportedPrimitiveDescriptors[refPdIndex].getConfig();
        auto config = refConfig;

        const auto &order = refConfig.outConfs[0].desc->as<BlockedMemoryDesc>()->getOrder();
        const auto &blkDims = refConfig.outConfs[0].desc->as<BlockedMemoryDesc>()->getBlockDims();
        auto numOfDim = blkDims.size();

        SizeVector offsets(numOfDim, 0lu);
        SizeVector strides(numOfDim);
        strides.back() = 1lu;
        size_t offset = (std::numeric_limits<size_t>::max)();

        for (size_t i = 2; i <= numOfDim; i++) {
            if (numOfDim - i < axis) {
                strides[numOfDim - i] = (std::numeric_limits<size_t>::max)();
            } else {
                strides[numOfDim - i] = strides[numOfDim - i + 1] * blkDims[numOfDim - i + 1];
            }
        }

<<<<<<< HEAD
        config.outConfs[0].desc = MKLDNNPlugin::make_unique<BlockedMemoryDesc>(outputPrecision, dstDims, blkDims, order, offset, offsets, strides);

        for (size_t i = 0; i < getParentEdges().size(); i++) {
            const auto& srcBlkDims = refConfig.inConfs[i].desc->as<BlockedMemoryDesc>()->getBlockDims();
            const auto& dims = refConfig.inConfs[i].desc->getShape().getStaticDims();

            config.inConfs[i].inPlace = 0;
            config.inConfs[i].desc = MKLDNNPlugin::make_unique<BlockedMemoryDesc>(inputPrecision, dims, srcBlkDims, order, offset, offsets, strides);
=======
        config.outConfs[0].desc = MKLDNNPlugin::make_unique<BlockedMemoryDesc>(outputPrecision, Shape(dstDims), blkDims, order, offset, offsets, strides);

        for (size_t i = 0; i < getParentEdges().size(); i++) {
            const auto& srcBlkDims = refConfig.inConfs[i].desc->as<BlockedMemoryDesc>()->getBlockDims();
            const auto& shape = refConfig.inConfs[i].desc->getShape();

            config.inConfs[i].inPlace = 0;
            config.inConfs[i].desc = MKLDNNPlugin::make_unique<BlockedMemoryDesc>(inputPrecision, shape, srcBlkDims, order, offset, offsets, strides);
>>>>>>> 961ef4ca
        }
        supportedPrimitiveDescriptors.emplace_back(config, impl_desc_type::unknown);
    }
}

void MKLDNNConcatNode::selectOptimalPrimitiveDescriptor() {
    std::vector<size_t> canSelectPrimitive;

    bool canOptimize = true;

    // The double connection marks that some tensor should
    // be replicated. Inplace approach is not applicable
    // for that case.
    for (int i = 0; i < getParentEdges().size(); i++) {
        for (int j = i + 1; j < getParentEdges().size(); j++) {
            if (getParentEdgeAt(i) == getParentEdgeAt(j)) canOptimize = false;
        }
    }

    if (axis != channelAxis) {
        canOptimize = false;
    }

    std::map<GeneralLayout, size_t> formatFrequency;
    std::vector<GeneralLayout> supportedLayouts = {GeneralLayout::ncsp, GeneralLayout::nspc, GeneralLayout::nCsp8c, GeneralLayout::nCsp16c};

    for (size_t i = 0; i < getParentEdges().size(); i++) {
        auto parentEdge = getParentEdgeAt(i);
        auto parent = parentEdge->getParent();

        auto parent_pdesc = parent->getSelectedPrimitiveDescriptor();
        if (parent_pdesc == nullptr)
            continue;

        const auto &parent_config = parent_pdesc->getConfig();
        int outputIndex = parentEdge->getInputNum();
        if (outputIndex < 0 || outputIndex >= parent_config.outConfs.size())
            IE_THROW() << "Cannot find index of output node";
        const auto &port_desc = parent_config.outConfs[outputIndex].desc;
        for (auto& item : supportedLayouts) {
            if (port_desc->checkGeneralLayout(item)) {
                formatFrequency[item] += 1;
            }
        }
    }
    for (size_t i = 0; i < getChildEdges().size(); i++) {
        auto childEdge = getChildEdgeAt(i);
        auto child = childEdge->getChild();
        const auto *prim_desc = child->getSelectedPrimitiveDescriptor();
        if (prim_desc == nullptr)
            continue;

        const auto &config = prim_desc->getConfig();
        int inputIndex = childEdge->getOutputNum();
        if (inputIndex < 0 || inputIndex >= config.inConfs.size())
            IE_THROW() << "Cannot find index of output node";
        const auto &port_desc = config.inConfs[inputIndex].desc;
        for (auto& item : supportedLayouts) {
            if (port_desc->checkGeneralLayout(item)) {
                formatFrequency[item] += 1;
            }
        }
    }

    size_t maxCount = 0;
    auto outDims = getChildEdgeAt(0)->getShape().getStaticDims();
    GeneralLayout convertTo = GeneralLayout::ncsp;
    for (auto &it : formatFrequency) {
        if (it.second > maxCount) {
            maxCount = it.second;
            convertTo = it.first;
        } else if (it.second == maxCount) {
            if (isInQuantizedGraph && it.first == GeneralLayout::nspc) {
                convertTo = it.first;
            } else if (it.first == GeneralLayout::nCsp8c || it.first == GeneralLayout::nCsp16c) {
                convertTo = it.first;
            }
        }
    }

    for (auto& item : { std::make_pair(8lu, GeneralLayout::nCsp8c), std::make_pair(16lu, GeneralLayout::nCsp16c) }) {
        if (convertTo == item.second) {
            if (outDims[1] % item.first != 0) {
                convertTo = GeneralLayout::ncsp;
                break;
            }
            for (size_t i = 0; i < getParentEdges().size(); i++) {
                auto& inpDims = getParentEdgeAt(i)->getShape().getStaticDims();
                if (inpDims[1] % item.first != 0) {
                    convertTo = GeneralLayout::ncsp;
                    break;
                }
            }
        }
    }

    for (size_t i = 0; i < supportedPrimitiveDescriptors.size(); ++i) {
        if (supportedPrimitiveDescriptors[i].getConfig().outConfs[0].desc->checkGeneralLayout(convertTo)) {
            if (IMPLICATION(supportedPrimitiveDescriptors[i].getImplementationType() == impl_desc_type::unknown, canOptimize)) {
                canSelectPrimitive.push_back(i);
            }
        }
    }

    if (canSelectPrimitive.size() == 1) {
        selectPrimitiveDescriptorByIndex(static_cast<int>(canSelectPrimitive[0]));
        return;
    }

    // if there are more than one PD with similar data layouts - select the optimized one
    for (auto indx : canSelectPrimitive) {
        if (supportedPrimitiveDescriptors[indx].getImplementationType() == impl_desc_type::unknown) {
            selectPrimitiveDescriptorByIndex(static_cast<int>(indx));
            return;
        }
    }

    // if there are no matching data layouts, select first optimized implementation
    for (size_t i = 0; i < supportedPrimitiveDescriptors.size(); i++) {
        if (canOptimize && supportedPrimitiveDescriptors[i].getImplementationType() == impl_desc_type::unknown) {
            selectPrimitiveDescriptorByIndex(static_cast<int>(i));
            return;
        }
    }

    selectPrimitiveDescriptorByIndex(0);
}

bool MKLDNNConcatNode::created() const {
    return getType() == Concatenation;
}

bool MKLDNNConcatNode::isOptimized() const {
    return getSelectedPrimitiveDescriptor() && getSelectedPrimitiveDescriptor()->getConfig().inConfs[0].inPlace >= 0;
}

void MKLDNNConcatNode::createPrimitive() {
    if (prim || isOptimized())
        return;

    auto& dstMemPtr = getChildEdgeAt(0)->getMemoryPtr();
    if (!dstMemPtr || !dstMemPtr->GetPrimitivePtr())
        IE_THROW() << "Destination memory didn't allocate.";
    if (getSelectedPrimitiveDescriptor() == nullptr)
        IE_THROW() << "Preferable primitive descriptor is not set.";

    //check if selected Tensor descriptor has nspc layout and concat axis is C
    if (axis == channelAxis && getChildEdgeAt(0)->getMemory().GetDesc().checkGeneralLayout(GeneralLayout::nspc)) {
        canOptimizeNspc = true;
        return;
    }

    std::vector<memory::desc> srcs_d;

    for (size_t i = 0; i < getParentEdges().size(); i++) {
        auto& srcMemPtr = getParentEdgeAt(i)->getMemoryPtr();
        if (!srcMemPtr || !srcMemPtr->GetPrimitivePtr()) {
            auto parent = getParentEdgeAt(i)->getParent();
            IE_THROW() << "Source memory from " << parent->getName() << " didn't allocate for node "
                               << getName() << ".";
        }

        auto desc = srcMemPtr->GetDescriptor();
        auto& dims = getParentEdgeAt(i)->getShape().getStaticDims();
        for (size_t j = 0; j < dims.size(); j++) {
            desc.data.dims[j] = dims[j];
        }

        srcs_d.emplace_back(desc);
    }

    auto desc = getChildEdgeAt(0)->getMemory().GetDescriptor();
    auto& dims = getChildEdgeAt(0)->getShape().getStaticDims();
    for (size_t i = 0; i < dims.size(); i++) {
        desc.data.dims[i] = dims[i];
        desc.data.padded_dims[i] = dims[i];
    }

    auto primitive_desc = concat::primitive_desc(desc, static_cast<int>(axis), srcs_d, getEngine());
    prim.reset(new concat(primitive_desc));
}

size_t MKLDNNConcatNode::inverseOrder(const SizeVector& order, size_t axis) {
    for (size_t i = 0; i < order.size(); i++) {
        if (axis == order[i]) {
            return i;
        }
    }
    return -1;
}

void MKLDNNConcatNode::initOptimalPrimitiveDescriptor() {
    auto selected_pd = getSelectedPrimitiveDescriptor();
    if (selected_pd == nullptr)
        IE_THROW() << "Preferable primitive descriptor is not set.";

   if (!isOptimized()) {
       MKLDNNNode::initOptimalPrimitiveDescriptor();
        auto config = selected_pd->getConfig();
        if (!isConfigDefined(config)) {
            for (size_t i = 0; i < config.inConfs.size(); i++) {
                config.inConfs[i].desc = getDefinedInputDesc(config, i);
                // Concat doesn't support different precision on inputs
                config.inConfs[i].desc->setPrecision(inputPrecision);
            }

            for (size_t i = 0; i < config.outConfs.size(); i++) {
                config.outConfs[i].desc = getDefinedOutputDesc(config, i);
                config.outConfs[i].desc->setPrecision(outputPrecision);
            }

            initDescriptor(config);
        }
    }

    auto config = selected_pd->getConfig();
    if (isConfigDefined(config))
        return;

    for (size_t i = 0; i < config.outConfs.size(); i++) {
        if (config.outConfs[i].desc->isDefined())
            continue;

        int num = getChildEdgeAt(i)->getOutputNum();
        if (num >= 0) {
            auto childConf = getChildEdgeAt(i)->getChild()->getSelectedPrimitiveDescriptor()->getConfig().inConfs[num];
            childConf.desc->setPrecision(config.outConfs[i].desc->getPrecision());

            if (getChildEdgeAt(i)->getChild()->getSelectedPrimitiveDescriptor()) {
                if (!childConf.desc->isDefined() && childConf.inPlace >= 0)
                    getChildEdgeAt(i)->getChild()->initOptimalPrimitiveDescriptor();

                if (childConf.desc->isDefined() && childConf.desc->isCompatible(*config.outConfs[i].desc)) {
                    config.outConfs[i].desc = childConf.desc->clone();
                    continue;
                }
            }
        }

        // reset undefined offsets
        config.outConfs[i].desc = MemoryDescUtils::resetOffset(config.outConfs[i].desc.get());
    }
    auto firstOutBlockingDesc = MemoryDescUtils::convertToBlockedDescriptor(*config.outConfs[0].desc);
    size_t offset = 0;
    for (size_t i = 0; i < config.inConfs.size(); i++) {
        auto inpBlockingDesc = MemoryDescUtils::convertToBlockedDescriptor(*config.inConfs[i].desc);
        config.inConfs[i].desc = MKLDNNPlugin::make_unique<BlockedMemoryDesc>(inpBlockingDesc.getPrecision(),
<<<<<<< HEAD
                                                                inpBlockingDesc.getShape().getStaticDims(),
=======
                                                                inpBlockingDesc.getShape(),
>>>>>>> 961ef4ca
                                                                inpBlockingDesc.getBlockDims(),
                                                                inpBlockingDesc.getOrder(),
                                                                firstOutBlockingDesc.getOffsetPadding() + offset,
                                                                firstOutBlockingDesc.getOffsetPaddingToData(),
                                                                firstOutBlockingDesc.getStrides());
        size_t axisSize = 1;

        auto firstInpBlockingDesc = MemoryDescUtils::convertToBlockedDescriptor(*config.inConfs[0].desc);
        if (firstInpBlockingDesc.checkGeneralLayout(GeneralLayout::nspc)) {
            // This is more general and works for any "direct" Layout (such as nchw or nhwc), but it doesn't work for blocked
            size_t realAxis = inverseOrder(firstInpBlockingDesc.getOrder(), axis);
            for (size_t j = realAxis; j < inpBlockingDesc.getBlockDims().size(); j++) {
                size_t jj = firstInpBlockingDesc.getOrder()[j];
                axisSize *= inpBlockingDesc.getBlockDims()[jj];
            }
        } else {
            // This works for nchw and nchw8c/nchw16c
            for (size_t j = axis; j < inpBlockingDesc.getBlockDims().size(); j++) {
                axisSize *= inpBlockingDesc.getBlockDims()[j];
            }
        }
        offset += axisSize;
    }
    initDescriptor(config);
}

void MKLDNNConcatNode::execute(mkldnn::stream strm) {
    if (isOptimized()) {
        return;
    }

    if (canOptimizeNspc) {
        execNspcSpecCase();
        return;
    }

    const MKLDNNMemory& dst_memory = getChildEdgeAt(0)->getMemory();
    const size_t num_src = getParentEdges().size();
    std::unordered_map<int, memory> mem_ags {{DNNL_ARG_DST, dst_memory.GetPrimitive()}};
    for (int i = 0; i < num_src; i++)
        mem_ags[DNNL_ARG_MULTIPLE_SRC + i] = getParentEdgeAt(i)->getMemory().GetPrimitive();

    (*prim).execute(strm, mem_ags);
}

InferenceEngine::Precision MKLDNNConcatNode::getRuntimePrecision() const {
    return MKLDNNExtensionUtils::getMaxPrecision(getInputPrecisions());
}

void MKLDNNConcatNode::execNspcSpecCase() {
    const MKLDNNMemory& dst_memory = getChildEdgeAt(0)->getMemory();
    const size_t num_src = getParentEdges().size();
    uint8_t* dst_ptr = reinterpret_cast<uint8_t*>(dst_memory.GetData());
    const size_t dataSize = MKLDNNExtensionUtils::sizeOfDataType(dst_memory.GetDataType());

    std::vector<size_t> channelsDataSize;
    size_t channels_size = 0;
    std::vector<const uint8_t*> src_ptrs;
    std::vector<uint8_t*> dst_ptrs;

    for (size_t i = 0; i < num_src; i++) {
        const MKLDNNMemory& src_mem = getParentEdgeAt(i)->getMemory();
        const size_t num_channels = src_mem.GetDims()[channelAxis];

        channelsDataSize.push_back(num_channels * dataSize);
        src_ptrs.push_back(reinterpret_cast<const uint8_t*>(src_mem.GetData()));
        dst_ptrs.push_back(dst_ptr + channels_size);
        channels_size += num_channels * dataSize;
    }

    const size_t iter_count = getParentEdgeAt(0)->getMemory().GetSize() / channelsDataSize[0];

    parallel_for(iter_count, [&](int i) {
        const size_t dst_off = i * channels_size;
        for (int j = 0; j < num_src; j++) {
            cpu_memcpy(dst_ptrs[j] + dst_off, src_ptrs[j] + i * channelsDataSize[j], channelsDataSize[j]);
        }
    });
}

REG_MKLDNN_PRIM_FOR(MKLDNNConcatNode, Concatenation);<|MERGE_RESOLUTION|>--- conflicted
+++ resolved
@@ -178,16 +178,6 @@
             }
         }
 
-<<<<<<< HEAD
-        config.outConfs[0].desc = MKLDNNPlugin::make_unique<BlockedMemoryDesc>(outputPrecision, dstDims, blkDims, order, offset, offsets, strides);
-
-        for (size_t i = 0; i < getParentEdges().size(); i++) {
-            const auto& srcBlkDims = refConfig.inConfs[i].desc->as<BlockedMemoryDesc>()->getBlockDims();
-            const auto& dims = refConfig.inConfs[i].desc->getShape().getStaticDims();
-
-            config.inConfs[i].inPlace = 0;
-            config.inConfs[i].desc = MKLDNNPlugin::make_unique<BlockedMemoryDesc>(inputPrecision, dims, srcBlkDims, order, offset, offsets, strides);
-=======
         config.outConfs[0].desc = MKLDNNPlugin::make_unique<BlockedMemoryDesc>(outputPrecision, Shape(dstDims), blkDims, order, offset, offsets, strides);
 
         for (size_t i = 0; i < getParentEdges().size(); i++) {
@@ -196,7 +186,6 @@
 
             config.inConfs[i].inPlace = 0;
             config.inConfs[i].desc = MKLDNNPlugin::make_unique<BlockedMemoryDesc>(inputPrecision, shape, srcBlkDims, order, offset, offsets, strides);
->>>>>>> 961ef4ca
         }
         supportedPrimitiveDescriptors.emplace_back(config, impl_desc_type::unknown);
     }
@@ -444,11 +433,7 @@
     for (size_t i = 0; i < config.inConfs.size(); i++) {
         auto inpBlockingDesc = MemoryDescUtils::convertToBlockedDescriptor(*config.inConfs[i].desc);
         config.inConfs[i].desc = MKLDNNPlugin::make_unique<BlockedMemoryDesc>(inpBlockingDesc.getPrecision(),
-<<<<<<< HEAD
-                                                                inpBlockingDesc.getShape().getStaticDims(),
-=======
                                                                 inpBlockingDesc.getShape(),
->>>>>>> 961ef4ca
                                                                 inpBlockingDesc.getBlockDims(),
                                                                 inpBlockingDesc.getOrder(),
                                                                 firstOutBlockingDesc.getOffsetPadding() + offset,
