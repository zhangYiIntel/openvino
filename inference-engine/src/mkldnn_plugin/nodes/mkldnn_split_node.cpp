--- conflicted
+++ resolved
@@ -142,15 +142,9 @@
         config.inConfs[0].desc = MKLDNNPlugin::make_unique<BlockedMemoryDesc>(itr->second->createDesc(inpPrecision, srcShape.getStaticDims()));
         config.inConfs[1].inPlace = -1;
         config.inConfs[1].constant = true;
-<<<<<<< HEAD
-        config.inConfs[1].desc = MKLDNNPlugin::make_unique<BlockedMemoryDesc>(axisPrecision, SizeVector{1});
-        if (INPUTS_NUM == 3) {
-            config.inConfs[2].desc = MKLDNNPlugin::make_unique<BlockedMemoryDesc>(axisPrecision, SizeVector{outputShapes.size()});
-=======
         config.inConfs[1].desc = MKLDNNPlugin::make_unique<BlockedMemoryDesc>(axisPrecision, Shape(SizeVector {1}));
         if (INPUTS_NUM == 3) {
             config.inConfs[2].desc = MKLDNNPlugin::make_unique<BlockedMemoryDesc>(axisPrecision, Shape(SizeVector{outputShapes.size()}));
->>>>>>> 961ef4ca
             config.inConfs[2].constant = true;
         }
 
@@ -195,11 +189,7 @@
             }
         }
 
-<<<<<<< HEAD
-        config.inConfs[0].desc = MKLDNNPlugin::make_unique<BlockedMemoryDesc>(inpPrecision, srcShape.getStaticDims(), blkDims, order, offset, offsets, strides);
-=======
         config.inConfs[0].desc = MKLDNNPlugin::make_unique<BlockedMemoryDesc>(inpPrecision, srcShape, blkDims, order, offset, offsets, strides);
->>>>>>> 961ef4ca
 
         for (size_t i = 0; i < outputShapes.size(); i++) {
             auto outBlockingDesc = refConfig.outConfs[i].desc->as<BlockedMemoryDesc>();
@@ -207,11 +197,7 @@
             const auto& dims = outBlockingDesc->getShape().getStaticDims();
 
             config.outConfs[i].inPlace = 0;
-<<<<<<< HEAD
-            config.outConfs[i].desc = MKLDNNPlugin::make_unique<BlockedMemoryDesc>(outPrecision, dims, outBlkDims, order, offset, offsets, strides);
-=======
             config.outConfs[i].desc = MKLDNNPlugin::make_unique<BlockedMemoryDesc>(outPrecision, Shape(dims), outBlkDims, order, offset, offsets, strides);
->>>>>>> 961ef4ca
         }
         supportedPrimitiveDescriptors.emplace_back(config, impl_desc_type::unknown);
     }
@@ -227,15 +213,9 @@
         config.inConfs[0].desc = creatorsMap.at(GeneralLayout::nspc)->createUniqueDesc(inpPrecision, srcShape.getStaticDims());
         config.inConfs[1].inPlace = -1;
         config.inConfs[1].constant = true;
-<<<<<<< HEAD
-        config.inConfs[1].desc = MKLDNNPlugin::make_unique<BlockedMemoryDesc>(axisPrecision, SizeVector{1});
-        if (INPUTS_NUM == 3) {
-            config.inConfs[2].desc = MKLDNNPlugin::make_unique<BlockedMemoryDesc>(axisPrecision, SizeVector{outputShapes.size()});
-=======
         config.inConfs[1].desc = MKLDNNPlugin::make_unique<BlockedMemoryDesc>(axisPrecision, Shape(SizeVector{1}));
         if (INPUTS_NUM == 3) {
             config.inConfs[2].desc = MKLDNNPlugin::make_unique<BlockedMemoryDesc>(axisPrecision, Shape(SizeVector{outputShapes.size()}));
->>>>>>> 961ef4ca
             config.inConfs[2].constant = true;
         }
         config.outConfs.resize(outputShapes.size());
@@ -387,11 +367,7 @@
     for (size_t i = 0; i < outputShapes.size(); i++) {
         auto outBlockingDesc = MemoryDescUtils::convertToBlockedDescriptor(*config.outConfs[i].desc);
         config.outConfs[i].desc = MKLDNNPlugin::make_unique<BlockedMemoryDesc>(outBlockingDesc.getPrecision(),
-<<<<<<< HEAD
-                                                                 outBlockingDesc.getShape().getStaticDims(),
-=======
                                                                  outBlockingDesc.getShape(),
->>>>>>> 961ef4ca
                                                                  outBlockingDesc.getBlockDims(),
                                                                  outBlockingDesc.getOrder(),
                                                                  firstInBlockingDesc.getOffsetPadding() + offset,
