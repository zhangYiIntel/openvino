--- conflicted
+++ resolved
@@ -593,12 +593,8 @@
             int e_start = edge->getParent()->execIndex;
             int e_finish = edge->getChild()->execIndex;
 
-<<<<<<< HEAD
-            int64_t e_size = edge->getDesc().getMemSize();  // size in bytes (from the beginning of data to the last element)
-=======
             int64_t e_size = edge->getDesc().getMaxMemSize();  // size in bytes (from the beginning of data to the last element)
             //TODO [DS]: phase 2: remove this restriction
->>>>>>> 961ef4ca
             if (e_size == MemoryDesc::UNDEFINED_SIZE) {
                 IE_THROW() << "Can not allocate memory since the size is undefined.";
             }
@@ -962,30 +958,18 @@
     return config;
 }
 
-<<<<<<< HEAD
-void MKLDNNGraph::getInputBlobs(InferenceEngine::BlobMap &resp) {
-    for (auto &it : inputNodesMap) {
-        resp[it.first] = MemoryDescUtils::interpretAsBlob(it.second->getChildEdgeAt(0)->getMemory());
-=======
 Blob::Ptr MKLDNNGraph::getInputBlob(const std::string& name) {
     auto itr = inputNodesMap.find(name);
     if (itr != inputNodesMap.end()) {
         return MemoryDescUtils::interpretAsBlob(itr->second->getChildEdgeAt(0)->getMemory());
->>>>>>> 961ef4ca
     }
     return nullptr;
 }
 
-<<<<<<< HEAD
-void MKLDNNGraph::getOutputBlobs(InferenceEngine::BlobMap &resp) {
-    for (auto &it : outputNodesMap) {
-        resp[it.first] = MemoryDescUtils::interpretAsBlob(it.second->getParentEdgeAt(0)->getMemory());
-=======
 Blob::Ptr MKLDNNGraph::getOutputBlob(const std::string& name) {
     auto itr = outputNodesMap.find(name);
     if (itr != outputNodesMap.end()) {
         return MemoryDescUtils::interpretAsBlob(itr->second->getParentEdgeAt(0)->getMemory());
->>>>>>> 961ef4ca
     }
     return nullptr;
 }
