// Copyright (C) 2018-2021 Intel Corporation
// SPDX-License-Identifier: Apache-2.0
//

#include "mkldnn_node.h"
#include "mkldnn_extension_mngr.h"
#include "mkldnn_itt.h"

#include "caseless.hpp"
#include <vector>
#include <string>
#include <limits>
#include <cstdint>
#include <unordered_map>

#include <nodes/mkldnn_concat_node.h>
#include <nodes/mkldnn_conv_node.h>
#include <nodes/mkldnn_deconv_node.h>
#include <nodes/mkldnn_eltwise_node.h>
#include <nodes/mkldnn_matmul_node.h>
#include <nodes/mkldnn_fullyconnected_node.h>
#include <nodes/mkldnn_generic_node.h>
#include <nodes/mkldnn_input_node.h>
#include <nodes/mkldnn_lrn_node.h>
#include <nodes/mkldnn_pooling_node.h>
#include <nodes/mkldnn_reorder_node.h>
#include <nodes/mkldnn_reshape_node.h>
#include <nodes/mkldnn_softmax_node.h>
#include <nodes/mkldnn_tile_node.h>
#include <nodes/mkldnn_split_node.h>
#include <nodes/mkldnn_pad_node.h>
#include <nodes/mkldnn_transpose_node.h>
#include <nodes/mkldnn_memory_node.hpp>
#include <nodes/mkldnn_mvn_node.h>
#include <nodes/mkldnn_normalize_node.h>
#include <nodes/mkldnn_reduce_node.h>
#include <nodes/mkldnn_tensoriterator_node.h>
#include <nodes/mkldnn_scatter_update_node.h>
#include <nodes/mkldnn_interpolate_node.h>
#include <nodes/mkldnn_depth_to_space_node.h>
#include <nodes/mkldnn_space_to_depth_node.h>
#include <nodes/mkldnn_strided_slice_node.h>
#include <nodes/mkldnn_shuffle_channels_node.h>
#include <nodes/mkldnn_reference_node.h>
#include <nodes/mkldnn_fake_quantize_node.h>
#include <mkldnn_types.h>
#include <dnnl_types.h>
#include "mkldnn_extension_utils.h"

#include "nodes/common/cpu_memcpy.h"
#include "mkldnn_debug.h"
#include "utils/rt_info/memory_formats_attribute.hpp"

#include <ie_ngraph_utils.hpp>
#include "utils/general_utils.h"
#include "utils/cpu_utils.hpp"
#include "nodes/common/cpu_convert.h"
#include "cpu_memory_desc_utils.h"

using namespace mkldnn;
using namespace MKLDNNPlugin;
using namespace openvino;

using namespace InferenceEngine::details;
namespace MKLDNNPlugin {
static const InferenceEngine::details::caseless_unordered_map<std::string, Type> type_to_name_tbl = {
        { "Constant", Input },
        { "Parameter", Input },
        { "Result", Output },
        { "Convolution", Convolution },
        { "GroupConvolution", Convolution },
        { "MatMul", MatMul },
        { "FullyConnected", FullyConnected },
        { "MaxPool", Pooling },
        { "AvgPool", Pooling },
        { "Add", Eltwise },
        { "Subtract", Eltwise },
        { "Multiply", Eltwise },
        { "Divide", Eltwise },
        { "SquaredDifference", Eltwise },
        { "Maximum", Eltwise },
        { "Minimum", Eltwise },
        { "Mod", Eltwise },
        { "FloorMod", Eltwise },
        { "Power", Eltwise },
        { "PowerStatic", Eltwise },
        { "Equal", Eltwise },
        { "NotEqual", Eltwise },
        { "Greater", Eltwise },
        { "GreaterEqual", Eltwise },
        { "Less", Eltwise },
        { "LessEqual", Eltwise },
        { "LogicalAnd", Eltwise },
        { "LogicalOr", Eltwise },
        { "LogicalXor", Eltwise },
        { "LogicalNot", Eltwise },
        { "Relu", Eltwise },
        { "LeakyRelu", Eltwise },
        { "Gelu", Eltwise },
        { "Elu", Eltwise },
        { "Tanh", Eltwise },
        { "Sigmoid", Eltwise },
        { "Abs", Eltwise },
        { "Sqrt", Eltwise },
        { "Clamp", Eltwise },
        { "Exp", Eltwise },
        { "SwishCPU", Eltwise },
        { "HSwish", Eltwise },
        { "Mish", Eltwise },
        { "HSigmoid", Eltwise },
        { "Round", Eltwise },
        { "PRelu", Eltwise },
        { "Erf", Eltwise },
        { "SoftPlus", Eltwise },
        { "Reshape", Reshape },
        { "Squeeze", Reshape },
        { "Unsqueeze", Reshape },
        { "Softmax", Softmax },
        { "Reorder", Reorder },
        { "BatchToSpace", BatchToSpace },
        { "SpaceToBatch", SpaceToBatch },
        { "DepthToSpace", DepthToSpace },
        { "SpaceToDepth", SpaceToDepth },
        { "Roll", Roll },
        { "LRN", Lrn },
        { "Split", Split },
        { "VariadicSplit", Split },
        { "Concat", Concatenation },
        { "ConvolutionBackpropData", Deconvolution },
        { "GroupConvolutionBackpropData", Deconvolution },
        { "StridedSlice", StridedSlice },
        { "Tile", Tile },
        { "ROIAlign", ROIAlign },
        { "ROIPooling", ROIPooling },
        { "PSROIPooling", PSROIPooling },
        { "DeformablePSROIPooling", PSROIPooling },
        { "Pad", Pad },
        { "Transpose", Transpose },
        { "LSTMCell", RNNCell },
        { "GRUCell", RNNCell },
        { "RNNCell", RNNCell },
        { "LSTMSequence", RNNSeq },
        { "GRUSequence", RNNSeq },
        { "RNNSequence", RNNSeq },
        { "FakeQuantize", FakeQuantize },
        { "BinaryConvolution", BinaryConvolution },
        { "DeformableConvolution", DeformableConvolution },
        { "TensorIterator", TensorIterator },
        { "Loop", TensorIterator },
        { "ReadValue", MemoryInput},  // for construction from name ctor, arbitrary name is used
        { "Assign", MemoryOutput },  // for construction from layer ctor
        { "Convert", Convert },
        { "MVN", MVN},
        { "NormalizeL2", NormalizeL2},
        { "ScatterUpdate", ScatterUpdate},
        { "ScatterElementsUpdate", ScatterElementsUpdate},
        { "ScatterNDUpdate", ScatterNDUpdate},
        { "Interpolate", Interpolate},
        { "ReduceL1", Reduce},
        { "ReduceL2", Reduce},
        { "ReduceLogicalAnd", Reduce},
        { "ReduceLogicalOr", Reduce},
        { "ReduceMax", Reduce},
        { "ReduceMean", Reduce},
        { "ReduceMin", Reduce},
        { "ReduceProd", Reduce},
        { "ReduceSum", Reduce},
        { "ReduceLogSum", Reduce},
        { "ReduceLogSumExp", Reduce},
        { "ReduceSumSquare", Reduce},
        { "Broadcast", Broadcast},
        { "EmbeddingSegmentsSum", EmbeddingSegmentsSum},
        { "EmbeddingBagPackedSum", EmbeddingBagPackedSum},
        { "EmbeddingBagOffsetsSum", EmbeddingBagOffsetsSum},
        { "Gather", Gather},
        { "GatherElements", GatherElements},
        { "GatherND", GatherND},
        { "OneHot", OneHot},
        { "RegionYolo", RegionYolo},
        { "Select", Select},
        { "ShuffleChannels", ShuffleChannels},
        { "DFT", DFT},
        { "IDFT", DFT},
        { "Abs", Math},
        { "Acos", Math},
        { "Acosh", Math},
        { "Asin", Math},
        { "Asinh", Math},
        { "Atan", Math},
        { "Atanh", Math},
        { "Ceil", Math},
        { "Ceiling", Math},
        { "Cos", Math},
        { "Cosh", Math},
        { "Floor", Math},
        { "HardSigmoid", Math},
        { "Log", Math},
        { "Neg", Math},
        { "Reciprocal", Math},
        { "Selu", Math},
        { "Sign", Math},
        { "Sin", Math},
        { "Sinh", Math},
        { "SoftPlus", Math},
        { "Softsign", Math},
        { "Tan", Math},
        { "CTCLoss", CTCLoss},
        { "Bucketize", Bucketize},
        { "CTCGreedyDecoder", CTCGreedyDecoder},
        { "CTCGreedyDecoderSeqLen", CTCGreedyDecoderSeqLen},
        { "CumSum", CumSum},
        { "DetectionOutput", DetectionOutput},
        { "ExperimentalDetectronDetectionOutput", ExperimentalDetectronDetectionOutput},
        { "LogSoftmax", LogSoftmax},
        { "TopK", TopK},
        { "GatherTree", GatherTree},
        { "GRN", GRN},
        { "Range", Range},
        { "Proposal", Proposal},
        { "ReorgYolo", ReorgYolo},
        { "ReverseSequence", ReverseSequence},
        { "ExperimentalDetectronTopKROIs", ExperimentalDetectronTopKROIs},
        { "ExperimentalDetectronROIFeatureExtractor", ExperimentalDetectronROIFeatureExtractor},
        { "ExperimentalDetectronPriorGridGenerator", ExperimentalDetectronPriorGridGenerator},
        { "ExperimentalDetectronGenerateProposalsSingleImage", ExperimentalDetectronGenerateProposalsSingleImage},
        { "ExtractImagePatches", ExtractImagePatches},
<<<<<<< HEAD
        { "NonMaxSuppressionIEInternal", NonMaxSuppression},
        { "MatrixNms", MatrixNms},
        { "MulticlassNms", MulticlassNms}
=======
        { "NonMaxSuppression", NonMaxSuppression}
>>>>>>> 961ef4ca
};

Type TypeFromName(const std::string type) {
    auto itType = type_to_name_tbl.find(type);
    if (type_to_name_tbl.end() != itType) {
        return itType->second;
    } else {
        return Unknown;
    }
}

}  //  namespace MKLDNNPlugin

MKLDNNNode::NodesFactory & MKLDNNNode::factory() {
    static NodesFactory factoryInstance;
    return factoryInstance;
}

MKLDNNNode::MKLDNNNode(const std::shared_ptr<ngraph::Node>& op, const mkldnn::engine& eng, MKLDNNWeightsSharing::Ptr &w_cache)
        : selectedPrimitiveDescriptorIndex(-1), permanent(false), temporary(false), constant(ConstantType::Unknown),
          weightCache(w_cache), engine(eng), name(op->get_friendly_name()), typeStr(op->get_type_name()),
          type(TypeFromName(op->get_type_name())), profiling(op->get_friendly_name()) {
    algorithm = Algorithm::Undefined;
    fusingPort = -1;
    const std::string errorPrefix = "Ngraph operation " + std::string(op->get_type_name()) + " with name " + op->get_friendly_name();

    for (size_t i = 0; i < op->get_input_size(); i++) {
        const auto &shape = op->get_input_partial_shape(i);

        bool isScalar = false;
        if (shape.rank().is_static()) {
            isScalar = shape.rank().get_length() == 0;
        }
        inputShapes.emplace_back(isScalar ? ngraph::PartialShape{1} : shape);
        originalInputPrecisions.emplace_back(details::convertPrecision(op->get_input_element_type(i)));
    }

    if (typeStr != "Result" && typeStr != "Assign") {
        if (op->get_output_size() == 0) {
            IE_THROW() << "Node with type '" << typeStr << "' and name '" << name << "' does not have any outputs.";
        }
        for (size_t i = 0; i < op->get_output_size(); i++) {
            const auto &shape = op->get_output_partial_shape(i);

            bool isScalar = false;
            if (shape.rank().is_static()) {
                isScalar = shape.rank().get_length() == 0;
            }
            outputShapes.emplace_back(isScalar ? ngraph::PartialShape{1} : shape);
            originalOutputPrecisions.emplace_back(details::convertPrecision(op->get_output_element_type(i)));
        }
    }

    const auto& rtInfo = op->get_rt_info();
    if (rtInfo.count("originalLayersNames")) {
        originalLayers = getRTInfoValue(rtInfo, "originalLayersNames");
    }

    if (originalLayers.empty()) {
        addOriginalLayer(name);
    }

    auto primitivesPriority = getPrimitivesPriorityValue(op);
    if (!primitivesPriority.empty()) {
        std::istringstream stream(primitivesPriority);
        std::string str;
        while (getline(stream, str, ',')) {
            if (str.substr(0, 4) != "cpu:")
                continue;
            implPriorities.push_back(parse_impl_name(str));
            if (implPriorities[implPriorities.size() - 1] == impl_desc_type::unknown &&
                str != "cpu:unknown")
                IE_THROW() << "Unsupported CPU implementation " << str << " for node " << getName();
        }
    }

    if (op != nullptr) {
        std::string inputMemoryFormats = ngraph::getMLKDNNInputMemoryFormats(op);
        if (!inputMemoryFormats.empty()) {
            std::istringstream stream(inputMemoryFormats);
            std::string str;
            while (getline(stream, str, ',')) {
                if (str.substr(0, 4) != "cpu:")
                    continue;
                inputMemoryFormatsFilter.push_back(mkldnn::utils::str2fmt(str.substr(4, str.size()).c_str()));
            }
        }

        std::string outputMemoryFormats = ngraph::getMLKDNNOutputMemoryFormats(op);
        if (!outputMemoryFormats.empty()) {
            std::istringstream stream(outputMemoryFormats);
            std::string str;
            while (getline(stream, str, ',')) {
                if (str.substr(0, 4) != "cpu:")
                    continue;
                outputMemoryFormatsFilter.push_back(mkldnn::utils::str2fmt(str.substr(4, str.size()).c_str()));
            }
        }
    }
}

MKLDNNNode::MKLDNNNode(const std::string& type, const std::string& name, const mkldnn::engine& eng, MKLDNNWeightsSharing::Ptr &w_cache)
        : selectedPrimitiveDescriptorIndex(-1), permanent(false), temporary(false), constant(ConstantType::Unknown),
          weightCache(w_cache), engine(eng), name(name), typeStr(type),
          type(TypeFromName(type)), profiling(name) {
    // TODO [NM]: What about filling inDims and outDims?
}

void MKLDNNNode::addEdge(const MKLDNNEdgeWeakPtr& edge) {
    auto edgePtr = edge.lock();
    if (!edgePtr)
        return;
    auto parentPtr = edgePtr->getParent();
    auto childPtr = edgePtr->getChild();
    if (!parentPtr || !childPtr)
        return;

    parentPtr->childEdges.push_back(edge);
    childPtr->parentEdges.push_back(edge);
}

void MKLDNNNode::removeEdge(const MKLDNNEdgeWeakPtr& edge) {
    auto edgePtr = edge.lock();
    if (!edgePtr)
        return;
    auto parentPtr = edgePtr->getParent();
    auto childPtr = edgePtr->getChild();
    if (!parentPtr || !childPtr)
        return;
    for (auto it = childPtr->parentEdges.begin(); it != childPtr->parentEdges.end(); it++) {
        auto parentEdge = (*it).lock();
        if (parentEdge && parentEdge->getChild() == childPtr && parentEdge->getParent() == parentPtr) {
            childPtr->parentEdges.erase(it);
            break;
        }
    }
    for (auto it = parentPtr->childEdges.begin(); it != parentPtr->childEdges.end(); it++) {
        auto childEdge = (*it).lock();
        if (childEdge && childEdge->getChild() == childPtr && childEdge->getParent() == parentPtr) {
            parentPtr->childEdges.erase(it);
            break;
        }
    }
}

void MKLDNNNode::remove() {
    auto parent_edges = parentEdges;
    for (const auto &parentEdge : parent_edges) {
        removeEdge(parentEdge);
    }
    auto child_edges = childEdges;
    for (const auto &childEdge : child_edges) {
        removeEdge(childEdge);
    }
}

bool MKLDNNNode::isEdgesEmpty(const std::vector<MKLDNNEdgeWeakPtr>& edges) const {
    for (auto &edge : edges) {
        if (edge.lock())
            return false;
    }
    return true;
}

void MKLDNNNode::selectOptimalPrimitiveDescriptor() {
    selectPreferPrimitiveDescriptor(getPrimitivesPriority(), false);
}

void MKLDNNNode::selectPreferPrimitiveDescriptor(const std::vector<impl_desc_type>& priority, bool ignoreConstInputs) {
    for (auto& type : priority) {
        int selectedPrimitive = -1;
        int equalsFormatCount = -1;
        for (size_t i = 0; i < getSupportedPrimitiveDescriptors().size(); i++) {
            impl_desc_type supportedType = getSupportedPrimitiveDescriptors()[i].getImplementationType();
            if (type == supportedType) {
                int equalsLocalFormatCount = 0;
                if (getSupportedPrimitiveDescriptors()[i].getConfig().inConfs.size() > getParentEdges().size())
                    continue;
                for (size_t j = 0; j < getSupportedPrimitiveDescriptors()[i].getConfig().inConfs.size(); j++) {
                    auto parentEdge = getParentEdgeAt(j);
                    auto parentPtr = parentEdge->getParent();

                    // We don't take into account constant edges since reorders on them will be executed on load network stage
                    if (ignoreConstInputs && j > 0 && parentPtr->isConstant()) {
                        equalsLocalFormatCount++;
                        continue;
                    }

                    auto parent_spd = parentPtr->getSelectedPrimitiveDescriptor();

                    if (parent_spd != nullptr && !parent_spd->getConfig().outConfs.empty()) {
                        int inNum = parentEdge->getInputNum();
                        if (inNum < 0 || inNum >= parent_spd->getConfig().outConfs.size()) {
                            inNum = 0;
                        }
                        auto& curDesc = getSupportedPrimitiveDescriptors()[i].getConfig().inConfs[j].desc;
                        auto& parentDesc = parent_spd->getConfig().outConfs[inNum].desc;

                        if (curDesc->isCompatible(*parentDesc)) {
                            equalsLocalFormatCount++;
                        }
                    }
                }
                if (equalsLocalFormatCount > equalsFormatCount) {
                    equalsFormatCount = equalsLocalFormatCount;
                    selectedPrimitive = static_cast<int>(i);
                }
            }
        }
        if (selectedPrimitive >= 0) {
            selectPrimitiveDescriptorByIndex(selectedPrimitive);
            return;
        }
    }

    if (getSupportedPrimitiveDescriptors().empty())
        IE_THROW() << "Supported primitive descriptors list is empty for node: " << getName();
    // fallback. If there are no primitives from priority list just select a first
    selectPrimitiveDescriptorByIndex(0);
}

bool MKLDNNNode::canBeInPlace() const {
    if (getParentEdges().size() != 1 || getParentEdgeAt(0)->getParent()->getChildEdges().size() != 1 ||
            (getParentEdgeAt(0)->getParent()->isConstant() && !getParentEdgeAt(0)->getChild()->isConstant()))
        return false;

    // TODO: we need to extend this logic to properly handle all possible inplace conflicts
    if (getParentEdges().size() == 1 && getParentEdgeAt(0)->getParent()->getType() == Reshape) {
        auto reshapeNode = getParentEdgeAt(0)->getParent();
        if (reshapeNode->getParentEdgeAt(0)->getParent()->getChildEdges().size() != 1)
            return false;
    }

    auto inShape = getParentEdgeAt(0)->getShape();
    for (size_t cIdx = 0; cIdx < getChildEdges().size(); cIdx++) {
        if (getChildEdgeAt(cIdx)->getShape() != inShape) {
            return false;
        }
    }
    return true;
}

void MKLDNNNode::resolveNotAllocatedEdges() {
    const NodeDesc *selected_pd = getSelectedPrimitiveDescriptor();
    if (!selected_pd)
        IE_THROW() << "Cannot find selected primitive descriptor for node: " << getName();
    for (size_t i = 0; i < getParentEdges().size() && i < selected_pd->getConfig().inConfs.size(); i++) {
        auto parentEdge = getParentEdgeAt(i);

        if (parentEdge->getStatus() != MKLDNNEdge::Status::NotAllocated || selected_pd->getConfig().inConfs[i].inPlace < 0)
            continue;

        auto * memPtr = reinterpret_cast<char*>(parentEdge->getMemory().GetData());
        parentEdge->getMemoryPtr().reset(new MKLDNNMemory(getEngine()));
        parentEdge->getMemoryPtr()->Create(*selected_pd->getConfig().inConfs[i].desc, memPtr);

        parentEdge->changeStatus(MKLDNNEdge::Status::Allocated);
    }
    for (size_t i = 0; i < getChildEdges().size() && i < selected_pd->getConfig().outConfs.size(); i++) {
        auto childEdge = getChildEdgeAt(i);

        if (childEdge->getStatus() != MKLDNNEdge::Status::NotAllocated || selected_pd->getConfig().outConfs[i].inPlace < 0)
            continue;

        auto * memPtr = reinterpret_cast<char*>(childEdge->getMemory().GetData());
        childEdge->getMemoryPtr().reset(new MKLDNNMemory(getEngine()));
        childEdge->getMemoryPtr()->Create(*selected_pd->getConfig().outConfs[i].desc, memPtr);

        childEdge->changeStatus(MKLDNNEdge::Status::Allocated);
    }
}

std::string MKLDNNNode::getPrimitiveDescriptorType() {
    auto selectedPrimitiveDesc = getSelectedPrimitiveDescriptor();

    impl_desc_type type = impl_desc_type::undef;
    if (selectedPrimitiveDesc) {
        type = selectedPrimitiveDesc->getImplementationType();
    }

    std::string str_type;

    auto add_type = [&](std::string t) {
        if (!str_type.empty() && t.c_str()[0] != '_')
            str_type += "_";
        str_type += t;
    };

#define SEARCH_TYPE(_type)                                          \
    if ((type & impl_desc_type::_type) == impl_desc_type::_type)    \
        add_type(#_type)

    SEARCH_TYPE(undef);
    SEARCH_TYPE(reorder);
    SEARCH_TYPE(jit);
    SEARCH_TYPE(gemm);
    SEARCH_TYPE(ref);

    SEARCH_TYPE(avx512);
    SEARCH_TYPE(avx2);
    SEARCH_TYPE(avx);
    SEARCH_TYPE(sse42);
    SEARCH_TYPE(blas);
    SEARCH_TYPE(any);
    SEARCH_TYPE(uni);

    SEARCH_TYPE(winograd);
    SEARCH_TYPE(_dw);
    SEARCH_TYPE(_1x1);

    if (type == impl_desc_type::unknown)
        str_type = "unknown";
    else if (str_type.empty())
        str_type = "undef";

    // adding layer precision to the performance counters as one of the token
    // currently we treat a layer executing in int8 mode if its input is I8 or U8. if input is U8, we still
    // add I8 since I8 is special placeholder. The real calc precision might be quite complex and in most cases
    // it is mixed precision.
    if (selectedPrimitiveDesc) {
        if (!selectedPrimitiveDesc->getConfig().inConfs.empty()) {
            if (selectedPrimitiveDesc->getConfig().inConfs[0].desc->getPrecision() != InferenceEngine::Precision::U8) {
                str_type += "_" + std::string(selectedPrimitiveDesc->getConfig().inConfs[0].desc->getPrecision().name());
            } else {
                str_type += "_I8";
            }
        } else {
            if (selectedPrimitiveDesc->getConfig().outConfs[0].desc->getPrecision() != InferenceEngine::Precision::U8) {
                str_type += "_" + std::string(selectedPrimitiveDesc->getConfig().outConfs[0].desc->getPrecision().name());
            } else {
                str_type += "_I8";
            }
        }
    }

    return str_type;
}

const MKLDNNEdgePtr MKLDNNNode::getParentEdgeAt(size_t idx) const {
    if (idx >= parentEdges.size())
        IE_THROW() << "Node " << getName() << " contains less parent edges than " << idx;
    auto parentEdgePtr = parentEdges[idx].lock();
    if (!parentEdgePtr)
        IE_THROW() << "Node " << getName() << " contains empty parent edge for index " << idx;
    return parentEdgePtr;
}

const MKLDNNEdgePtr MKLDNNNode::getChildEdgeAt(size_t idx) const {
    if (idx >= childEdges.size())
        IE_THROW() << "Node " << getName() << " contains less child edges than " << idx;
    auto childEdgePtr = childEdges[idx].lock();
    if (!childEdgePtr)
        IE_THROW() << "Node " << getName() << " contains empty child edge for index " << idx;
    return childEdgePtr;
}

const std::vector<MKLDNNEdgePtr> MKLDNNNode::getParentEdgesAtPort(size_t idx) const {
    if (idx >= inputShapes.size())
        IE_THROW() << "Node " << getName() << " contains less input ports than " << idx;

    std::vector<MKLDNNEdgePtr> res;
    for (auto &edge_w : parentEdges) {
        auto edge = edge_w.lock();
        if (!edge)
            IE_THROW() << "Node " << getName() << " contains dead weak ptr";
        if (edge->getOutputNum() == idx) res.push_back(edge);
    }
    return res;
}

const std::vector<MKLDNNEdgePtr> MKLDNNNode::getChildEdgesAtPort(size_t idx) const {
    if (idx >= outputShapes.size())
        IE_THROW() << "Node " << getName() << " contains less output ports than " << idx;

    std::vector<MKLDNNEdgePtr> res;
    for (auto &edge_w : childEdges) {
        auto edge = edge_w.lock();
        if (!edge)
            IE_THROW() << "Node " << getName() << " contains dead weak ptr";
        if (edge->getInputNum() == idx) res.push_back(edge);
    }
    return res;
}


std::vector<memory::format_tag> MKLDNNNode::getAvailableFormatsForDims(const Shape &dims) const {
    if (dims.getRank() == 0)
        return {memory::format_tag::x};
    else if (dims.getRank() == 1)
        return {memory::format_tag::x};
    else if (dims.getRank() == 2)
        return {memory::format_tag::nc};
    else if (dims.getRank() == 3)
        return {memory::format_tag::tnc, memory::format_tag::ntc};
    else if (dims.getRank() == 4)
        return {memory::format_tag::nchw, memory::format_tag::nChw8c, memory::format_tag::nChw16c};
    else if (dims.getRank() == 5)
        return {memory::format_tag::ncdhw, memory::format_tag::nCdhw8c, memory::format_tag::nCdhw16c};
    return {memory::format_tag::any};
}

void MKLDNNNode::execute(mkldnn::stream strm) {
    if (prim) {
        (*prim).execute(strm, primArgs);
    }
}

void MKLDNNNode::initSupportedPrimitiveDescriptors() {
    if (!supportedPrimitiveDescriptors.empty())
        return;

    for (auto& desc : descs) {
        auto itpd = desc.createPrimitiveDescriptorIterator(engine);

        while (static_cast<bool>(itpd)) {
            NodeConfig config;
            config.dynBatchSupport = true;
            for (size_t i = 0; i < descInputNumbers(desc); i++) {
                PortConfig portConfig;
                portConfig.inPlace = -1;
                portConfig.constant = false;
                portConfig.desc = MemoryDescUtils::applyUndefinedOffset(*getSrcMemDesc(itpd, i));
                config.inConfs.push_back(portConfig);
            }

            for (size_t i = 0; i < descOutputNumbers(desc); i++) {
                PortConfig portConfig;
                portConfig.inPlace = canBeInPlace() ? 0 : -1;
                portConfig.constant = false;
                portConfig.desc = MemoryDescUtils::applyUndefinedOffset(*getDstMemDesc(itpd, i));
                config.outConfs.push_back(portConfig);
            }
            impl_desc_type impl_type = parse_impl_name(itpd.impl_info_str());

            supportedPrimitiveDescriptors.emplace_back(config, impl_type);
            if (!itpd.next_impl())
                break;
        }
    }
}

void MKLDNNNode::filterSupportedPrimitiveDescriptors() {
    // Compare by partial layout descriptor (without particular strides values)
    auto areCompatible = [](const MemoryDesc& desc, mkldnn::memory::format_tag fmt) -> bool {
        MKLDNNMemoryDesc fmt_tdesc = MKLDNNMemoryDesc{
            MKLDNNDims(desc.getShape().getStaticDims()),
            MKLDNNExtensionUtils::IEPrecisionToDataType(desc.getPrecision()),
            fmt};

        return desc.isCompatible(fmt_tdesc);
// TODO [DS]: code clean up
//        auto tmp_partial_tdesc = PartialBlkDesc::extractFrom(fmt_tdesc);
//        auto actual_partial_tdesc = PartialBlkDesc::extractFrom(tdesc);
//        return tmp_partial_tdesc == actual_partial_tdesc;
    };

    if (!inputMemoryFormatsFilter.empty() || !outputMemoryFormatsFilter.empty()) {
        auto itpd = supportedPrimitiveDescriptors.begin();
        while (itpd != supportedPrimitiveDescriptors.end()) {
            const auto &config = itpd->getConfig();
            if (inputMemoryFormatsFilter.size() > config.inConfs.size() || outputMemoryFormatsFilter.size() > config.outConfs.size())
                IE_THROW() << "Incorrect number of input or output memory formats";

            bool isSuitableDesc = true;
            for (int i = 0; i < inputMemoryFormatsFilter.size(); i++) {
                const bool matched = areCompatible(*config.inConfs[i].desc, inputMemoryFormatsFilter[i]);
                isSuitableDesc &= matched;
            }
            for (int i = 0; i < outputMemoryFormatsFilter.size(); i++) {
                const bool matched = areCompatible(*config.outConfs[i].desc, outputMemoryFormatsFilter[i]);
                isSuitableDesc &= matched;
            }
            if (!isSuitableDesc) {
                itpd = supportedPrimitiveDescriptors.erase(itpd);
            } else {
                itpd++;
            }
        }
    }
}

void MKLDNNNode::initDescriptor(const NodeConfig& config) {
    auto* selectedPD = getSelectedPrimitiveDescriptor();
    if (!selectedPD) {
        return;
    }
    std::vector<const MemoryDesc*> inDescs;
    for (const auto& inConf : config.inConfs)
        inDescs.push_back(inConf.desc.get());
    std::vector<const MemoryDesc*> outDescs;
    for (const auto& outConf : config.outConfs)
        outDescs.push_back(outConf.desc.get());
    createDescriptor(inDescs, outDescs);

    std::shared_ptr<mkldnn::primitive_attr> attr = initPrimitiveAttr();

    NodeConfig rightConfig = selectedPD->getConfig();
    size_t selected_count = 0;
    for (size_t j = 0; j < descs.size(); j++) {
        const auto &desc = descs[j];
        primitive_desc_iterator itpd;
        if (attr == nullptr) {
            itpd = desc.createPrimitiveDescriptorIterator(engine);
        } else {
            itpd = desc.createPrimitiveDescriptorIterator(engine, *(attr.get()));
        }
        while (static_cast<bool>(itpd)) {
            NodeConfig cfg;
            cfg.dynBatchSupport = true;
            for (size_t i = 0; i < descInputNumbers(desc); i++) {
                PortConfig dataConfig;
                dataConfig.inPlace = canBeInPlace() ? 0 : -1;
                dataConfig.constant = false;
                dataConfig.desc = getSrcMemDesc(itpd, i);
                cfg.inConfs.push_back(dataConfig);
            }

            for (size_t i = 0; i < descOutputNumbers(desc); i++) {
                PortConfig dataConfig;
                dataConfig.inPlace = -1;
                dataConfig.constant = false;
                dataConfig.desc = getDstMemDesc(itpd, i);
                cfg.outConfs.push_back(dataConfig);
            }
            impl_desc_type impl_type = parse_impl_name(itpd.impl_info_str());
            if (selected_count == selectedPrimitiveDescriptorIndex) {
                if (impl_type != selectedPD->getImplementationType()) {
                    IE_THROW() << "Cannot get the original layer configuration!";
                }
                rightConfig = cfg;
            }
            if (j == descs.size() - 1) {
                if (impl_type == selectedPD->getImplementationType()) {
                    rightConfig = config;
                }
            }
            selected_count++;
            if (!itpd.next_impl())
                break;
        }
    }

    if (descs.empty()) {
        const auto& selectedConfig = selectedPD->getConfig();
        if (selectedConfig.inConfs.size() != config.inConfs.size() || selectedConfig.outConfs.size() != config.outConfs.size())
            return;

        for (size_t i = 0; i < selectedConfig.inConfs.size(); i++) {
            if (!selectedConfig.inConfs[i].desc->isCompatible(*config.inConfs[i].desc))
                IE_THROW() << "Incorrect descriptor for node: " << getName();
        }

        for (size_t i = 0; i < selectedConfig.outConfs.size(); i++) {
            if (!selectedConfig.outConfs[i].desc->isCompatible(*config.outConfs[i].desc))
                IE_THROW() << "Incorrect descriptor for node: " << getName();
        }
        rightConfig = config;
    }

    selectedPD->setConfig(rightConfig);
}

void MKLDNNNode::prepareMemory(const NodeDesc *selected_pd, mkldnn::primitive_desc_iterator& itpd) {
    for (size_t i = 0; i < getChildEdges().size(); i++) {
        auto &dstMemPtr = getChildEdgeAt(i)->getMemoryPtr();
        if (!dstMemPtr || !dstMemPtr->GetPrimitivePtr())
            IE_THROW() << "Destination memory didn't allocate for node " << getName()
                               << " to node " << getChildEdgeAt(i)->getChild()->getName() << ".";
    }
    for (size_t i = 0; i < getParentEdges().size(); i++) {
        auto &srcMemPtr = getParentEdgeAt(i)->getMemoryPtr();
        if (!srcMemPtr || !srcMemPtr->GetPrimitivePtr())
            IE_THROW() << "Destination memory didn't allocate for node " << getName()
                               << " from node " << getParentEdgeAt(i)->getParent()->getName() << ".";
    }
    std::vector<MKLDNNMemoryDesc> intDescs;
    for (auto &it : internalBlobDesc)
        intDescs.push_back(it(itpd, 0));

    internalBlobMemory.clear();
    for (size_t i = 0; i < internalBlobs.size(); i++) {
        const auto &internalBlob = internalBlobs[i];

        auto create = [&] () {
            // TODO [DS]: internal blobs should be removed or rewritten using Memory object
            auto newDesc = MemoryDescUtils::convertToMKLDNNMemoryDesc(internalBlob->getTensorDesc());

            MKLDNNMemory memory{ engine };
            memory.Create(newDesc, internalBlob->buffer());

            MKLDNNMemoryPtr _ptr = MKLDNNMemoryPtr(new MKLDNNMemory(engine));
            _ptr->Create(intDescs[i]);
            _ptr->SetData(memory);

            return _ptr;
        };

        MKLDNNMemoryPtr ptr;
        if (weightCache != nullptr) {
            const uint64_t data_hash = weightCache->GetHashFunc().hash(
                    internalBlob->buffer(), internalBlob->byteSize());

            const std::string string_hash = name + "_" + std::to_string(i)
                                            + "_" + std::to_string(internalBlob->byteSize())
                                            + "_" + std::to_string(data_hash);

            ptr = *weightCache->findOrCreate(string_hash, create);
        } else {
            ptr = create();
        }

        internalBlobMemory.push_back(ptr);
    }
}

bool MKLDNNNode::isInplace() const {
    auto selected_pd = getSelectedPrimitiveDescriptor();
    if (selected_pd == nullptr)
        IE_THROW() << "Preferable primitive descriptor is not set.";
    auto config = selected_pd->getConfig();

    for (auto &in : config.inConfs) if (in.inPlace >= 0) return true;
    for (auto &out : config.outConfs) if (out.inPlace >= 0) return true;
    return false;
}

bool MKLDNNNode::isConstant() {
    if (constant == ConstantType::Unknown) {
        std::vector<MKLDNNNodePtr> checkNodes;
        for (size_t i = 0; i < getChildEdges().size(); i++) {
            checkNodes.push_back(getChildEdgeAt(i)->getChild());
        }
        while (constant != ConstantType::NoConst && !checkNodes.empty()) {
            constant = checkNodes.front()->checkConstant(LOOK_DOWN, checkNodes);
            checkNodes.erase(checkNodes.begin());
        }
        if (constant != ConstantType::Const) {
            constant = ConstantType::Unknown;
            checkNodes.clear();
            for (size_t i = 0; i < getParentEdges().size(); i++) {
                checkNodes.push_back(getParentEdgeAt(i)->getParent());
            }
            while (constant != ConstantType::NoConst && !checkNodes.empty()) {
                constant = checkNodes.front()->checkConstant(LOOK_UP, checkNodes);
                checkNodes.erase(checkNodes.begin());
            }
        }
        if (constant == ConstantType::Unknown)
            constant = ConstantType::NoConst;
    }
    return constant == ConstantType::Const;
}

MKLDNNNode::ConstantType MKLDNNNode::checkConstant(LOOK look, std::vector<MKLDNNNodePtr>& checkNodes) {
    if (constant == ConstantType::Unknown) {
        if (look == LOOK_DOWN) {
            for (size_t i = 0; i < getChildEdges().size(); i++) {
                if (std::find(checkNodes.begin(), checkNodes.end(), getChildEdgeAt(i)->getChild()) == checkNodes.end())
                    checkNodes.push_back(getChildEdgeAt(i)->getChild());
            }
        } else {
            for (size_t i = 0; i < getParentEdges().size(); i++) {
                if (std::find(checkNodes.begin(), checkNodes.end(), getParentEdgeAt(i)->getParent()) == checkNodes.end())
                    checkNodes.push_back(getParentEdgeAt(i)->getParent());
            }
        }
    }
    return constant;
}

void MKLDNNNode::addOriginalLayer(const std::string& layerName) {
    if (layerName.empty()) return;
    if (originalLayers.empty()) {
        originalLayers = layerName;
    } else {
        originalLayers += "," + layerName;
    }
}

void MKLDNNNode::cleanup() {
    internalBlobs.clear();

    for (auto it : fusedWith) {
        it->cleanup();
    }

    for (auto it : mergedWith) {
        it->cleanup();
    }
}

const std::vector<impl_desc_type>& MKLDNNNode::getPrimitivesPriority() {
    std::vector<impl_desc_type> priorities = {
            impl_desc_type::unknown,
            impl_desc_type::jit_uni_dw,
            impl_desc_type::jit_uni_1x1,
            impl_desc_type::jit_uni,
            impl_desc_type::jit_avx512_dw,
            impl_desc_type::jit_avx512_1x1,
            impl_desc_type::jit_avx512,
            impl_desc_type::jit_avx2_dw,
            impl_desc_type::jit_avx2_1x1,
            impl_desc_type::jit_avx2,
            impl_desc_type::jit_avx_dw,
            impl_desc_type::jit_avx_1x1,
            impl_desc_type::jit_avx,
            impl_desc_type::jit_sse42_dw,
            impl_desc_type::jit_sse42_1x1,
            impl_desc_type::jit_sse42,
            impl_desc_type::gemm_any,
            impl_desc_type::gemm_blas,
            impl_desc_type::gemm_avx512,
            impl_desc_type::gemm_avx2,
            impl_desc_type::gemm_avx,
            impl_desc_type::gemm_sse42,
            impl_desc_type::jit_gemm,
            impl_desc_type::ref_any,
            impl_desc_type::ref,
    };
    for (const auto& impl : priorities) {
        if (std::find(implPriorities.begin(), implPriorities.end(), impl) == implPriorities.end())
            implPriorities.push_back(impl);
    }
    return implPriorities;
}

std::unique_ptr<MemoryDesc> MKLDNNNode::getDefinedInputDesc(const NodeConfig &config, size_t idx) const {
    int num = getParentEdgeAt(idx)->getInputNum();
    auto *selectedPD = getParentEdgeAt(idx)->getParent()->getSelectedPrimitiveDescriptor();
    if (!selectedPD)
        IE_THROW() << "Cannot get selected primitive descriptor for node: " << getParentEdgeAt(idx)->getParent()->getName();

    if (config.inConfs[idx].desc->isDefined()) {
        return config.inConfs[idx].desc->clone();
    }

    if (config.inConfs[idx].inPlace >= 0) {
        return getDefinedOutputDesc(config, static_cast<size_t>(config.inConfs[idx].inPlace));
    }

    if (num >= 0) {
        auto parentConf = selectedPD->getConfig().outConfs[num];
        parentConf.desc->setPrecision(config.inConfs[idx].desc->getPrecision());
        if (!parentConf.desc->isDefined() && parentConf.inPlace >= 0)
            getParentEdgeAt(idx)->getParent()->initOptimalPrimitiveDescriptor();
        parentConf = getParentEdgeAt(idx)->getParent()->getSelectedPrimitiveDescriptor()->getConfig().outConfs[num];
        if (parentConf.desc->isDefined() && parentConf.desc->isCompatible(*config.inConfs[idx].desc)) {
            return parentConf.desc->clone();
        }
    }

    return MemoryDescUtils::resetOffset(config.inConfs[idx].desc.get());
}

std::unique_ptr<MemoryDesc> MKLDNNNode::getDefinedOutputDesc(const NodeConfig &config, size_t idx) const {
    int num = getChildEdgeAt(idx)->getOutputNum();
    auto *selectedPD = getChildEdgeAt(idx)->getChild()->getSelectedPrimitiveDescriptor();
    if (!selectedPD)
        IE_THROW() << "Cannot get selected primitive descriptor for node: " << getChildEdgeAt(idx)->getChild()->getName();

    if (config.outConfs[idx].desc->isDefined()) {
        return config.outConfs[idx].desc->clone();
    }

    if (config.outConfs[idx].inPlace >= 0) {
        return getDefinedInputDesc(config, static_cast<size_t>(config.outConfs[idx].inPlace));
    }

    if (num >= 0) {
        auto childConf = selectedPD->getConfig().inConfs[num];
        childConf.desc->setPrecision(config.outConfs[idx].desc->getPrecision());
        if (!childConf.desc->isDefined() && childConf.inPlace >= 0)
            getChildEdgeAt(idx)->getChild()->initOptimalPrimitiveDescriptor();
        childConf = getChildEdgeAt(idx)->getChild()->getSelectedPrimitiveDescriptor()->getConfig().inConfs[num];
        if (childConf.desc->isDefined() && childConf.desc->isCompatible(*config.outConfs[idx].desc)) {
            return childConf.desc->clone();
        }
    }

    return MemoryDescUtils::resetOffset(config.outConfs[idx].desc.get());
}

void MKLDNNNode::initOptimalPrimitiveDescriptor() {
    auto selected_pd = getSelectedPrimitiveDescriptor();
    if (selected_pd == nullptr)
        IE_THROW() << "Preferable primitive descriptor is not set.";
    auto config = selected_pd->getConfig();
    if (!isConfigDefined(config)) {
        for (size_t i = 0; i < config.inConfs.size(); i++) {
            config.inConfs[i].desc = getDefinedInputDesc(config, i);
        }

        for (size_t i = 0; i < config.outConfs.size(); i++) {
            config.outConfs[i].desc = getDefinedOutputDesc(config, i);
        }

        initDescriptor(config);
    } else if (getType() != RNNSeq && getType() != RNNCell) {
        initDescriptor(config);
    }
}

bool MKLDNNNode::isConfigDefined(const NodeConfig &config) const {
    for (const auto& configs : {config.inConfs, config.outConfs}) {
        for (const auto &dc : configs) {
            if (!dc.desc->isDefined())
                return false;
        }
    }
    return true;
}

std::unique_ptr<MKLDNNMemoryDesc> MKLDNNNode::getSrcMemDesc(mkldnn::primitive_desc_iterator &primitive_desc_it, size_t idx) {
    return MKLDNNPlugin::make_unique<MKLDNNMemoryDesc>(primitive_desc_it.src_desc(idx));
    // TODO [DS]: uncomment or remove
//    InferenceEngine::TensorDesc desc = MKLDNNMemoryDesc(primitive_desc_it.src_desc(idx));
//    if (desc.getLayout() == InferenceEngine::Layout::ANY)
//        return MKLDNNMemoryDesc(InferenceEngine::TensorDesc(desc.getPrecision(),
//                                                            getParentEdgeAt(idx)->getShape().getDims(),
//                                                            desc.getLayout()));
//    else
//        return MKLDNNMemoryDesc(InferenceEngine::TensorDesc(desc.getPrecision(),
//                                                            getParentEdgeAt(idx)->getShape().getDims(),
//                                                            desc.getBlockingDesc()));
}

std::unique_ptr<MKLDNNMemoryDesc> MKLDNNNode::getDstMemDesc(mkldnn::primitive_desc_iterator &primitive_desc_it, size_t idx) {
    return MKLDNNPlugin::make_unique<MKLDNNMemoryDesc>(primitive_desc_it.dst_desc(idx));
    // TODO [DS]: uncomment or remove
//    InferenceEngine::TensorDesc desc = MKLDNNMemoryDesc(primitive_desc_it.dst_desc(idx));
//    if (desc.getLayout() == InferenceEngine::Layout::ANY)
//        return MKLDNNMemoryDesc(InferenceEngine::TensorDesc(desc.getPrecision(),
//                                                            getChildEdgeAt(idx)->getShape().getDims(),
//                                                            desc.getLayout()));
//    else
//        return MKLDNNMemoryDesc(InferenceEngine::TensorDesc(desc.getPrecision(),
//                                                            getChildEdgeAt(idx)->getShape().getDims(),
//                                                            desc.getBlockingDesc()));
}

int MKLDNNNode::batchToProcess() {
    return dynBatchLim == 0 ? getMaxBatch() : std::min<int>(getMaxBatch(), dynBatchLim);
}

size_t MKLDNNNode::getMaxBatch() {
    // FIXME: batch != 0 dims number
    if (!inputShapes.empty()) {
        if (inputShapes[0].getRank())
            return static_cast<int>(inputShapes[0].getStaticDims()[0]);
        else
            return 1;
    }
    if (!outputShapes.empty()) {
        if (outputShapes[0].getRank())
            return static_cast<int>(outputShapes[0].getStaticDims()[0]);
        else
            return 1;
    }
    return 0;
}

void MKLDNNNode::setDynamicBatchLim(int lim) {
    dynBatchLim = lim;

    auto setDynamicBatch = [this](int argType, int newBatch) {
        auto param = primArgs.find(argType);
        if (param != primArgs.end()) {
            auto oldMem = param->second;
            mkldnn::memory::desc newMemDesc(oldMem.get_desc());
            newMemDesc.data.dims[0] = newBatch;
            newMemDesc.data.padded_dims[0] = newBatch;
            mkldnn::memory newMem(newMemDesc, oldMem.get_engine(), oldMem.get_data_handle());
            primArgs.at(argType) = newMem;
        }
    };

    if (!primArgs.empty()) {
        int newBatch = batchToProcess();
        setDynamicBatch(DNNL_ARG_SRC, newBatch);
        setDynamicBatch(DNNL_ARG_DST, newBatch);
        setDynamicBatch(DNNL_ARG_DIFF_SRC, newBatch);
        setDynamicBatch(DNNL_ARG_DIFF_DST, newBatch);
    }
}

bool MKLDNNNode::isFusedWith(Type fusedNodeType) const {
    for (auto fusedNode : fusedWith) {
        if (fusedNode->type == fusedNodeType)
            return true;
    }

    return false;
}

Layout MKLDNNNode::getWeightsLayoutByDims(SizeVector dims, bool isGrouped) {
    switch (dims.size()) {
        case 0:
            return Layout::SCALAR;
        case 1:
            return Layout::C;
        case 2:
            return Layout::NC;
        case 3:
            return Layout::CHW;
        case 4:
            return Layout::OIHW;
        case 5:
            return isGrouped ? Layout::GOIHW : Layout::OIDHW;
        case 6:
            return isGrouped ? Layout::GOIDHW : Layout::BLOCKED;
        default:
            return Layout::BLOCKED;
    }
}

void MKLDNNNode::appendPostOps(mkldnn::post_ops& ops) {
    IE_THROW() << "Fusing of " << this->getType() << " operation is not implemented";
}

std::vector<InferenceEngine::Precision> MKLDNNNode::getInputPrecisions() const {
    std::vector<InferenceEngine::Precision> inputPrecisions;
    for (size_t i = 0; i < getParentEdges().size(); i++) {
        auto parentEdge = getParentEdgeAt(i);
        if (parentEdge && parentEdge->getStatus() == MKLDNNEdge::Status::Validated) {
            inputPrecisions.emplace_back(MKLDNNExtensionUtils::DataTypeToIEPrecision((parentEdge->getMemoryPtr()->GetDataType())));
        }
    }
    return inputPrecisions;
}

std::vector<InferenceEngine::Precision> MKLDNNNode::getOutputPrecisions() const {
    std::vector<InferenceEngine::Precision> outputPrecisions;
    for (size_t i = 0; i < getChildEdges().size(); i++) {
        auto childEdge = getChildEdgeAt(i);
        if (childEdge && childEdge->getStatus() == MKLDNNEdge::Status::Validated) {
            outputPrecisions.emplace_back(MKLDNNExtensionUtils::DataTypeToIEPrecision((childEdge->getMemoryPtr()->GetDataType())));
        }
    }
    return outputPrecisions;
}

InferenceEngine::Precision MKLDNNNode::getRuntimePrecision() const {
    // Base implementation consider precision only on data path and
    // assumes it is placed on 0-th port (which is true for almost all layers)
    InferenceEngine::Precision runtimePrecision = Precision::UNSPECIFIED;
    auto inputPrecisions = getInputPrecisions();
    if (!inputPrecisions.empty()) {
        runtimePrecision = inputPrecisions[0];
    } else {
        auto outputPrecisions = getOutputPrecisions();
        if (!outputPrecisions.empty()) {
            runtimePrecision = outputPrecisions[0];
        }
    }

    return runtimePrecision;
}

MKLDNNNode* MKLDNNNode::NodesFactory::create(const std::shared_ptr<ngraph::Node>& op, const mkldnn::engine& eng,
                                             const MKLDNNExtensionManager::Ptr& extMgr, MKLDNNWeightsSharing::Ptr &w_cache) {
    MKLDNNNode *newNode = nullptr;
    std::string errorMessage;
    try {
        std::unique_ptr<MKLDNNNode> ol(createNodeIfRegistered(MKLDNNPlugin, Generic, op, eng, w_cache));
        if (ol != nullptr && ol->created(extMgr))
            newNode = ol.release();
    } catch (const InferenceEngine::Exception& ex) {
        IE_SUPPRESS_DEPRECATED_START
        if (ex.getStatus() != NOT_IMPLEMENTED) {
            throw;
        } else {
            errorMessage += getExceptionDescWithoutStatus(ex);
        }
        IE_SUPPRESS_DEPRECATED_END
    }

    if (newNode == nullptr) {
        try {
            std::unique_ptr<MKLDNNNode> ol(createNodeIfRegistered(MKLDNNPlugin, TypeFromName(op->get_type_name()), op, eng, w_cache));
            if (ol != nullptr && ol->created(extMgr))
                newNode = ol.release();
        } catch (const InferenceEngine::Exception& ex) {
            IE_SUPPRESS_DEPRECATED_START
            if (ex.getStatus() != NOT_IMPLEMENTED) {
                throw;
            } else {
                errorMessage += getExceptionDescWithoutStatus(ex);
            }
            IE_SUPPRESS_DEPRECATED_END
        }
    }

    if (newNode == nullptr) {
        try {
            std::unique_ptr<MKLDNNNode> ol(new MKLDNNReferenceNode(op, eng, w_cache, errorMessage));
            if (ol != nullptr && ol->created(extMgr))
                newNode = ol.release();
        } catch (const InferenceEngine::Exception& ex) {
            IE_SUPPRESS_DEPRECATED_START
            if (ex.getStatus() != NOT_IMPLEMENTED) {
                throw;
            } else {
                errorMessage += getExceptionDescWithoutStatus(ex);
            }
            IE_SUPPRESS_DEPRECATED_END
        }
    }

    //  WA-start : TI node requires all attributes to construct internal subgpath
    //             including extManager, socket and mkldnn::eng.
    MKLDNNTensorIteratorNode *ti = dynamic_cast<MKLDNNTensorIteratorNode*>(newNode);
    if (ti != nullptr)
        ti->setExtManager(extMgr);
    //  WA-end

    if (!newNode) {
        std::string errorDetails;
        if (!errorMessage.empty()) {
            errorDetails = "\nDetails: \n" + errorMessage;
        }
        IE_THROW() << "Unsupported operation of type: " << op->get_type_name() << " name: " << op->get_friendly_name() << errorDetails;
    }

    return newNode;
}

bool MKLDNNNode::canBePerformedAsScaleShift(const MKLDNNNode *parentNode) const {
    size_t fusingPort = 0;
    for (size_t i = (parentNode == nullptr ? 1 : 0); i < getParentEdges().size(); i++) {
        MKLDNNNode *node = getParentEdgeAt(i)->getParent().get();
        if (node == nullptr) {
            IE_THROW() << "Cannot get parent node for " << getName() << " on " << i << " port";
        }
        if (node == parentNode) {
            fusingPort = i;
            continue;
        }
        if (node->getType() != Input || !node->isConstant()) {
            return false;
        }
    }

    const auto isBroadcastableToDataInput = [&]() {
<<<<<<< HEAD
        const auto dataShape = getParentEdgeAt(fusingPort)->getShape().getStaticDims();
        for (size_t i = 0; i < getParentEdges().size(); i++) {
            if (i == fusingPort)
                continue;
            auto weightShape = getParentEdgeAt(i)->getShape().getStaticDims();
=======
        auto& dataShape = getParentEdgeAt(fusingPort)->getShape().getDims();
        for (size_t i = 0; i < getParentEdges().size(); i++) {
            if (i == fusingPort)
                continue;
            auto& weightShape = getParentEdgeAt(i)->getShape().getDims();
>>>>>>> 961ef4ca
            if (!isPerTensorOrPerChannelBroadcastable(dataShape, weightShape))
                return false;
        }
        return true;
    };

    const auto isConvertablePowerStatic = [&]() {
        if (getAlgorithm() == EltwisePowerStatic) {
            const auto eltwise = dynamic_cast<const MKLDNNEltwiseNode *>(this);
            if (!eltwise) {
                IE_THROW() << "Cannot cast " << getName() << " to MKLDNNEltwiseNode";
            }
            return eltwise->getAlpha() == 1.0f;
        }
        return false;
    };

    return (one_of(getAlgorithm(), EltwiseAdd, EltwiseMultiply, EltwiseSubtract, EltwiseDivide, EltwisePrelu, EltwiseMulAdd) && isBroadcastableToDataInput())
            || isConvertablePowerStatic();
}

bool MKLDNNNode::canFuseSimpleOperation(const MKLDNNNodePtr& node) const {
    if (node->getType() == FakeQuantize) {
        return node->getAlgorithm() != FQBinarization;
    } else if (node->getType() == Eltwise) {
        return one_of(node->getAlgorithm(), EltwiseRelu, EltwiseGelu, EltwiseElu, EltwiseSigmoid, EltwiseClamp, EltwiseTanh,
                                            EltwiseSwish, EltwiseHswish, EltwiseMish, EltwiseHsigmoid, EltwiseRoundHalfToEven,
                                            EltwiseRoundHalfAwayFromZero, EltwiseAbs, EltwiseSqrt, EltwiseSoftRelu) ||
                      node->canBePerformedAsScaleShift(this);
    }
    return false;
}

void MKLDNNNode::fillScalesAndShifts(const MKLDNNNode *parentNode, std::vector<float> &scales, std::vector<float> &shifts, int align) {
    scales.clear();
    shifts.clear();
    const auto fillValuesFrom = [&](const MKLDNNNodePtr& constInput, std::vector<float>& buffer) {
        auto *constInputNode = dynamic_cast<MKLDNNInputNode *>(constInput.get());
        auto constBlob = constInputNode->getMemoryPtr();
        auto const elementsCount = constBlob->GetElementsCount();
        buffer.resize(elementsCount);
        cpu_convert(constBlob->GetPtr(),
                    &buffer[0],
                    MKLDNNExtensionUtils::DataTypeToIEPrecision(constBlob->GetDataType()),
                    Precision::FP32,
                    elementsCount);
    };

    const size_t constPort = getParentEdgesAtPort(0)[0]->getParent().get() == parentNode ? 1 : 0;

    if (one_of(getAlgorithm(), EltwiseMultiply, EltwiseDivide, EltwisePrelu)) {
        fillValuesFrom(getParentEdgesAtPort(constPort)[0]->getParent(), scales);
    } else if (one_of(getAlgorithm(), EltwiseAdd, EltwiseSubtract)) {
        fillValuesFrom(getParentEdgesAtPort(constPort)[0]->getParent(), shifts);
    } else if (one_of(getAlgorithm(), EltwiseMulAdd)) {
        fillValuesFrom(getParentEdgesAtPort(1)[0]->getParent(), scales);
        fillValuesFrom(getParentEdgesAtPort(2)[0]->getParent(), shifts);
    } else if (one_of(getAlgorithm(), EltwisePowerStatic)) {
        const auto power = dynamic_cast<const MKLDNNEltwiseNode *>(this);
        if (!power) {
            IE_THROW() << "Cannot cast " << getName() << " to MKLDNNEltwiseNode";
        }
        scales.push_back(power->getBeta());
        shifts.push_back(power->getGamma());
    } else {
        IE_THROW() << "Can't fill scale and shifts for node: " << getName() << " with type: " << NameFromType(getType());
    }

    const size_t bufferSize = static_cast<size_t>(outputShapes[0].getStaticDims()[outputShapes[0].getRank() > 1 ? 1 : 0]);
    if (align == -1) {
        align = bufferSize;
    }
    const size_t bufferSizeAligned = rnd_up(bufferSize, static_cast<size_t>(align));

    size_t initSize = scales.size();
    if (initSize > 0) {
        scales.resize(bufferSizeAligned, 0);
        if (initSize == 1) {
            std::fill(scales.begin() + 1, scales.begin() + bufferSize, scales[0]);
        }
    }

    initSize = shifts.size();
    if (initSize > 0) {
        shifts.resize(bufferSizeAligned, 0);
        if (initSize == 1) {
            std::fill(shifts.begin() + 1, shifts.begin() + bufferSize, shifts[0]);
        }
    }

    switch (getAlgorithm()) {
        case EltwiseAdd: {
            scales.resize(bufferSizeAligned, 1.0f);
            break;
        }
        case EltwiseSubtract: {
            scales.resize(bufferSizeAligned, 1.0f);
            std::transform(shifts.begin(), shifts.end(), shifts.begin(), [](float shift){ return -1.0f * shift; });
            break;
        }
        case EltwiseMultiply: {
            shifts.resize(bufferSizeAligned, 0.0f);
            break;
        }
        case EltwiseDivide: {
            shifts.resize(bufferSizeAligned, 0.0f);
            std::transform(scales.begin(), scales.end(), scales.begin(), [](float scale){ return 1.0f / scale; });
            break;
        }
        default: break;
    }
}<|MERGE_RESOLUTION|>--- conflicted
+++ resolved
@@ -224,13 +224,7 @@
         { "ExperimentalDetectronPriorGridGenerator", ExperimentalDetectronPriorGridGenerator},
         { "ExperimentalDetectronGenerateProposalsSingleImage", ExperimentalDetectronGenerateProposalsSingleImage},
         { "ExtractImagePatches", ExtractImagePatches},
-<<<<<<< HEAD
-        { "NonMaxSuppressionIEInternal", NonMaxSuppression},
-        { "MatrixNms", MatrixNms},
-        { "MulticlassNms", MulticlassNms}
-=======
         { "NonMaxSuppression", NonMaxSuppression}
->>>>>>> 961ef4ca
 };
 
 Type TypeFromName(const std::string type) {
@@ -1274,19 +1268,11 @@
     }
 
     const auto isBroadcastableToDataInput = [&]() {
-<<<<<<< HEAD
-        const auto dataShape = getParentEdgeAt(fusingPort)->getShape().getStaticDims();
-        for (size_t i = 0; i < getParentEdges().size(); i++) {
-            if (i == fusingPort)
-                continue;
-            auto weightShape = getParentEdgeAt(i)->getShape().getStaticDims();
-=======
         auto& dataShape = getParentEdgeAt(fusingPort)->getShape().getDims();
         for (size_t i = 0; i < getParentEdges().size(); i++) {
             if (i == fusingPort)
                 continue;
             auto& weightShape = getParentEdgeAt(i)->getShape().getDims();
->>>>>>> 961ef4ca
             if (!isPerTensorOrPerChannelBroadcastable(dataShape, weightShape))
                 return false;
         }
